--- conflicted
+++ resolved
@@ -93,24 +93,17 @@
  * Portions Copyright (c) 1994, Regents of the University of California
  *
  * IDENTIFICATION
-<<<<<<< HEAD
- *	  $PostgreSQL: pgsql/src/backend/utils/sort/tuplesort.c,v 1.92 2009/08/01 20:59:17 tgl Exp $
-=======
  *	  $PostgreSQL: pgsql/src/backend/utils/sort/tuplesort.c,v 1.83 2008/03/17 03:45:36 tgl Exp $
->>>>>>> f260edb1
  *
  *-------------------------------------------------------------------------
  */
 
 #include "postgres.h"
 
-<<<<<<< HEAD
-=======
 #include <limits.h>
 
 #include "access/genam.h"
 #include "access/hash.h"
->>>>>>> f260edb1
 #include "access/heapam.h"
 #include "access/nbtree.h"
 #include "catalog/pg_amop.h"
@@ -521,19 +514,11 @@
 static int comparetup_index_hash(const SortTuple *a, const SortTuple *b,
 				 Tuplesortstate *state);
 static void copytup_index(Tuplesortstate *state, SortTuple *stup, void *tup);
-<<<<<<< HEAD
 static void writetup_index(Tuplesortstate *state, LogicalTape *lt, SortTuple *stup);
 static void readtup_index(Tuplesortstate *state, TuplesortPos *pos, SortTuple *stup,
 			  LogicalTape *lt, unsigned int len);
-static void reversedirection_index(Tuplesortstate *state);
-=======
-static void writetup_index(Tuplesortstate *state, int tapenum,
-			   SortTuple *stup);
-static void readtup_index(Tuplesortstate *state, SortTuple *stup,
-			  int tapenum, unsigned int len);
 static void reversedirection_index_btree(Tuplesortstate *state);
 static void reversedirection_index_hash(Tuplesortstate *state);
->>>>>>> f260edb1
 static int comparetup_datum(const SortTuple *a, const SortTuple *b,
 				 Tuplesortstate *state);
 static void copytup_datum(Tuplesortstate *state, SortTuple *stup, void *tup);
@@ -752,7 +737,7 @@
 						   uint32 hash_mask,
 						   int workMem, bool randomAccess)
 {
-	Tuplesortstate *state = tuplesort_begin_common(workMem, randomAccess);
+	Tuplesortstate *state = tuplesort_begin_common(workMem, randomAccess, true);
 	MemoryContext oldcontext;
 
 	oldcontext = MemoryContextSwitchTo(state->sortcontext);
