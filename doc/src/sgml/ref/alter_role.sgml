--- conflicted
+++ resolved
@@ -21,13 +21,10 @@
 
  <refsynopsisdiv>
 <synopsis>
-ALTER ROLE name RENAME TO new_name
-ALTER ROLE name [ IN DATABASE database_name ] SET config_parameter {TO | =} {value | DEFAULT}
-ALTER ROLE name [ IN DATABASE database_name ] RESET config_parameter
-ALTER ROLE name RESOURCE QUEUE {queue_name | NONE}
-ALTER ROLE name RESOURCE GROUP {group_name | NONE}
-ALTER ROLE name [ [WITH] option [ ... ] ]
-where option can be:
+ALTER ROLE <replaceable class="PARAMETER">name</replaceable> [ [ WITH ] <replaceable class="PARAMETER">option</replaceable> [ ... ] ]
+
+<phrase>where <replaceable class="PARAMETER">option</replaceable> can be:</phrase>
+
       SUPERUSER | NOSUPERUSER
     | CREATEDB | NOCREATEDB
     | CREATEROLE | NOCREATEROLE
@@ -39,11 +36,6 @@
     | INHERIT | NOINHERIT
     | LOGIN | NOLOGIN
     | REPLICATION | NOREPLICATION
-<<<<<<< HEAD
-    | CONNECTION LIMIT connlimit
-    | [ENCRYPTED | UNENCRYPTED] PASSWORD 'password'
-    | VALID UNTIL 'timestamp'
-=======
     | CONNECTION LIMIT <replaceable class="PARAMETER">connlimit</replaceable>
     | [ ENCRYPTED | UNENCRYPTED ] PASSWORD '<replaceable class="PARAMETER">password</replaceable>'
     | VALID UNTIL '<replaceable class="PARAMETER">timestamp</replaceable>'
@@ -54,7 +46,8 @@
 ALTER ROLE { <replaceable class="PARAMETER">name</replaceable> | ALL } [ IN DATABASE <replaceable class="PARAMETER">database_name</replaceable> ] SET <replaceable>configuration_parameter</replaceable> FROM CURRENT
 ALTER ROLE { <replaceable class="PARAMETER">name</replaceable> | ALL } [ IN DATABASE <replaceable class="PARAMETER">database_name</replaceable> ] RESET <replaceable>configuration_parameter</replaceable>
 ALTER ROLE { <replaceable class="PARAMETER">name</replaceable> | ALL } [ IN DATABASE <replaceable class="PARAMETER">database_name</replaceable> ] RESET ALL
->>>>>>> e472b921
+ALTER ROLE <replaceable class="PARAMETER">name</replaceable> RESOURCE QUEUE {<replaceable class="PARAMETER">queue_name</replaceable> | NONE}
+ALTER ROLE <replaceable class="PARAMETER">name</replaceable> RESOURCE GROUP {<replaceable class="PARAMETER">group_name</replaceable> | NONE}
 </synopsis>
  </refsynopsisdiv>
 
