--- conflicted
+++ resolved
@@ -226,14 +226,7 @@
 		Oid			eq_function;
 		Oid			hash_function;
 
-<<<<<<< HEAD
-		optup = equality_oper(typid, false);
-		eq_opr = oprid(optup);
-		eq_function = oprfuncid(optup);
-		ReleaseOperator(optup);
-=======
 		eq_function = get_opcode(eq_opr);
->>>>>>> a191a169
 		hash_function = get_op_hash_function(eq_opr);
 		if (!OidIsValid(hash_function)) /* should not happen */
 			elog(ERROR, "could not find hash function for hash operator %u",
