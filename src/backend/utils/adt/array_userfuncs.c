--- conflicted
+++ resolved
@@ -540,13 +540,9 @@
 
 	/*
 	 * Make the result.  We cannot release the ArrayBuildState because
-<<<<<<< HEAD
 	 * sometimes aggregate final functions are re-executed.  Rather, it is
 	 * nodeAgg.c's responsibility to reset the aggcontext when it's safe to do
 	 * so.
-=======
-	 * sometimes aggregate final functions are re-executed.
->>>>>>> 4d53a2f9
 	 */
 	result = makeMdArrayResult(state, 1, dims, lbs,
 							   CurrentMemoryContext,
