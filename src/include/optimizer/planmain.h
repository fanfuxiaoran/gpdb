--- conflicted
+++ resolved
@@ -133,7 +133,7 @@
 				  Index scanrelid, Plan *subplan, List *subrtable);
 extern Append *make_append(List *appendplans, bool isTarget, List *tlist);
 extern Sort *make_sort_from_pathkeys(PlannerInfo *root, Plan *lefttree,
-						List *pathkeys);
+						List *pathkeys, double limit_tuples, bool add_keys_to_targetlist);
 extern Sort *make_sort_from_sortclauses(PlannerInfo *root, List *sortcls,
 						   Plan *lefttree);
 extern Sort *make_sort_from_groupcols(PlannerInfo *root, List *groupcls,
@@ -193,9 +193,6 @@
 						   uint64 grouping,
 						   Plan *subplan);
 extern bool is_projection_capable_plan(Plan *plan);
-extern Sort *make_sort_from_pathkeys(PlannerInfo *root, Plan *lefttree,
-                                     List *pathkeys, Relids relids,
-                                     bool add_keys_to_targetlist);
 extern Plan *add_sort_cost(PlannerInfo *root, Plan *input, 
 						   int numCols, 
 						   AttrNumber *sortColIdx, Oid *sortOperators);
@@ -216,45 +213,30 @@
 
 extern void add_base_rels_to_query(PlannerInfo *root, Node *jtnode);
 extern void build_base_rel_tlists(PlannerInfo *root, List *final_tlist);
-<<<<<<< HEAD
 extern void add_IN_vars_to_tlists(PlannerInfo *root);
-=======
 extern void add_vars_to_targetlist(PlannerInfo *root, List *vars,
 								   Relids where_needed);
->>>>>>> ebef17c7
 extern List *deconstruct_jointree(PlannerInfo *root);
 extern void distribute_restrictinfo_to_rels(PlannerInfo *root,
 											RestrictInfo *restrictinfo);
 extern void process_implied_equality(PlannerInfo *root,
-<<<<<<< HEAD
-						 Node *item1, Node *item2,
-						 Oid sortop1, Oid sortop2,
-						 Relids item1_relids, Relids item2_relids,
-						 bool delete_it);
-extern void distribute_qual_to_rels(PlannerInfo *root, Node *clause,
-						bool is_deduced,
-						bool is_deduced_but_not_equijoin,
-						bool below_outer_join,
-						Relids qualscope,
-						Relids ojscope,
-						Relids outerjoin_nonnullable,
-						List **ptrToLocalEquiKeyList,
-						List **postponed_qual_list);
-extern void add_vars_to_targetlist(PlannerInfo *root, List *vars,
-					   Relids where_needed);
-
-=======
 									 Oid opno,
 									 Expr *item1,
 									 Expr *item2,
 									 Relids qualscope,
 									 bool below_outer_join,
 									 bool both_const);
+extern void distribute_qual_to_rels(PlannerInfo *root, Node *clause,
+						bool is_deduced, bool is_deduced_but_not_equijoin,
+						bool below_outer_join,
+						Relids qualscope,
+						Relids ojscope,
+						Relids outerjoin_nonnullable,
+						List **postponed_qual_list);
 extern RestrictInfo *build_implied_join_equality(Oid opno,
 							Expr *item1,
 							Expr *item2,
 							Relids qualscope);
->>>>>>> ebef17c7
 
 /*
  * prototypes for plan/setrefs.c
