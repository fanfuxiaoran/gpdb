--- conflicted
+++ resolved
@@ -3,19 +3,12 @@
  * buffile.c
  *	  Management of large buffered files, primarily temporary files.
  *
-<<<<<<< HEAD
  * Portions Copyright (c) 2007-2008, Greenplum inc
-=======
->>>>>>> d13f41d2
  * Portions Copyright (c) 1996-2008, PostgreSQL Global Development Group
  * Portions Copyright (c) 1994, Regents of the University of California
  *
  * IDENTIFICATION
-<<<<<<< HEAD
- *	  $PostgreSQL: pgsql/src/backend/storage/file/buffile.c,v 1.24.2.1 2007/06/01 23:43:17 tgl Exp $
-=======
  *	  $PostgreSQL: pgsql/src/backend/storage/file/buffile.c,v 1.29 2008/01/01 19:45:51 momjian Exp $
->>>>>>> d13f41d2
  *
  * NOTES:
  *
@@ -45,22 +38,8 @@
 #include "utils/workfile_mgr.h"
 
 /*
-<<<<<<< HEAD
  * This data structure represents a buffered file that consists of one
  * physical file (accessed through a virtual file descriptor
-=======
- * The maximum safe file size is presumed to be RELSEG_SIZE * BLCKSZ.
- * Note we adhere to this limit whether or not LET_OS_MANAGE_FILESIZE
- * is defined, although md.c ignores it when that symbol is defined.
- * The reason for doing this is that we'd like large temporary BufFiles
- * to be spread across multiple tablespaces when available.
- */
-#define MAX_PHYSICAL_FILESIZE  (RELSEG_SIZE * BLCKSZ)
-
-/*
- * This data structure represents a buffered file that consists of one or
- * more physical files (each accessed through a virtual file descriptor
->>>>>>> d13f41d2
  * managed by fd.c).
  */
 struct BufFile
@@ -85,7 +64,7 @@
 
 /*
  * Create a BufFile given the first underlying physical file.
- * NOTE: caller must set isTemp and isInterXact if appropriate.
+ * NOTE: caller must set isTemp if appropriate.
  */
 static BufFile *
 makeBufFile(File firstfile)
@@ -95,11 +74,7 @@
 	file->file = firstfile;
 
 	file->isTemp = false;
-<<<<<<< HEAD
 	file->isWorkfile = false;
-=======
-	file->isInterXact = false;
->>>>>>> d13f41d2
 	file->dirty = false;
 	/*
 	 * "current pos" is a position of start of buffer within the logical file.
@@ -148,14 +123,11 @@
  *
  * Does not add the pgsql_tmp/ prefix to the file path before creating.
  *
-<<<<<<< HEAD
-=======
  * If interXact is true, the temp file will not be automatically deleted
  * at end of transaction.
  *
  * Note: if interXact is true, the caller had better be calling us in a
  * memory context that will survive across transaction boundaries.
->>>>>>> d13f41d2
  */
 BufFile *
 BufFileCreateFile(const char *fileName, bool delOnClose, bool interXact)
@@ -339,17 +311,8 @@
 			}
 			elog(ERROR, "could not write %d bytes to temporary file: %m", (int)bytestowrite);
 		}
-<<<<<<< HEAD
 		file->offset += wrote;
 		wpos += wrote;
-=======
-		bytestowrite = FileWrite(thisfile, file->buffer + wpos, bytestowrite);
-		if (bytestowrite <= 0)
-			return;				/* failed to write */
-		file->offsets[file->curFile] += bytestowrite;
-		file->curOffset += bytestowrite;
-		wpos += bytestowrite;
->>>>>>> d13f41d2
 	}
 	file->dirty = false;
 
