/*-------------------------------------------------------------------------
 *
 * tablecmds.h
 *	  prototypes for tablecmds.c.
 *
 *
 * Portions Copyright (c) 1996-2019, PostgreSQL Global Development Group
 * Portions Copyright (c) 1994, Regents of the University of California
 *
 * src/include/commands/tablecmds.h
 *
 *-------------------------------------------------------------------------
 */
#ifndef TABLECMDS_H
#define TABLECMDS_H

#include "access/attnum.h"
#include "catalog/dependency.h"
#include "catalog/gp_distribution_policy.h"
#include "executor/executor.h"
#include "executor/tuptable.h"
#include "nodes/execnodes.h"
#include "access/htup.h"
#include "catalog/dependency.h"
#include "catalog/objectaddress.h"
#include "nodes/parsenodes.h"
#include "nodes/relation.h"
#include "parser/parse_node.h"
#include "storage/lock.h"
#include "utils/relcache.h"

/* Struct describing one new constraint to check in ALTER Phase 3 scan.
 *
 * Note: new NOT NULL constraints are handled differently.
 * Also note: This structure is shared only to allow collaboration with
 * partitioning-related functions in cdbpartition.c.  Most items like this
 * are local to tablecmds.c.
 */
typedef struct NewConstraint
{
	char	   *name;			/* Constraint name, or NULL if none */
	ConstrType	contype;		/* CHECK or FOREIGN */
	Oid			refrelid;		/* PK rel, if FOREIGN */
	Oid			refindid;		/* OID of PK's index, if FOREIGN */
	Oid			conid;			/* OID of pg_constraint entry, if FOREIGN */
	Node	   *qual;			/* Check expr or FkConstraint struct */
	List	   *qualstate;		/* Execution state for CHECK */
} NewConstraint;

extern const char *synthetic_sql;

extern void	DefineExternalRelation(CreateExternalStmt *stmt);

extern void EvaluateDeferredStatements(List *deferredStmts);

extern ObjectAddress DefineRelation(CreateStmt *stmt, char relkind, Oid ownerId,
<<<<<<< HEAD
			   ObjectAddress *typaddress, char relstorage, bool dispatch,
			   bool useChangedOpts, GpPolicy *intoPolicy);
=======
									ObjectAddress *typaddress, const char *queryString);
>>>>>>> 9e1c9f95

extern void RemoveRelations(DropStmt *drop);

extern Oid	AlterTableLookupRelation(AlterTableStmt *stmt, LOCKMODE lockmode);

extern void AlterTable(Oid relid, LOCKMODE lockmode, AlterTableStmt *stmt);

extern LOCKMODE AlterTableGetLockLevel(List *cmds);

extern void ATExecChangeOwner(Oid relationOid, Oid newOwnerId, bool recursing, LOCKMODE lockmode);

extern void AlterTableInternal(Oid relid, List *cmds, bool recurse);

extern Oid	AlterTableMoveAll(AlterTableMoveAllStmt *stmt);

extern ObjectAddress AlterTableNamespace(AlterObjectSchemaStmt *stmt,
										 Oid *oldschema);

extern void AlterTableNamespaceInternal(Relation rel, Oid oldNspOid,
										Oid nspOid, ObjectAddresses *objsMoved);

extern void AlterTableNamespaceInternal(Relation rel, Oid oldNspOid,
							Oid nspOid, ObjectAddresses *objsMoved);

extern void AlterRelationNamespaceInternal(Relation classRel, Oid relOid,
										   Oid oldNspOid, Oid newNspOid,
										   bool hasDependEntry,
										   ObjectAddresses *objsMoved);

extern void CheckTableNotInUse(Relation rel, const char *stmt);

extern void ExecuteTruncate(TruncateStmt *stmt);
extern void ExecuteTruncateGuts(List *explicit_rels, List *relids, List *relids_logged,
								DropBehavior behavior, bool restart_seqs);

extern void SetRelationHasSubclass(Oid relationId, bool relhassubclass);

extern ObjectAddress renameatt(RenameStmt *stmt);

extern ObjectAddress renameatt_type(RenameStmt *stmt);

extern ObjectAddress RenameConstraint(RenameStmt *stmt);

extern ObjectAddress RenameRelation(RenameStmt *stmt);

extern void RenameRelationInternal(Oid myrelid,
								   const char *newrelname, bool is_internal,
								   bool is_index);

extern void find_composite_type_dependencies(Oid typeOid,
											 Relation origRelation,
											 const char *origTypeName);

extern void check_of_type(HeapTuple typetuple);

extern void register_on_commit_action(Oid relid, OnCommitAction action);
extern void remove_on_commit_action(Oid relid);

extern void PreCommit_on_commit_actions(void);
extern void AtEOXact_on_commit_actions(bool isCommit);
extern void AtEOSubXact_on_commit_actions(bool isCommit,
										  SubTransactionId mySubid,
										  SubTransactionId parentSubid);

extern bool rel_is_parent(Oid relid);
extern bool rel_is_part_child(Oid relid);
extern Oid  rel_partition_get_master(Oid relid);

extern Oid get_settable_tablespace_oid(char *tablespacename);

extern List *MergeAttributes(List *schema, List *supers, char relpersistence,
				bool is_partition, List **supOids, List **supconstr,
				int *supOidCount);

extern void SetSchemaAndConstraints(RangeVar *rangeVar, List **schema, List **constraints);

extern DistributedBy *make_distributedby_for_rel(Relation rel);

extern Oid transformFkeyCheckAttrs(Relation pkrel,
								   int numattrs, int16 *attnums,
								   Oid *opclasses);

extern void RangeVarCallbackOwnsTable(const RangeVar *relation,
									  Oid relId, Oid oldRelId, void *arg);

extern void RangeVarCallbackOwnsRelation(const RangeVar *relation,
<<<<<<< HEAD
							 Oid relId, Oid oldRelId, void *noCatalogs);

extern List * rel_get_column_encodings(Relation rel);
#endif   /* TABLECMDS_H */
=======
										 Oid relId, Oid oldRelId, void *noCatalogs);
extern bool PartConstraintImpliedByRelConstraint(Relation scanrel,
												 List *partConstraint);

#endif							/* TABLECMDS_H */
>>>>>>> 9e1c9f95
<|MERGE_RESOLUTION|>--- conflicted
+++ resolved
@@ -24,42 +24,17 @@
 #include "catalog/dependency.h"
 #include "catalog/objectaddress.h"
 #include "nodes/parsenodes.h"
-#include "nodes/relation.h"
 #include "parser/parse_node.h"
 #include "storage/lock.h"
 #include "utils/relcache.h"
-
-/* Struct describing one new constraint to check in ALTER Phase 3 scan.
- *
- * Note: new NOT NULL constraints are handled differently.
- * Also note: This structure is shared only to allow collaboration with
- * partitioning-related functions in cdbpartition.c.  Most items like this
- * are local to tablecmds.c.
- */
-typedef struct NewConstraint
-{
-	char	   *name;			/* Constraint name, or NULL if none */
-	ConstrType	contype;		/* CHECK or FOREIGN */
-	Oid			refrelid;		/* PK rel, if FOREIGN */
-	Oid			refindid;		/* OID of PK's index, if FOREIGN */
-	Oid			conid;			/* OID of pg_constraint entry, if FOREIGN */
-	Node	   *qual;			/* Check expr or FkConstraint struct */
-	List	   *qualstate;		/* Execution state for CHECK */
-} NewConstraint;
 
 extern const char *synthetic_sql;
 
 extern void	DefineExternalRelation(CreateExternalStmt *stmt);
 
-extern void EvaluateDeferredStatements(List *deferredStmts);
-
 extern ObjectAddress DefineRelation(CreateStmt *stmt, char relkind, Oid ownerId,
-<<<<<<< HEAD
-			   ObjectAddress *typaddress, char relstorage, bool dispatch,
-			   bool useChangedOpts, GpPolicy *intoPolicy);
-=======
-									ObjectAddress *typaddress, const char *queryString);
->>>>>>> 9e1c9f95
+									ObjectAddress *typaddress, const char *queryString, bool dispatch,
+									bool useChangedOpts, GpPolicy *intoPolicy);
 
 extern void RemoveRelations(DropStmt *drop);
 
@@ -93,7 +68,7 @@
 
 extern void ExecuteTruncate(TruncateStmt *stmt);
 extern void ExecuteTruncateGuts(List *explicit_rels, List *relids, List *relids_logged,
-								DropBehavior behavior, bool restart_seqs);
+								DropBehavior behavior, bool restart_seqs, TruncateStmt *stmt);
 
 extern void SetRelationHasSubclass(Oid relationId, bool relhassubclass);
 
@@ -124,37 +99,26 @@
 										  SubTransactionId mySubid,
 										  SubTransactionId parentSubid);
 
-extern bool rel_is_parent(Oid relid);
-extern bool rel_is_part_child(Oid relid);
-extern Oid  rel_partition_get_master(Oid relid);
-
 extern Oid get_settable_tablespace_oid(char *tablespacename);
-
-extern List *MergeAttributes(List *schema, List *supers, char relpersistence,
-				bool is_partition, List **supOids, List **supconstr,
-				int *supOidCount);
 
 extern void SetSchemaAndConstraints(RangeVar *rangeVar, List **schema, List **constraints);
 
 extern DistributedBy *make_distributedby_for_rel(Relation rel);
 
-extern Oid transformFkeyCheckAttrs(Relation pkrel,
-								   int numattrs, int16 *attnums,
-								   Oid *opclasses);
-
 extern void RangeVarCallbackOwnsTable(const RangeVar *relation,
 									  Oid relId, Oid oldRelId, void *arg);
 
 extern void RangeVarCallbackOwnsRelation(const RangeVar *relation,
-<<<<<<< HEAD
-							 Oid relId, Oid oldRelId, void *noCatalogs);
-
-extern List * rel_get_column_encodings(Relation rel);
-#endif   /* TABLECMDS_H */
-=======
 										 Oid relId, Oid oldRelId, void *noCatalogs);
 extern bool PartConstraintImpliedByRelConstraint(Relation scanrel,
 												 List *partConstraint);
 
-#endif							/* TABLECMDS_H */
->>>>>>> 9e1c9f95
+extern List * rel_get_column_encodings(Relation rel);
+
+/* GPDB specific functions */
+extern void ATExecGPPartCmds(Relation origrel, AlterTableCmd *cmd);
+extern void GpRenameChildPartitions(Relation targetrelation,
+									const char *oldparentrelname,
+									const char *newparentrelname);
+
+#endif							/* TABLECMDS_H */