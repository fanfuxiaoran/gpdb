--- conflicted
+++ resolved
@@ -6,7 +6,7 @@
  * Portions Copyright (c) 1996-2008, PostgreSQL Global Development Group
  * Portions Copyright (c) 1994, Regents of the University of California
  *
- *	$PostgreSQL: pgsql/src/backend/executor/execCurrent.c,v 1.8 2008/11/16 17:34:28 tgl Exp $
+ *	$PostgreSQL: pgsql/src/backend/executor/execCurrent.c,v 1.7 2008/05/12 00:00:48 alvherre Exp $
  *
  *-------------------------------------------------------------------------
  */
@@ -128,7 +128,6 @@
 	char	   *table_name;
 	Portal		portal;
 	QueryDesc  *queryDesc;
-<<<<<<< HEAD
 	TupleTableSlot *slot;
 	AttrNumber	gp_segment_id_attno;
 	AttrNumber	ctid_attno;
@@ -143,8 +142,6 @@
 	 */
 	if (Gp_role == GP_ROLE_EXECUTE)
 		elog(ERROR, "getCurrentOf called in executor node");
-=======
->>>>>>> 38e93482
 
 	/* Get the cursor name --- may have to look up a parameter reference */
 	if (cexpr->cursor_name)
@@ -186,7 +183,6 @@
 						cursor_name)));
 
 	/*
-<<<<<<< HEAD
 	 * The referenced cursor must be simply updatable. This has already
 	 * been discerned by parse/analyze for the DECLARE CURSOR of the given
 	 * cursor. This flag assures us that gp_segment_id, ctid, and tableoid (if necessary)
@@ -212,18 +208,38 @@
 				(errcode(ERRCODE_INVALID_CURSOR_STATE),
 				 errmsg("cursor \"%s\" is not a simply updatable scan of table \"%s\"",
 						cursor_name, table_name)));
-=======
+
+	/*
+	 * The cursor must have a current result row: per the SQL spec, it's an
+	 * error if not.  We test this at the top level, rather than at the scan
+	 * node level, because in inheritance cases any one table scan could
+	 * easily not be on a row.	We want to return false, not raise error, if
+	 * the passed-in table OID is for one of the inactive scans.
+	 */
+	if (portal->atStart || portal->atEnd)
+		ereport(ERROR,
+				(errcode(ERRCODE_INVALID_CURSOR_STATE),
+				 errmsg("cursor \"%s\" is not positioned on a row",
+						cursor_name)));
+
+	/*
 	 * We have two different strategies depending on whether the cursor uses
 	 * FOR UPDATE/SHARE or not.  The reason for supporting both is that the
 	 * FOR UPDATE code is able to identify a target table in many cases where
 	 * the other code can't, while the non-FOR-UPDATE case allows use of WHERE
 	 * CURRENT OF with an insensitive cursor.
-	 */
+	 *
+	 * GPDB: Neither of those methods work in GPDB, however, because the scan
+	 * is most likely below a Motion node, and belongs to a different slice
+	 * than the top node. The slot of the scan node is empty, and the tuple
+	 * has been received by a Motion node higher up in the tree instead. So
+	 * we use a different approach.
+	 */
+#if 0
 	if (queryDesc->estate->es_rowMarks)
 	{
 		ExecRowMark *erm;
 		ListCell   *lc;
->>>>>>> 38e93482
 
 		/*
 		 * Here, the query must have exactly one FOR UPDATE/SHARE reference to
@@ -245,74 +261,6 @@
 			}
 		}
 
-<<<<<<< HEAD
-	/*
-	 * In PostgreSQL, we extract the current tuple's TID from the scan node
-	 * we dug above. That doesn't work in GPDB, however, because the scan is
-	 * most likely below a Motion node, and belongs to a different slice
-	 * than the top node. The slot of the scan node is empty, and the tuple
-	 * has been received by a Motion node higher up in the tree instead. So
-	 * we use a different approach:
-	 *
-	 * The planner should've made the gp_segment_id, ctid, and tableoid
-	 * available as junk columns at the top of the plan. To retrieve this
-	 * junk metadata, we leverage the EState's junkfilter against the raw
-	 * tuple yielded by the top node in the plan.
-	 */
-
-	slot = queryDesc->planstate->ps_ResultTupleSlot;
-	Insist(!TupIsNull(slot));
-	Assert(queryDesc->estate->es_junkFilter);
-
-	/* extract gp_segment_id metadata */
-	gp_segment_id_attno = ExecFindJunkAttribute(queryDesc->estate->es_junkFilter, "gp_segment_id");
-	if (!AttributeNumberIsValid(gp_segment_id_attno))
-		elog(ERROR, "could not find junk gp_segment_id column");
-
-	value = ExecGetJunkAttribute(slot, gp_segment_id_attno, &isnull);
-	if (isnull)
-		elog(ERROR, "gp_segment_id is NULL");
-	*current_gp_segment_id = DatumGetInt32(value);
-
-	/* extract ctid metadata */
-	ctid_attno = ExecFindJunkAttribute(queryDesc->estate->es_junkFilter, "ctid");
-	if (!AttributeNumberIsValid(ctid_attno))
-		elog(ERROR, "could not find junk ctid column");
-	value = ExecGetJunkAttribute(slot, ctid_attno, &isnull);
-	if (isnull)
-		elog(ERROR, "ctid is NULL");
-	ItemPointerCopy(DatumGetItemPointer(value), current_tid);
-
-	/*
-	 * extract tableoid metadata
-	 *
-	 * DECLARE CURSOR planning only includes tableoid metadata when
-	 * scrolling a partitioned table. Otherwise gp_segment_id and ctid alone
-	 * are sufficient to uniquely identify a tuple.
-	 */
-	tableoid_attno = ExecFindJunkAttribute(queryDesc->estate->es_junkFilter,
-										   "tableoid");
-	if (AttributeNumberIsValid(tableoid_attno))
-	{
-		value = ExecGetJunkAttribute(slot, tableoid_attno, &isnull);
-		if (isnull)
-			elog(ERROR, "tableoid is NULL");
-		*current_table_oid = DatumGetObjectId(value);
-
-		/*
-		 * This is our last opportunity to verify that the physical table given
-		 * by tableoid is, indeed, simply updatable.
-		 */
-		if (!isSimplyUpdatableRelation(*current_table_oid, true /* noerror */))
-			ereport(ERROR,
-					(errcode(ERRCODE_FEATURE_NOT_SUPPORTED),
-					 errmsg("%s is not updatable",
-							get_rel_name_partition(*current_table_oid))));
-	}
-
-	if (p_cursor_name)
-		*p_cursor_name = pstrdup(cursor_name);
-=======
 		if (erm == NULL)
 			ereport(ERROR,
 					(errcode(ERRCODE_INVALID_CURSOR_STATE),
@@ -338,8 +286,8 @@
 
 		/*
 		 * This table didn't produce the cursor's current row; some other
-		 * inheritance child of the same parent must have.  Signal caller
-		 * to do nothing on this table.
+		 * inheritance child of the same parent must have.  Signal caller to
+		 * do nothing on this table.
 		 */
 		return false;
 	}
@@ -398,7 +346,69 @@
 
 		return true;
 	}
->>>>>>> 38e93482
+#endif
+	{
+		/*
+		 * GPDB method:
+		 *
+		 * The planner should've made the gp_segment_id, ctid, and tableoid
+		 * available as junk columns at the top of the plan. To retrieve this
+		 * junk metadata, we leverage the EState's junkfilter against the raw
+		 * tuple yielded by the top node in the plan.
+		 */
+		slot = queryDesc->planstate->ps_ResultTupleSlot;
+		Insist(!TupIsNull(slot));
+		Assert(queryDesc->estate->es_junkFilter);
+
+		/* extract gp_segment_id metadata */
+		gp_segment_id_attno = ExecFindJunkAttribute(queryDesc->estate->es_junkFilter, "gp_segment_id");
+		if (!AttributeNumberIsValid(gp_segment_id_attno))
+			elog(ERROR, "could not find junk gp_segment_id column");
+
+		value = ExecGetJunkAttribute(slot, gp_segment_id_attno, &isnull);
+		if (isnull)
+			elog(ERROR, "gp_segment_id is NULL");
+		*current_gp_segment_id = DatumGetInt32(value);
+
+		/* extract ctid metadata */
+		ctid_attno = ExecFindJunkAttribute(queryDesc->estate->es_junkFilter, "ctid");
+		if (!AttributeNumberIsValid(ctid_attno))
+			elog(ERROR, "could not find junk ctid column");
+		value = ExecGetJunkAttribute(slot, ctid_attno, &isnull);
+		if (isnull)
+			elog(ERROR, "ctid is NULL");
+		ItemPointerCopy(DatumGetItemPointer(value), current_tid);
+
+		/*
+		 * extract tableoid metadata
+		 *
+		 * DECLARE CURSOR planning only includes tableoid metadata when
+		 * scrolling a partitioned table. Otherwise gp_segment_id and ctid alone
+		 * are sufficient to uniquely identify a tuple.
+		 */
+		tableoid_attno = ExecFindJunkAttribute(queryDesc->estate->es_junkFilter,
+											   "tableoid");
+		if (AttributeNumberIsValid(tableoid_attno))
+		{
+			value = ExecGetJunkAttribute(slot, tableoid_attno, &isnull);
+			if (isnull)
+				elog(ERROR, "tableoid is NULL");
+			*current_table_oid = DatumGetObjectId(value);
+
+			/*
+			 * This is our last opportunity to verify that the physical table given
+			 * by tableoid is, indeed, simply updatable.
+			 */
+			if (!isSimplyUpdatableRelation(*current_table_oid, true /* noerror */))
+				ereport(ERROR,
+						(errcode(ERRCODE_FEATURE_NOT_SUPPORTED),
+						 errmsg("%s is not updatable",
+								get_rel_name_partition(*current_table_oid))));
+		}
+
+		if (p_cursor_name)
+			*p_cursor_name = pstrdup(cursor_name);
+	}
 }
 
 /*
