--- conflicted
+++ resolved
@@ -58,11 +58,8 @@
 	FOREIGNDATAWRAPPEROID,
 	FOREIGNSERVERNAME,
 	FOREIGNSERVEROID,
-<<<<<<< HEAD
+	FOREIGNTABLEREL,
 	GPPOLICYID,
-=======
-	FOREIGNTABLEREL,
->>>>>>> a4bebdd9
 	INDEXRELID,
 	LANGNAME,
 	LANGOID,
