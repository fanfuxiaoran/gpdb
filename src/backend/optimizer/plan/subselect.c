--- conflicted
+++ resolved
@@ -9,11 +9,7 @@
  * Portions Copyright (c) 1994, Regents of the University of California
  *
  * IDENTIFICATION
-<<<<<<< HEAD
- *	  $PostgreSQL: pgsql/src/backend/optimizer/plan/subselect.c,v 1.150.2.2 2010/01/18 18:17:52 tgl Exp $
-=======
  *	  $PostgreSQL: pgsql/src/backend/optimizer/plan/subselect.c,v 1.132 2008/07/10 02:14:03 tgl Exp $
->>>>>>> 49f001d8
  *
  *-------------------------------------------------------------------------
  */
@@ -751,7 +747,6 @@
 	}
 	else
 	{
-<<<<<<< HEAD
 		/*
 		 * Adjust the Params in the testexpr, unless caller said it's not
 		 * needed.
@@ -771,23 +766,6 @@
 			splan->testexpr = testexpr;
 
 		splan->is_multirow = true; /* CDB: take note. */
-=======
-		List	   *args;
-		ListCell   *l;
-
-		if (testexpr)
-		{
-			List	   *params;
-
-			/* Adjust the Params in the testexpr */
-			params = generate_subquery_params(root,
-											  plan->targetlist,
-											  &splan->paramIds);
-			splan->testexpr = convert_testexpr(root,
-											   testexpr,
-											   params);
-		}
->>>>>>> 49f001d8
 
 		/*
 		 * We can't convert subplans of ALL_SUBLINK or ANY_SUBLINK types to
@@ -1692,7 +1670,6 @@
 convert_EXISTS_to_ANY(PlannerInfo *root, Query *subselect,
 					  Node **testexpr, List **paramIds)
 {
-<<<<<<< HEAD
 	Node	   *whereClause;
 	List	   *leftargs,
 	*rightargs,
@@ -1711,20 +1688,6 @@
 	 * Caller should have dealt with the case already.
 	 */
 	Assert(subselect->targetList == NIL);
-=======
-	Query	   *parse = root->parse;
-	Query	   *subselect = (Query *) sublink->subselect;
-	List	   *in_operators;
-	List	   *left_exprs;
-	List	   *right_exprs;
-	Relids		left_varnos;
-	int			rtindex;
-	RangeTblEntry *rte;
-	RangeTblRef *rtr;
-	List	   *subquery_vars;
-	InClauseInfo *ininfo;
-	Node	   *result;
->>>>>>> 49f001d8
 
 	/*
 	 * Separate out the WHERE clause.  (We could theoretically also remove
@@ -1744,7 +1707,6 @@
 	 */
 	if (contain_vars_of_level((Node *) subselect, 1))
 		return NULL;
-<<<<<<< HEAD
 
 	/*
 	 * We don't risk optimizing if the WHERE clause is volatile, either.
@@ -1784,36 +1746,11 @@
 	 */
 	leftargs = rightargs = opids = newWhere = NIL;
 	foreach(lc, (List *) whereClause)
-=======
-	if (sublink->testexpr && IsA(sublink->testexpr, OpExpr))
-	{
-		OpExpr	   *op = (OpExpr *) sublink->testexpr;
-		Oid			opno = op->opno;
-		List	   *opfamilies;
-		List	   *opstrats;
-
-		if (list_length(op->args) != 2)
-			return NULL;				/* not binary operator? */
-		get_op_btree_interpretation(opno, &opfamilies, &opstrats);
-		if (!list_member_int(opstrats, ROWCOMPARE_EQ))
-			return NULL;
-		in_operators = list_make1_oid(opno);
-		left_exprs = list_make1(linitial(op->args));
-		right_exprs = list_make1(lsecond(op->args));
-	}
-	else if (and_clause(sublink->testexpr))
->>>>>>> 49f001d8
 	{
 		OpExpr	   *expr = (OpExpr *) lfirst(lc);
 
-<<<<<<< HEAD
 		if (IsA(expr, OpExpr) &&
 			hash_ok_operator(expr))
-=======
-		/* OK, but we need to extract the per-column info */
-		in_operators = left_exprs = right_exprs = NIL;
-		foreach(lc, ((BoolExpr *) sublink->testexpr)->args)
->>>>>>> 49f001d8
 		{
 			Node   *leftarg = (Node *) linitial(expr->args);
 			Node   *rightarg = (Node *) lsecond(expr->args);
@@ -1843,15 +1780,7 @@
 				}
 				/* If no commutator, no chance to optimize the WHERE clause */
 				return NULL;
-<<<<<<< HEAD
 			}
-=======
-			if (list_length(op->args) != 2)
-				return NULL;			/* not binary operator? */
-			in_operators = lappend_oid(in_operators, op->opno);
-			left_exprs = lappend(left_exprs, linitial(op->args));
-			right_exprs = lappend(right_exprs, lsecond(op->args));
->>>>>>> 49f001d8
 		}
 		/* Couldn't handle it as a hash clause */
 		newWhere = lappend(newWhere, expr);
@@ -1872,21 +1801,13 @@
 	 *
 	 * SUM(CASE WHEN false THEN uplevelvar ELSE 0 END)
 	 */
-<<<<<<< HEAD
 	if (contain_vars_of_level((Node *) newWhere, 1) ||
 		contain_vars_of_level((Node *) rightargs, 1))
 		return NULL;
 	if (root->parse->hasAggs &&
 		(contain_aggs_of_level((Node *) newWhere, 1) ||
 		 contain_aggs_of_level((Node *) rightargs, 1)))
-=======
-	left_varnos = pull_varnos((Node *) left_exprs);
-	if (bms_is_empty(left_varnos))
->>>>>>> 49f001d8
 		return NULL;
-
-	/* ... and the right-hand expressions better not contain Vars at all */
-	Assert(!contain_var_clause((Node *) right_exprs));
 
 	/*
 	 * And there can't be any child Vars in the stuff we intend to pull up.
@@ -1904,30 +1825,11 @@
 		return NULL;
 
 	/*
-<<<<<<< HEAD
 	 * Okay, adjust the sublevelsup in the stuff we're pulling up.
-=======
-	 * Build a list of Vars representing the subselect outputs.
-	 */
-	subquery_vars = generate_subquery_vars(root,
-										   subselect->targetList,
-										   rtindex);
-
-	/*
-	 * Build the result qual expression, replacing Params with these Vars.
-	 */
-	result = convert_testexpr(root,
-							  sublink->testexpr,
-							  subquery_vars);
-
-	/*
-	 * Now build the InClauseInfo node.
->>>>>>> 49f001d8
 	 */
 	IncrementVarSublevelsUp((Node *) leftargs, -1, 1);
 
 	/*
-<<<<<<< HEAD
 	 * Put back any child-level-only WHERE clauses.
 	 */
 	if (newWhere)
@@ -1972,23 +1874,6 @@
 	*paramIds = paramids;
 
 	return subselect;
-=======
-	 * ininfo->sub_targetlist must be filled with a list of expressions that
-	 * would need to be unique-ified if we try to implement the IN using a
-	 * regular join to unique-ified subquery output.  This is most easily done
-	 * by applying convert_testexpr to just the RHS inputs of the testexpr
-	 * operators.  That handles cases like type coercions of the subquery
-	 * outputs, clauses dropped due to const-simplification, etc.
-	 */
-	ininfo->sub_targetlist = (List *) convert_testexpr(root,
-													   (Node *) right_exprs,
-													   subquery_vars);
-
-	/* Add the completed node to the query's list */
-	root->in_info_list = lappend(root->in_info_list, ininfo);
-
-	return result;
->>>>>>> 49f001d8
 }
 
 /*
@@ -2196,7 +2081,6 @@
  * node in the given plan tree.  It also optionally attaches any previously
  * generated InitPlans to the top plan node.  (Any InitPlans should already
  * have been put through SS_finalize_plan.)
-<<<<<<< HEAD
  *
  * Input:
  * 	root - PlannerInfo structure that is necessary for walking the tree
@@ -2204,8 +2088,6 @@
  * 	attach_initplans - attach all initplans to the top plan node from root
  * Output:
  * 	plan->extParam and plan->allParam - attach params to top of the plan
-=======
->>>>>>> 49f001d8
  */
 void
 SS_finalize_plan(PlannerInfo *root, Plan *plan, bool attach_initplans)
@@ -2240,11 +2122,7 @@
 		{
 			initSetParam = bms_add_member(initSetParam, lfirst_int(l2));
 		}
-<<<<<<< HEAD
 		initplan_cost += initsubplan->startup_cost + initsubplan->per_call_cost;
-=======
-		initplan_cost += get_initplan_cost(root, initsubplan);
->>>>>>> 49f001d8
 	}
 
 	/*
@@ -2299,7 +2177,6 @@
 	 */
 	if (attach_initplans)
 	{
-<<<<<<< HEAD
 		/*
 		 * If the topmost plan is a Motion, attach the InitPlan to the node
 		 * below it, instead. The executor machinery that executes InitPlans
@@ -2314,8 +2191,6 @@
 			plan = plan->lefttree;
 
 		Insist(!plan->initPlan);
-=======
->>>>>>> 49f001d8
 		plan->initPlan = root->init_plans;
 		root->init_plans = NIL;		/* make sure they're not attached twice */
 
@@ -2602,7 +2477,6 @@
 	}
 
 	/* Process left and right child plans, if any */
-<<<<<<< HEAD
 	/*
 	 * In a TableFunctionScan, the 'lefttree' is more like a SubQueryScan's
 	 * subplan, and contains a plan that's already been finalized by the
@@ -2613,12 +2487,6 @@
 										   finalize_plan(root,
 														 plan->lefttree,
 														 valid_params));
-=======
-	context.paramids = bms_add_members(context.paramids,
-									   finalize_plan(root,
-													 plan->lefttree,
-													 valid_params));
->>>>>>> 49f001d8
 
 	context.paramids = bms_add_members(context.paramids,
 									   finalize_plan(root,
@@ -2687,7 +2555,6 @@
 		Plan	   *plan = planner_subplan_get_plan(context->root, subplan);
 		ListCell   *lc;
 		Bitmapset  *subparamids;
-<<<<<<< HEAD
 
 		/* Recurse into the testexpr, but not into the Plan */
 		finalize_primnode(subplan->testexpr, context);
@@ -2720,40 +2587,6 @@
 		}
 		context->paramids = bms_join(context->paramids, subparamids);
 
-=======
-
-		/* Recurse into the testexpr, but not into the Plan */
-		finalize_primnode(subplan->testexpr, context);
-
-		/*
-		 * Remove any param IDs of output parameters of the subplan that were
-		 * referenced in the testexpr.  These are not interesting for
-		 * parameter change signaling since we always re-evaluate the subplan.
-		 * Note that this wouldn't work too well if there might be uses of the
-		 * same param IDs elsewhere in the plan, but that can't happen because
-		 * generate_new_param never tries to merge params.
-		 */
-		foreach(lc, subplan->paramIds)
-		{
-			context->paramids = bms_del_member(context->paramids,
-											   lfirst_int(lc));
-		}
-
-		/* Also examine args list */
-		finalize_primnode((Node *) subplan->args, context);
-
-		/*
-		 * Add params needed by the subplan to paramids, but excluding those
-		 * we will pass down to it.
-		 */
-		subparamids = bms_copy(plan->extParam);
-		foreach(lc, subplan->parParam)
-		{
-			subparamids = bms_del_member(subparamids, lfirst_int(lc));
-		}
-		context->paramids = bms_join(context->paramids, subparamids);
-
->>>>>>> 49f001d8
 		return false;			/* no more to do here */
 	}
 	return expression_tree_walker(node, finalize_primnode,
