#-------------------------------------------------------------------------
#
# Makefile--
#    Makefile for backend/nodes
#
# IDENTIFICATION
#    src/backend/nodes/Makefile
#
#-------------------------------------------------------------------------

subdir = src/backend/nodes
top_builddir = ../../..
include $(top_builddir)/src/Makefile.global

OBJS = nodeFuncs.o nodes.o list.o bitmapset.o tidbitmap.o \
<<<<<<< HEAD
       copyfuncs.o equalfuncs.o makefuncs.o \
       outfuncs.o readfuncs.o print.o read.o params.o value.o \
	   outfast.o readfast.o

# readfast.c #includes readfuncs.c. Same with outfast.c and outfast.c
readfast.o: readfuncs.c
outfast.o: outfuncs.c
=======
       copyfuncs.o equalfuncs.o extensible.o makefuncs.o \
       outfuncs.o readfuncs.o print.o read.o params.o value.o
>>>>>>> b5bce6c1

include $(top_srcdir)/src/backend/common.mk<|MERGE_RESOLUTION|>--- conflicted
+++ resolved
@@ -13,17 +13,12 @@
 include $(top_builddir)/src/Makefile.global
 
 OBJS = nodeFuncs.o nodes.o list.o bitmapset.o tidbitmap.o \
-<<<<<<< HEAD
-       copyfuncs.o equalfuncs.o makefuncs.o \
+       copyfuncs.o equalfuncs.o extensible.o makefuncs.o \
        outfuncs.o readfuncs.o print.o read.o params.o value.o \
 	   outfast.o readfast.o
 
 # readfast.c #includes readfuncs.c. Same with outfast.c and outfast.c
 readfast.o: readfuncs.c
 outfast.o: outfuncs.c
-=======
-       copyfuncs.o equalfuncs.o extensible.o makefuncs.o \
-       outfuncs.o readfuncs.o print.o read.o params.o value.o
->>>>>>> b5bce6c1
 
 include $(top_srcdir)/src/backend/common.mk