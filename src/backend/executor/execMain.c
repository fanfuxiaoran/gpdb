--- conflicted
+++ resolved
@@ -150,12 +150,7 @@
 				  Plan *planTree);
 
 static void FillSliceGangInfo(Slice *slice, int numsegments);
-<<<<<<< HEAD
 static void FillSliceTable(EState *estate, PlannedStmt *stmt, bool parallel_cursor);
-
-=======
-static void FillSliceTable(EState *estate, PlannedStmt *stmt);
->>>>>>> f249fd76
 static PartitionNode *BuildPartitionNodeFromRoot(Oid relid);
 static void InitializeQueryPartsMetadata(PlannedStmt *plannedstmt, EState *estate);
 static void AdjustReplicatedTableCounts(EState *estate);
