/*-------------------------------------------------------------------------
 *
 * bootstrap.c
 *	  routines to support running postgres in 'bootstrap' mode
 *	bootstrap mode is used to create the initial template database
 *
 * Portions Copyright (c) 1996-2013, PostgreSQL Global Development Group
 * Portions Copyright (c) 1994, Regents of the University of California
 *
 * IDENTIFICATION
 *	  src/backend/bootstrap/bootstrap.c
 *
 *-------------------------------------------------------------------------
 */
#include "postgres.h"

#include <time.h>
#include <unistd.h>
#include <signal.h>
#ifdef HAVE_GETOPT_H
#include <getopt.h>
#endif

#include "access/htup_details.h"
#include "bootstrap/bootstrap.h"
#include "catalog/index.h"
#include "catalog/pg_collation.h"
#include "catalog/pg_type.h"
#include "libpq/pqsignal.h"
#include "miscadmin.h"
#include "nodes/makefuncs.h"
#include "postmaster/bgwriter.h"
#include "postmaster/startup.h"
#include "postmaster/walwriter.h"
#include "replication/walreceiver.h"
#include "storage/bufmgr.h"
#include "storage/bufpage.h"
#include "storage/ipc.h"
#include "storage/proc.h"
#include "tcop/tcopprot.h"
#include "utils/builtins.h"
#include "utils/fmgroids.h"
#include "utils/memutils.h"
#include "utils/ps_status.h"
#include "utils/rel.h"
#include "utils/relmapper.h"
#include "utils/tqual.h"

extern int	optind;
extern char *optarg;

<<<<<<< HEAD
uint32 bootstrap_data_checksum_version = 0;  /* No checksum */
=======
uint32		bootstrap_data_checksum_version = 0;		/* No checksum */

>>>>>>> e472b921

#define ALLOC(t, c)		((t *) calloc((unsigned)(c), sizeof(t)))

static void CheckerModeMain(void);
static void BootstrapModeMain(void);
static void bootstrap_signals(void);
static void ShutdownAuxiliaryProcess(int code, Datum arg);
static Form_pg_attribute AllocateAttribute(void);
static Oid	gettype(char *type);
static void cleanup(void);

/* ----------------
 *		global variables
 * ----------------
 */

AuxProcType MyAuxProcType = NotAnAuxProcess;	/* declared in miscadmin.h */

Relation	boot_reldesc;		/* current relation descriptor */
AuxProcType MyAuxProcType = NotAnAuxProcess;

Form_pg_attribute attrtypes[MAXATTR];	/* points to attribute info */
int			numattr;			/* number of attributes for cur. rel */


/*
 * Basic information associated with each type.  This is used before
 * pg_type is filled, so it has to cover the datatypes used as column types
 * in the core "bootstrapped" catalogs.
 *
 *		XXX several of these input/output functions do catalog scans
 *			(e.g., F_REGPROCIN scans pg_proc).	this obviously creates some
 *			order dependencies in the catalog creation process.
 */
struct typinfo
{
	char		name[NAMEDATALEN];
	Oid			oid;
	Oid			elem;
	int16		len;
	bool		byval;
	char		align;
	char		storage;
	Oid			collation;
	Oid			inproc;
	Oid			outproc;
};

static const struct typinfo TypInfo[] = {
	{"bool", BOOLOID, 0, 1, true, 'c', 'p', InvalidOid,
	F_BOOLIN, F_BOOLOUT},
	{"bytea", BYTEAOID, 0, -1, false, 'i', 'x', InvalidOid,
	F_BYTEAIN, F_BYTEAOUT},
	{"char", CHAROID, 0, 1, true, 'c', 'p', InvalidOid,
	F_CHARIN, F_CHAROUT},
	{"int2", INT2OID, 0, 2, true, 's', 'p', InvalidOid,
	F_INT2IN, F_INT2OUT},
	{"int4", INT4OID, 0, 4, true, 'i', 'p', InvalidOid,
	F_INT4IN, F_INT4OUT},
	{"float4", FLOAT4OID, 0, 4, FLOAT4PASSBYVAL, 'i', 'p', InvalidOid,
	F_FLOAT4IN, F_FLOAT4OUT},
	{"name", NAMEOID, CHAROID, NAMEDATALEN, false, 'c', 'p', InvalidOid,
	F_NAMEIN, F_NAMEOUT},
	{"regclass", REGCLASSOID, 0, 4, true, 'i', 'p', InvalidOid,
	F_REGCLASSIN, F_REGCLASSOUT},
	{"regproc", REGPROCOID, 0, 4, true, 'i', 'p', InvalidOid,
	F_REGPROCIN, F_REGPROCOUT},
	{"regtype", REGTYPEOID, 0, 4, true, 'i', 'p', InvalidOid,
	F_REGTYPEIN, F_REGTYPEOUT},
	{"text", TEXTOID, 0, -1, false, 'i', 'x', DEFAULT_COLLATION_OID,
	F_TEXTIN, F_TEXTOUT},
	{"oid", OIDOID, 0, 4, true, 'i', 'p', InvalidOid,
	F_OIDIN, F_OIDOUT},
	{"tid", TIDOID, 0, 6, false, 's', 'p', InvalidOid,
	F_TIDIN, F_TIDOUT},
	{"xid", XIDOID, 0, 4, true, 'i', 'p', InvalidOid,
	F_XIDIN, F_XIDOUT},
	{"cid", CIDOID, 0, 4, true, 'i', 'p', InvalidOid,
	F_CIDIN, F_CIDOUT},
	{"pg_node_tree", PGNODETREEOID, 0, -1, false, 'i', 'x', DEFAULT_COLLATION_OID,
	F_PG_NODE_TREE_IN, F_PG_NODE_TREE_OUT},
	{"int2vector", INT2VECTOROID, INT2OID, -1, false, 'i', 'p', InvalidOid,
	F_INT2VECTORIN, F_INT2VECTOROUT},
	{"oidvector", OIDVECTOROID, OIDOID, -1, false, 'i', 'p', InvalidOid,
	F_OIDVECTORIN, F_OIDVECTOROUT},
	{"_int4", INT4ARRAYOID, INT4OID, -1, false, 'i', 'x', InvalidOid,
	F_ARRAY_IN, F_ARRAY_OUT},
	{"_text", 1009, TEXTOID, -1, false, 'i', 'x', DEFAULT_COLLATION_OID,
	F_ARRAY_IN, F_ARRAY_OUT},
	{"_oid", 1028, OIDOID, -1, false, 'i', 'x', InvalidOid,
	F_ARRAY_IN, F_ARRAY_OUT},
	{"_char", 1002, CHAROID, -1, false, 'i', 'x', InvalidOid,
	F_ARRAY_IN, F_ARRAY_OUT},
	{"_aclitem", 1034, ACLITEMOID, -1, false, 'i', 'x', InvalidOid,
	F_ARRAY_IN, F_ARRAY_OUT}
};

static const int n_types = sizeof(TypInfo) / sizeof(struct typinfo);

struct typmap
{								/* a hack */
	Oid			am_oid;
	FormData_pg_type am_typ;
};

static struct typmap **Typ = NULL;
static struct typmap *Ap = NULL;

static Datum values[MAXATTR];	/* current row's attribute values */
static bool Nulls[MAXATTR];

static MemoryContext nogc = NULL;		/* special no-gc mem context */

/*
 *	At bootstrap time, we first declare all the indices to be built, and
 *	then build them.  The IndexList structure stores enough information
 *	to allow us to build the indices after they've been declared.
 */

typedef struct _IndexList
{
	Oid			il_heap;
	Oid			il_ind;
	IndexInfo  *il_info;
	struct _IndexList *il_next;
} IndexList;

static IndexList *ILHead = NULL;

/*
 *	 AuxiliaryProcessMain
 *
 *	 The main entry point for auxiliary processes, such as the bgwriter,
 *	 walwriter, walreceiver, bootstrapper and the shared memory checker code.
 *
 *	 This code is here just because of historical reasons.
 */
void
AuxiliaryProcessMain(int argc, char *argv[])
{
	char	   *progname = argv[0];
	int			flag;
	char	   *userDoption = NULL;

	/*
	 * initialize globals
	 */
	MyProcPid = getpid();

	MyStartTime = time(NULL);

	/*
	 * Fire up essential subsystems: error and memory management
	 *
	 * If we are running under the postmaster, this is done already.
	 */
	if (!IsUnderPostmaster)
		MemoryContextInit();

	/* Compute paths, if we didn't inherit them from postmaster */
	if (my_exec_path[0] == '\0')
	{
		if (find_my_exec(progname, my_exec_path) < 0)
			elog(FATAL, "%s: could not locate my own executable path",
				 progname);
	}

	/*
	 * process command arguments
	 */

	/* Set defaults, to be overriden by explicit options below */
	if (!IsUnderPostmaster)
		InitializeGUCOptions();

	/* Ignore the initial --boot argument, if present */
	if (argc > 1 && strcmp(argv[1], "--boot") == 0)
	{
		argv++;
		argc--;
	}

<<<<<<< HEAD
	MyAuxProcType = CheckerProcess;

	while ((flag = getopt(argc, argv, "B:c:d:D:Fkr:x:y:-:")) != -1)
=======
	/* If no -x argument, we are a CheckerProcess */
	MyAuxProcType = CheckerProcess;

	while ((flag = getopt(argc, argv, "B:c:d:D:Fkr:x:-:")) != -1)
>>>>>>> e472b921
	{
		switch (flag)
		{
			case 'B':
				SetConfigOption("shared_buffers", optarg, PGC_POSTMASTER, PGC_S_ARGV);
				break;
			case 'D':
				userDoption = strdup(optarg);
				break;
			case 'd':
				{
					/* Turn on debugging for the bootstrap process. */
					char	   *debugstr = palloc(strlen("debug") + strlen(optarg) + 1);

					sprintf(debugstr, "debug%s", optarg);
					SetConfigOption("log_min_messages", debugstr,
									PGC_POSTMASTER, PGC_S_ARGV);
					SetConfigOption("client_min_messages", debugstr,
									PGC_POSTMASTER, PGC_S_ARGV);
					pfree(debugstr);
				}
				break;
			case 'F':
				SetConfigOption("fsync", "false", PGC_POSTMASTER, PGC_S_ARGV);
				break;
<<<<<<< HEAD
 			case 'k':
				bootstrap_data_checksum_version = PG_DATA_CHECKSUM_VERSION;
 				break;
=======
			case 'k':
				bootstrap_data_checksum_version = PG_DATA_CHECKSUM_VERSION;
				break;
>>>>>>> e472b921
			case 'r':
				strlcpy(OutputFileName, optarg, MAXPGPATH);
				break;
			case 'x':
				MyAuxProcType = atoi(optarg);
				break;
			case 'c':
			case '-':
				{
					char	   *name,
							   *value;

					ParseLongOption(optarg, &name, &value);
					if (!value)
					{
						if (flag == '-')
							ereport(ERROR,
									(errcode(ERRCODE_SYNTAX_ERROR),
									 errmsg("--%s requires a value",
											optarg)));
						else
							ereport(ERROR,
									(errcode(ERRCODE_SYNTAX_ERROR),
									 errmsg("-c %s requires a value",
											optarg)));
					}

					SetConfigOption(name, value, PGC_POSTMASTER, PGC_S_ARGV);
					free(name);
					if (value)
						free(value);
					break;
				}
			default:
				write_stderr("Try \"%s --help\" for more information.\n",
							 progname);
				proc_exit(1);
				break;
		}
	}

	if (argc != optind)
	{
		write_stderr("%s: invalid command-line arguments\n", progname);
		proc_exit(1);
	}

	/*
	 * Identify myself via ps
	 */
	if (IsUnderPostmaster)
	{
		const char *statmsg;

		switch (MyAuxProcType)
		{
			case StartupProcess:
				statmsg = "startup process";
				break;
			case BgWriterProcess:
				statmsg = "writer process";
				break;
			case CheckpointerProcess:
				statmsg = "checkpointer process";
				break;
			case WalWriterProcess:
				statmsg = "wal writer process";
				break;
			case WalReceiverProcess:
				statmsg = "wal receiver process";
				break;
			default:
				statmsg = "??? process";
				break;
		}
		init_ps_display(statmsg, "", "", "");
	}

	/* Acquire configuration parameters, unless inherited from postmaster */
	if (!IsUnderPostmaster)
	{
		if (!SelectConfigFiles(userDoption, progname))
			proc_exit(1);
	}

	/* Validate we have been given a reasonable-looking DataDir */
	Assert(DataDir);
	ValidatePgVersion(DataDir);

	/* Change into DataDir (if under postmaster, should be done already) */
	if (!IsUnderPostmaster)
		ChangeToDataDir();

	/* If standalone, create lockfile for data directory */
	if (!IsUnderPostmaster)
		CreateDataDirLockFile(false);

	SetProcessingMode(BootstrapProcessing);
	IgnoreSystemIndexes = true;

	/* Initialize MaxBackends (if under postmaster, was done already) */
	if (!IsUnderPostmaster)
		InitializeMaxBackends();

	BaseInit();

	/*
	 * When we are an auxiliary process, we aren't going to do the full
	 * InitPostgres pushups, but there are a couple of things that need to get
	 * lit up even in an auxiliary process.
	 */
	if (IsUnderPostmaster)
	{
		/*
		 * Create a PGPROC so we can use LWLocks.  In the EXEC_BACKEND case,
		 * this was already done by SubPostmasterMain().
		 */
#ifndef EXEC_BACKEND
		InitAuxiliaryProcess();
#endif

		/*
		 * Assign the ProcSignalSlot for an auxiliary process.	Since it
		 * doesn't have a BackendId, the slot is statically allocated based on
<<<<<<< HEAD
		 * the auxiliary process type (MyAuxProcType).  Backends use slots indexed
		 * in the range from 1 to MaxBackends (inclusive), so we use
=======
		 * the auxiliary process type (MyAuxProcType).	Backends use slots
		 * indexed in the range from 1 to MaxBackends (inclusive), so we use
>>>>>>> e472b921
		 * MaxBackends + AuxProcType + 1 as the index of the slot for an
		 * auxiliary process.
		 *
		 * This will need rethinking if we ever want more than one of a
		 * particular auxiliary process type.
		 */
		ProcSignalInit(MaxBackends + MyAuxProcType + 1);

		/* finish setting up bufmgr.c */
		InitBufferPoolBackend();

		/* register a shutdown callback for LWLock cleanup */
		on_shmem_exit(ShutdownAuxiliaryProcess, 0);
	}

	/*
	 * XLOG operations
	 */
	SetProcessingMode(NormalProcessing);

	switch (MyAuxProcType)
	{
		case CheckerProcess:
			/* don't set signals, they're useless here */
			CheckerModeMain();
			proc_exit(1);		/* should never return */

		case BootstrapProcess:
			bootstrap_signals();
			BootStrapXLOG();
			BootstrapModeMain();
			proc_exit(1);		/* should never return */

		case StartupProcess:
			/* don't set signals, startup process has its own agenda */
			StartupProcessMain();
			proc_exit(1);		/* should never return */

		case BgWriterProcess:
			/* don't set signals, bgwriter has its own agenda */
			BackgroundWriterMain();
			proc_exit(1);		/* should never return */

		case CheckpointerProcess:
			/* don't set signals, checkpointer is similar to bgwriter and has its own agenda */
			CheckpointerMain();
			proc_exit(1);		/* should never return */

		case WalWriterProcess:
			/* don't set signals, walwriter has its own agenda */
			InitXLOGAccess();
			WalWriterMain();
			proc_exit(1);		/* should never return */

		case WalReceiverProcess:
			/* don't set signals, walreceiver has its own agenda */
			WalReceiverMain();
			proc_exit(1);

		default:
<<<<<<< HEAD
			elog(PANIC, "unrecognized process type: %d", MyAuxProcType);
=======
			elog(PANIC, "unrecognized process type: %d", (int) MyAuxProcType);
>>>>>>> e472b921
			proc_exit(1);
	}
}

/*
 * In shared memory checker mode, all we really want to do is create shared
 * memory and semaphores (just to prove we can do it with the current GUC
 * settings).  Since, in fact, that was already done by BaseInit(),
 * we have nothing more to do here.
 */
static void
CheckerModeMain(void)
{
	proc_exit(0);
}

/*
 *	 The main entry point for running the backend in bootstrap mode
 *
 *	 The bootstrap mode is used to initialize the template database.
 *	 The bootstrap backend doesn't speak SQL, but instead expects
 *	 commands in a special bootstrap language.
 */
static void
BootstrapModeMain(void)
{
	int			i;

	Assert(!IsUnderPostmaster);

	SetProcessingMode(BootstrapProcessing);

	/*
	 * Do backend-like initialization for bootstrap mode
	 */
	InitProcess();

	InitPostgres(NULL, InvalidOid, NULL, NULL);

	/* Initialize stuff for bootstrap-file processing */
	for (i = 0; i < MAXATTR; i++)
	{
		attrtypes[i] = NULL;
		Nulls[i] = false;
	}

	/*
	 * Process bootstrap input.
	 */
	boot_yyparse();

	/*
	 * We should now know about all mapped relations, so it's okay to write
	 * out the initial relation mapping files.
	 */
	RelationMapFinishBootstrap();

	/* Clean up and exit */
	cleanup();
	proc_exit(0);
}


/* ----------------------------------------------------------------
 *						misc functions
 * ----------------------------------------------------------------
 */

/*
 * Set up signal handling for a bootstrap process
 */
static void
bootstrap_signals(void)
{
	if (IsUnderPostmaster)
	{
		/*
		 * If possible, make this process a group leader, so that the
		 * postmaster can signal any child processes too.
		 */
#ifdef HAVE_SETSID
		if (setsid() < 0)
			elog(FATAL, "setsid() failed: %m");
#endif

		/*
		 * Properly accept or ignore signals the postmaster might send us
		 */
		pqsignal(SIGHUP, SIG_IGN);
		pqsignal(SIGINT, SIG_IGN);		/* ignore query-cancel */
		pqsignal(SIGTERM, die);
		pqsignal(SIGQUIT, quickdie);
		pqsignal(SIGALRM, SIG_IGN);
		pqsignal(SIGPIPE, SIG_IGN);
		pqsignal(SIGUSR1, SIG_IGN);
		pqsignal(SIGUSR2, SIG_IGN);

		/*
		 * Reset some signals that are accepted by postmaster but not here
		 */
		pqsignal(SIGCHLD, SIG_DFL);
		pqsignal(SIGTTIN, SIG_DFL);
		pqsignal(SIGTTOU, SIG_DFL);
		pqsignal(SIGCONT, SIG_DFL);
		pqsignal(SIGWINCH, SIG_DFL);

		/*
		 * Unblock signals (they were blocked when the postmaster forked us)
		 */
		PG_SETMASK(&UnBlockSig);
	}
	else
	{
		/* Set up appropriately for interactive use */
		pqsignal(SIGHUP, die);
		pqsignal(SIGINT, die);
		pqsignal(SIGTERM, die);
		pqsignal(SIGQUIT, die);
	}
}

/*
 * Begin shutdown of an auxiliary process.	This is approximately the equivalent
 * of ShutdownPostgres() in postinit.c.  We can't run transactions in an
 * auxiliary process, so most of the work of AbortTransaction() is not needed,
 * but we do need to make sure we've released any LWLocks we are holding.
 * (This is only critical during an error exit.)
 */
static void
ShutdownAuxiliaryProcess(int code, Datum arg)
{
	LWLockReleaseAll();
}

/* ----------------------------------------------------------------
 *				MANUAL BACKEND INTERACTIVE INTERFACE COMMANDS
 * ----------------------------------------------------------------
 */

/* ----------------
 *		boot_openrel
 * ----------------
 */
void
boot_openrel(char *relname)
{
	int			i;
	struct typmap **app;
	Relation	rel;
	HeapScanDesc scan;
	HeapTuple	tup;

	if (strlen(relname) >= NAMEDATALEN)
		relname[NAMEDATALEN - 1] = '\0';

	if (Typ == NULL)
	{
		/* We can now load the pg_type data */
		rel = heap_open(TypeRelationId, NoLock);
		scan = heap_beginscan(rel, SnapshotNow, 0, NULL);
		i = 0;
		while ((tup = heap_getnext(scan, ForwardScanDirection)) != NULL)
			++i;
		heap_endscan(scan);
		app = Typ = ALLOC(struct typmap *, i + 1);
		while (i-- > 0)
			*app++ = ALLOC(struct typmap, 1);
		*app = NULL;
		scan = heap_beginscan(rel, SnapshotNow, 0, NULL);
		app = Typ;
		while ((tup = heap_getnext(scan, ForwardScanDirection)) != NULL)
		{
			(*app)->am_oid = HeapTupleGetOid(tup);
			memcpy((char *) &(*app)->am_typ,
				   (char *) GETSTRUCT(tup),
				   sizeof((*app)->am_typ));
			app++;
		}
		heap_endscan(scan);
		heap_close(rel, NoLock);
	}

	if (boot_reldesc != NULL)
		closerel(NULL);

	elog(DEBUG4, "open relation %s, attrsize %d",
		 relname, (int) ATTRIBUTE_FIXED_PART_SIZE);

	boot_reldesc = heap_openrv(makeRangeVar(NULL, relname, -1), NoLock);
	numattr = boot_reldesc->rd_rel->relnatts;
	for (i = 0; i < numattr; i++)
	{
		if (attrtypes[i] == NULL)
			attrtypes[i] = AllocateAttribute();
		memmove((char *) attrtypes[i],
				(char *) boot_reldesc->rd_att->attrs[i],
				ATTRIBUTE_FIXED_PART_SIZE);

		{
			Form_pg_attribute at = attrtypes[i];

			elog(DEBUG4, "create attribute %d name %s len %d num %d type %u",
				 i, NameStr(at->attname), at->attlen, at->attnum,
				 at->atttypid);
		}
	}
}

/* ----------------
 *		closerel
 * ----------------
 */
void
closerel(char *name)
{
	if (name)
	{
		if (boot_reldesc)
		{
			if (strcmp(RelationGetRelationName(boot_reldesc), name) != 0)
				elog(ERROR, "close of %s when %s was expected",
					 name, RelationGetRelationName(boot_reldesc));
		}
		else
			elog(ERROR, "close of %s before any relation was opened",
				 name);
	}

	if (boot_reldesc == NULL)
		elog(ERROR, "no open relation to close");
	else
	{
		elog(DEBUG4, "close relation %s",
			 RelationGetRelationName(boot_reldesc));
		heap_close(boot_reldesc, NoLock);
		boot_reldesc = NULL;
	}
}



/* ----------------
 * DEFINEATTR()
 *
 * define a <field,type> pair
 * if there are n fields in a relation to be created, this routine
 * will be called n times
 * ----------------
 */
void
DefineAttr(char *name, char *type, int attnum)
{
	Oid			typeoid;

	if (boot_reldesc != NULL)
	{
		elog(WARNING, "no open relations allowed with CREATE command");
		closerel(NULL);
	}

	if (attrtypes[attnum] == NULL)
		attrtypes[attnum] = AllocateAttribute();
	MemSet(attrtypes[attnum], 0, ATTRIBUTE_FIXED_PART_SIZE);

	namestrcpy(&attrtypes[attnum]->attname, name);
	elog(DEBUG4, "column %s %s", NameStr(attrtypes[attnum]->attname), type);
	attrtypes[attnum]->attnum = attnum + 1;		/* fillatt */

	typeoid = gettype(type);

	if (Typ != NULL)
	{
		attrtypes[attnum]->atttypid = Ap->am_oid;
		attrtypes[attnum]->attlen = Ap->am_typ.typlen;
		attrtypes[attnum]->attbyval = Ap->am_typ.typbyval;
		attrtypes[attnum]->attstorage = Ap->am_typ.typstorage;
		attrtypes[attnum]->attalign = Ap->am_typ.typalign;
		attrtypes[attnum]->attcollation = Ap->am_typ.typcollation;
		/* if an array type, assume 1-dimensional attribute */
		if (Ap->am_typ.typelem != InvalidOid && Ap->am_typ.typlen < 0)
			attrtypes[attnum]->attndims = 1;
		else
			attrtypes[attnum]->attndims = 0;
	}
	else
	{
		attrtypes[attnum]->atttypid = TypInfo[typeoid].oid;
		attrtypes[attnum]->attlen = TypInfo[typeoid].len;
		attrtypes[attnum]->attbyval = TypInfo[typeoid].byval;
		attrtypes[attnum]->attstorage = TypInfo[typeoid].storage;
		attrtypes[attnum]->attalign = TypInfo[typeoid].align;
		attrtypes[attnum]->attcollation = TypInfo[typeoid].collation;
		/* if an array type, assume 1-dimensional attribute */
		if (TypInfo[typeoid].elem != InvalidOid &&
			attrtypes[attnum]->attlen < 0)
			attrtypes[attnum]->attndims = 1;
		else
			attrtypes[attnum]->attndims = 0;
	}

	attrtypes[attnum]->attstattarget = -1;
	attrtypes[attnum]->attcacheoff = -1;
	attrtypes[attnum]->atttypmod = -1;
	attrtypes[attnum]->attislocal = true;

	/*
	 * Mark as "not null" if type is fixed-width and prior columns are too.
	 * This corresponds to case where column can be accessed directly via C
	 * struct declaration.
	 *
	 * oidvector and int2vector are also treated as not-nullable, even though
	 * they are no longer fixed-width.
	 */
#define MARKNOTNULL(att) \
	((att)->attlen > 0 || \
	 (att)->atttypid == OIDVECTOROID || \
	 (att)->atttypid == INT2VECTOROID)

	if (MARKNOTNULL(attrtypes[attnum]))
	{
		int			i;

		for (i = 0; i < attnum; i++)
		{
			if (!MARKNOTNULL(attrtypes[i]))
				break;
		}
		if (i == attnum)
			attrtypes[attnum]->attnotnull = true;
	}
}


/* ----------------
 *		InsertOneTuple
 *
 * If objectid is not zero, it is a specific OID to assign to the tuple.
 * Otherwise, an OID will be assigned (if necessary) by heap_insert.
 * ----------------
 */
void
InsertOneTuple(Oid objectid)
{
	HeapTuple	tuple;
	TupleDesc	tupDesc;
	int			i;

	elog(DEBUG4, "inserting row oid %u, %d columns", objectid, numattr);

	tupDesc = CreateTupleDesc(numattr,
							  RelationGetForm(boot_reldesc)->relhasoids,
							  attrtypes);
	tuple = heap_form_tuple(tupDesc, values, Nulls);
	if (objectid != (Oid) 0)
		HeapTupleSetOid(tuple, objectid);
	pfree(tupDesc);				/* just free's tupDesc, not the attrtypes */

	simple_heap_insert(boot_reldesc, tuple);
	heap_freetuple(tuple);
	elog(DEBUG4, "row inserted");

	/*
	 * Reset null markers for next tuple
	 */
	for (i = 0; i < numattr; i++)
		Nulls[i] = false;
}

/* ----------------
 *		InsertOneValue
 * ----------------
 */
void
InsertOneValue(char *value, int i)
{
	Oid			typoid;
	int16		typlen;
	bool		typbyval;
	char		typalign;
	char		typdelim;
	Oid			typioparam;
	Oid			typinput;
	Oid			typoutput;
	char	   *prt;

	AssertArg(i >= 0 && i < MAXATTR);

	elog(DEBUG4, "inserting column %d value \"%s\"", i, value);

	typoid = boot_reldesc->rd_att->attrs[i]->atttypid;

	boot_get_type_io_data(typoid,
						  &typlen, &typbyval, &typalign,
						  &typdelim, &typioparam,
						  &typinput, &typoutput);

	values[i] = OidInputFunctionCall(typinput, value, typioparam, -1);
	prt = OidOutputFunctionCall(typoutput, values[i]);
	elog(DEBUG4, "inserted -> %s", prt);
	pfree(prt);
}

/* ----------------
 *		InsertOneNull
 * ----------------
 */
void
InsertOneNull(int i)
{
	elog(DEBUG4, "inserting column %d NULL", i);
	Assert(i >= 0 && i < MAXATTR);
	values[i] = PointerGetDatum(NULL);
	Nulls[i] = true;
}

/* ----------------
 *		cleanup
 * ----------------
 */
static void
cleanup(void)
{
	if (boot_reldesc != NULL)
		closerel(NULL);
}

/* ----------------
 *		gettype
 *
 * NB: this is really ugly; it will return an integer index into TypInfo[],
 * and not an OID at all, until the first reference to a type not known in
 * TypInfo[].  At that point it will read and cache pg_type in the Typ array,
 * and subsequently return a real OID (and set the global pointer Ap to
 * point at the found row in Typ).	So caller must check whether Typ is
 * still NULL to determine what the return value is!
 * ----------------
 */
static Oid
gettype(char *type)
{
	int			i;
	Relation	rel;
	HeapScanDesc scan;
	HeapTuple	tup;
	struct typmap **app;

	if (Typ != NULL)
	{
		for (app = Typ; *app != NULL; app++)
		{
			if (strncmp(NameStr((*app)->am_typ.typname), type, NAMEDATALEN) == 0)
			{
				Ap = *app;
				return (*app)->am_oid;
			}
		}
	}
	else
	{
		for (i = 0; i < n_types; i++)
		{
			if (strncmp(type, TypInfo[i].name, NAMEDATALEN) == 0)
				return i;
		}
		elog(DEBUG4, "external type: %s", type);
		rel = heap_open(TypeRelationId, NoLock);
		scan = heap_beginscan(rel, SnapshotNow, 0, NULL);
		i = 0;
		while ((tup = heap_getnext(scan, ForwardScanDirection)) != NULL)
			++i;
		heap_endscan(scan);
		app = Typ = ALLOC(struct typmap *, i + 1);
		while (i-- > 0)
			*app++ = ALLOC(struct typmap, 1);
		*app = NULL;
		scan = heap_beginscan(rel, SnapshotNow, 0, NULL);
		app = Typ;
		while ((tup = heap_getnext(scan, ForwardScanDirection)) != NULL)
		{
			(*app)->am_oid = HeapTupleGetOid(tup);
			memmove((char *) &(*app++)->am_typ,
					(char *) GETSTRUCT(tup),
					sizeof((*app)->am_typ));
		}
		heap_endscan(scan);
		heap_close(rel, NoLock);
		return gettype(type);
	}
	elog(ERROR, "unrecognized type \"%s\"", type);
	/* not reached, here to make compiler happy */
	return 0;
}

/* ----------------
 *		boot_get_type_io_data
 *
 * Obtain type I/O information at bootstrap time.  This intentionally has
 * almost the same API as lsyscache.c's get_type_io_data, except that
 * we only support obtaining the typinput and typoutput routines, not
 * the binary I/O routines.  It is exported so that array_in and array_out
 * can be made to work during early bootstrap.
 * ----------------
 */
void
boot_get_type_io_data(Oid typid,
					  int16 *typlen,
					  bool *typbyval,
					  char *typalign,
					  char *typdelim,
					  Oid *typioparam,
					  Oid *typinput,
					  Oid *typoutput)
{
	if (Typ != NULL)
	{
		/* We have the boot-time contents of pg_type, so use it */
		struct typmap **app;
		struct typmap *ap;

		app = Typ;
		while (*app && (*app)->am_oid != typid)
			++app;
		ap = *app;
		if (ap == NULL)
			elog(ERROR, "type OID %u not found in Typ list", typid);

		*typlen = ap->am_typ.typlen;
		*typbyval = ap->am_typ.typbyval;
		*typalign = ap->am_typ.typalign;
		*typdelim = ap->am_typ.typdelim;

		/* XXX this logic must match getTypeIOParam() */
		if (OidIsValid(ap->am_typ.typelem))
			*typioparam = ap->am_typ.typelem;
		else
			*typioparam = typid;

		*typinput = ap->am_typ.typinput;
		*typoutput = ap->am_typ.typoutput;
	}
	else
	{
		/* We don't have pg_type yet, so use the hard-wired TypInfo array */
		int			typeindex;

		for (typeindex = 0; typeindex < n_types; typeindex++)
		{
			if (TypInfo[typeindex].oid == typid)
				break;
		}
		if (typeindex >= n_types)
			elog(ERROR, "type OID %u not found in TypInfo", typid);

		*typlen = TypInfo[typeindex].len;
		*typbyval = TypInfo[typeindex].byval;
		*typalign = TypInfo[typeindex].align;
		/* We assume typdelim is ',' for all boot-time types */
		*typdelim = ',';

		/* XXX this logic must match getTypeIOParam() */
		if (OidIsValid(TypInfo[typeindex].elem))
			*typioparam = TypInfo[typeindex].elem;
		else
			*typioparam = typid;

		*typinput = TypInfo[typeindex].inproc;
		*typoutput = TypInfo[typeindex].outproc;
	}
}

/* ----------------
 *		AllocateAttribute
 *
 * Note: bootstrap never sets any per-column ACLs, so we only need
 * ATTRIBUTE_FIXED_PART_SIZE space per attribute.
 * ----------------
 */
static Form_pg_attribute
AllocateAttribute(void)
{
	Form_pg_attribute attribute = (Form_pg_attribute) malloc(ATTRIBUTE_FIXED_PART_SIZE);

	if (!PointerIsValid(attribute))
		elog(FATAL, "out of memory");
	MemSet(attribute, 0, ATTRIBUTE_FIXED_PART_SIZE);

	return attribute;
}

/* ----------------
 *		MapArrayTypeName
 * XXX arrays of "basetype" are always "_basetype".
 *	   this is an evil hack inherited from rel. 3.1.
 * XXX array dimension is thrown away because we
 *	   don't support fixed-dimension arrays.  again,
 *	   sickness from 3.1.
 *
 * the string passed in must have a '[' character in it
 *
 * the string returned is a pointer to static storage and should NOT
 * be freed by the CALLER.
 * ----------------
 */
char *
MapArrayTypeName(char *s)
{
	int			i,
				j;
	static char newStr[NAMEDATALEN];	/* array type names < NAMEDATALEN long */

	if (s == NULL || s[0] == '\0')
		return s;

	j = 1;
	newStr[0] = '_';
	for (i = 0; i < NAMEDATALEN - 1 && s[i] != '['; i++, j++)
		newStr[j] = s[i];

	newStr[j] = '\0';

	return newStr;
}


/*
 *	index_register() -- record an index that has been set up for building
 *						later.
 *
 *		At bootstrap time, we define a bunch of indexes on system catalogs.
 *		We postpone actually building the indexes until just before we're
 *		finished with initialization, however.	This is because the indexes
 *		themselves have catalog entries, and those have to be included in the
 *		indexes on those catalogs.	Doing it in two phases is the simplest
 *		way of making sure the indexes have the right contents at the end.
 */
void
index_register(Oid heap,
			   Oid ind,
			   IndexInfo *indexInfo)
{
	IndexList  *newind;
	MemoryContext oldcxt;

	/*
	 * XXX mao 10/31/92 -- don't gc index reldescs, associated info at
	 * bootstrap time.	we'll declare the indexes now, but want to create them
	 * later.
	 */

	if (nogc == NULL)
		nogc = AllocSetContextCreate(NULL,
									 "BootstrapNoGC",
									 ALLOCSET_DEFAULT_MINSIZE,
									 ALLOCSET_DEFAULT_INITSIZE,
									 ALLOCSET_DEFAULT_MAXSIZE);

	oldcxt = MemoryContextSwitchTo(nogc);

	newind = (IndexList *) palloc(sizeof(IndexList));
	newind->il_heap = heap;
	newind->il_ind = ind;
	newind->il_info = (IndexInfo *) palloc(sizeof(IndexInfo));

	memcpy(newind->il_info, indexInfo, sizeof(IndexInfo));
	/* expressions will likely be null, but may as well copy it */
	newind->il_info->ii_Expressions = (List *)
		copyObject(indexInfo->ii_Expressions);
	newind->il_info->ii_ExpressionsState = NIL;
	/* predicate will likely be null, but may as well copy it */
	newind->il_info->ii_Predicate = (List *)
		copyObject(indexInfo->ii_Predicate);
	newind->il_info->ii_PredicateState = NIL;
	/* no exclusion constraints at bootstrap time, so no need to copy */
	Assert(indexInfo->ii_ExclusionOps == NULL);
	Assert(indexInfo->ii_ExclusionProcs == NULL);
	Assert(indexInfo->ii_ExclusionStrats == NULL);

	newind->il_next = ILHead;
	ILHead = newind;

	MemoryContextSwitchTo(oldcxt);
}


/*
 * build_indices -- fill in all the indexes registered earlier
 */
void
build_indices(void)
{
	for (; ILHead != NULL; ILHead = ILHead->il_next)
	{
		Relation	heap;
		Relation	ind;

		/* need not bother with locks during bootstrap */
		heap = heap_open(ILHead->il_heap, NoLock);
		ind = index_open(ILHead->il_ind, NoLock);

		index_build(heap, ind, ILHead->il_info, false, false);

		index_close(ind, NoLock);
		heap_close(heap, NoLock);
	}
}<|MERGE_RESOLUTION|>--- conflicted
+++ resolved
@@ -49,12 +49,8 @@
 extern int	optind;
 extern char *optarg;
 
-<<<<<<< HEAD
-uint32 bootstrap_data_checksum_version = 0;  /* No checksum */
-=======
 uint32		bootstrap_data_checksum_version = 0;		/* No checksum */
 
->>>>>>> e472b921
 
 #define ALLOC(t, c)		((t *) calloc((unsigned)(c), sizeof(t)))
 
@@ -74,7 +70,6 @@
 AuxProcType MyAuxProcType = NotAnAuxProcess;	/* declared in miscadmin.h */
 
 Relation	boot_reldesc;		/* current relation descriptor */
-AuxProcType MyAuxProcType = NotAnAuxProcess;
 
 Form_pg_attribute attrtypes[MAXATTR];	/* points to attribute info */
 int			numattr;			/* number of attributes for cur. rel */
@@ -237,16 +232,10 @@
 		argc--;
 	}
 
-<<<<<<< HEAD
-	MyAuxProcType = CheckerProcess;
-
-	while ((flag = getopt(argc, argv, "B:c:d:D:Fkr:x:y:-:")) != -1)
-=======
 	/* If no -x argument, we are a CheckerProcess */
 	MyAuxProcType = CheckerProcess;
 
-	while ((flag = getopt(argc, argv, "B:c:d:D:Fkr:x:-:")) != -1)
->>>>>>> e472b921
+	while ((flag = getopt(argc, argv, "B:c:d:D:Fkr:x:y:-:")) != -1)
 	{
 		switch (flag)
 		{
@@ -272,15 +261,9 @@
 			case 'F':
 				SetConfigOption("fsync", "false", PGC_POSTMASTER, PGC_S_ARGV);
 				break;
-<<<<<<< HEAD
- 			case 'k':
-				bootstrap_data_checksum_version = PG_DATA_CHECKSUM_VERSION;
- 				break;
-=======
 			case 'k':
 				bootstrap_data_checksum_version = PG_DATA_CHECKSUM_VERSION;
 				break;
->>>>>>> e472b921
 			case 'r':
 				strlcpy(OutputFileName, optarg, MAXPGPATH);
 				break;
@@ -405,13 +388,8 @@
 		/*
 		 * Assign the ProcSignalSlot for an auxiliary process.	Since it
 		 * doesn't have a BackendId, the slot is statically allocated based on
-<<<<<<< HEAD
-		 * the auxiliary process type (MyAuxProcType).  Backends use slots indexed
-		 * in the range from 1 to MaxBackends (inclusive), so we use
-=======
 		 * the auxiliary process type (MyAuxProcType).	Backends use slots
 		 * indexed in the range from 1 to MaxBackends (inclusive), so we use
->>>>>>> e472b921
 		 * MaxBackends + AuxProcType + 1 as the index of the slot for an
 		 * auxiliary process.
 		 *
@@ -472,11 +450,7 @@
 			proc_exit(1);
 
 		default:
-<<<<<<< HEAD
-			elog(PANIC, "unrecognized process type: %d", MyAuxProcType);
-=======
 			elog(PANIC, "unrecognized process type: %d", (int) MyAuxProcType);
->>>>>>> e472b921
 			proc_exit(1);
 	}
 }
