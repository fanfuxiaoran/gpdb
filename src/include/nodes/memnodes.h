/*-------------------------------------------------------------------------
 *
 * memnodes.h
 *	  POSTGRES memory context node definitions.
 *
 *
<<<<<<< HEAD
 * Portions Copyright (c) 2007-2008, Greenplum inc
 * Portions Copyright (c) 2012-Present Pivotal Software, Inc.
 * Portions Copyright (c) 1996-2014, PostgreSQL Global Development Group
=======
 * Portions Copyright (c) 1996-2015, PostgreSQL Global Development Group
>>>>>>> ab93f90c
 * Portions Copyright (c) 1994, Regents of the University of California
 *
 * src/include/nodes/memnodes.h
 *
 *-------------------------------------------------------------------------
 */
#ifndef MEMNODES_H
#define MEMNODES_H

#include "nodes/nodes.h"

/*
 * MemoryContext
 *		A logical context in which memory allocations occur.
 *
 * MemoryContext itself is an abstract type that can have multiple
 * implementations, though for now we have only AllocSetContext.
 * The function pointers in MemoryContextMethods define one specific
 * implementation of MemoryContext --- they are a virtual function table
 * in C++ terms.
 *
 * Node types that are actual implementations of memory contexts must
 * begin with the same fields as MemoryContext.
 *
 * Note: for largely historical reasons, typedef MemoryContext is a pointer
 * to the context struct rather than the struct type itself.
 */

typedef struct MemoryContextMethods
{
	void	   *(*alloc) (MemoryContext context, Size size);
	/* call this free_p in case someone #define's free() */
	void		(*free_p) (MemoryContext context, void *pointer);
	void	   *(*realloc) (MemoryContext context, void *pointer, Size size);
	void		(*init) (MemoryContext context);
	void		(*reset) (MemoryContext context);
	void		(*delete_context) (MemoryContext context);
	Size		(*get_chunk_space) (MemoryContext context, void *pointer);
	bool		(*is_empty) (MemoryContext context);
	void		(*stats) (MemoryContext context, uint64 *nBlocks, uint64 *nChunks, uint64 *currentAvailable, uint64 *allAllocated, uint64 *allFreed, uint64 *maxHeld);
	void		(*release_accounting)(MemoryContext context);
#ifdef MEMORY_CONTEXT_CHECKING
	void		(*check) (MemoryContext context);
#endif
} MemoryContextMethods;


typedef struct MemoryContextData
{
	NodeTag		type;			/* identifies exact kind of context */
<<<<<<< HEAD
	MemoryContextMethods methods;		/* virtual function table */
=======
	/* these two fields are placed here to minimize alignment wastage: */
	bool		isReset;		/* T = no space alloced since last reset */
	bool		allowInCritSection;		/* allow palloc in critical section */
	MemoryContextMethods *methods;		/* virtual function table */
>>>>>>> ab93f90c
	MemoryContext parent;		/* NULL if no parent (toplevel context) */
	MemoryContext firstchild;	/* head of linked list of children */
	MemoryContext nextchild;	/* next child of same parent */
	char	   *name;			/* context name (just for debugging) */
<<<<<<< HEAD
	bool		isReset;		/* T = no space alloced since last reset */

    /* CDB: Lifetime cumulative stats for this context and all descendants */
    uint64      allBytesAlloc;  /* bytes allocated from lower level mem mgr */
    uint64      allBytesFreed;  /* bytes returned to lower level mem mgr */
    Size        maxBytesHeld;   /* high-water mark for total bytes held */
    Size        localMinHeld;   /* low-water mark since last increase in hwm */
#ifdef CDB_PALLOC_CALLER_ID
    const char *callerFile;     /* __FILE__ of most recent caller */
    int         callerLine;     /* __LINE__ of most recent caller */
#endif
=======
	MemoryContextCallback *reset_cbs;	/* list of reset/delete callbacks */
>>>>>>> ab93f90c
} MemoryContextData;

/* utils/palloc.h contains typedef struct MemoryContextData *MemoryContext */


/*
 * MemoryContextIsValid
 *		True iff memory context is valid.
 *
 * Add new context types to the set accepted by this macro.
 */
#define MemoryContextIsValid(context) \
	((context) != NULL && \
	 (IsA((context), AllocSetContext)))

#endif   /* MEMNODES_H */<|MERGE_RESOLUTION|>--- conflicted
+++ resolved
@@ -4,13 +4,9 @@
  *	  POSTGRES memory context node definitions.
  *
  *
-<<<<<<< HEAD
  * Portions Copyright (c) 2007-2008, Greenplum inc
  * Portions Copyright (c) 2012-Present Pivotal Software, Inc.
- * Portions Copyright (c) 1996-2014, PostgreSQL Global Development Group
-=======
  * Portions Copyright (c) 1996-2015, PostgreSQL Global Development Group
->>>>>>> ab93f90c
  * Portions Copyright (c) 1994, Regents of the University of California
  *
  * src/include/nodes/memnodes.h
@@ -61,21 +57,14 @@
 typedef struct MemoryContextData
 {
 	NodeTag		type;			/* identifies exact kind of context */
-<<<<<<< HEAD
-	MemoryContextMethods methods;		/* virtual function table */
-=======
 	/* these two fields are placed here to minimize alignment wastage: */
 	bool		isReset;		/* T = no space alloced since last reset */
 	bool		allowInCritSection;		/* allow palloc in critical section */
-	MemoryContextMethods *methods;		/* virtual function table */
->>>>>>> ab93f90c
+	MemoryContextMethods methods;		/* virtual function table */
 	MemoryContext parent;		/* NULL if no parent (toplevel context) */
 	MemoryContext firstchild;	/* head of linked list of children */
 	MemoryContext nextchild;	/* next child of same parent */
 	char	   *name;			/* context name (just for debugging) */
-<<<<<<< HEAD
-	bool		isReset;		/* T = no space alloced since last reset */
-
     /* CDB: Lifetime cumulative stats for this context and all descendants */
     uint64      allBytesAlloc;  /* bytes allocated from lower level mem mgr */
     uint64      allBytesFreed;  /* bytes returned to lower level mem mgr */
@@ -85,9 +74,7 @@
     const char *callerFile;     /* __FILE__ of most recent caller */
     int         callerLine;     /* __LINE__ of most recent caller */
 #endif
-=======
 	MemoryContextCallback *reset_cbs;	/* list of reset/delete callbacks */
->>>>>>> ab93f90c
 } MemoryContextData;
 
 /* utils/palloc.h contains typedef struct MemoryContextData *MemoryContext */
