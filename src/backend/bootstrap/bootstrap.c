/*-------------------------------------------------------------------------
 *
 * bootstrap.c
 *	  routines to support running postgres in 'bootstrap' mode
 *	bootstrap mode is used to create the initial template database
 *
 * Portions Copyright (c) 1996-2009, PostgreSQL Global Development Group
 * Portions Copyright (c) 1994, Regents of the University of California
 *
 * IDENTIFICATION
 *	  $PostgreSQL: pgsql/src/backend/bootstrap/bootstrap.c,v 1.250 2009/02/18 15:58:41 heikki Exp $
 *
 *-------------------------------------------------------------------------
 */
#include "postgres.h"

#include <time.h>
#include <unistd.h>
#include <signal.h>
#ifdef HAVE_GETOPT_H
#include <getopt.h>
#endif

#include "access/genam.h"
#include "access/heapam.h"
#include "access/xact.h"
#include "bootstrap/bootstrap.h"
#include "catalog/index.h"
#include "catalog/pg_type.h"
#include "cdb/cdbfilerep.h"
#include "libpq/pqsignal.h"
#include "miscadmin.h"
#include "nodes/makefuncs.h"
#include "postmaster/bgwriter.h"
#include "postmaster/walwriter.h"
#include "replication/walreceiver.h"
#include "storage/bufpage.h"
#include "storage/bufmgr.h"
#include "storage/ipc.h"
#include "storage/proc.h"
#include "tcop/tcopprot.h"
#include "utils/builtins.h"
#include "utils/fmgroids.h"
#include "utils/memutils.h"
#include "utils/ps_status.h"
#include "utils/tqual.h"

extern int	optind;
extern char *optarg;

uint32 bootstrap_data_checksum_version = 0;  /* No checksum */

extern void FileRepResetPeer_Main(void);

#define ALLOC(t, c)		((t *) calloc((unsigned)(c), sizeof(t)))

static void CheckerModeMain(void);
static void BootstrapModeMain(void);
static void bootstrap_signals(void);
static void ShutdownAuxiliaryProcess(int code, Datum arg);
static hashnode *AddStr(char *str, int strlength, int mderef);
static Form_pg_attribute AllocateAttribute(void);
static int	CompHash(char *str, int len);
static hashnode *FindStr(char *str, int length, hashnode *mderef);
static Oid	gettype(char *type);
static void cleanup(void);

/* ----------------
 *		global variables
 * ----------------
 */

Relation	boot_reldesc;		/* current relation descriptor */
AuxProcType MyAuxProcType = NotAnAuxProcess;

/*
 * In the lexical analyzer, we need to get the reference number quickly from
 * the string, and the string from the reference number.  Thus we have
 * as our data structure a hash table, where the hashing key taken from
 * the particular string.  The hash table is chained.  One of the fields
 * of the hash table node is an index into the array of character pointers.
 * The unique index number that every string is assigned is simply the
 * position of its string pointer in the array of string pointers.
 */

#define STRTABLESIZE	10000
#define HASHTABLESIZE	503

/* Hash function numbers */
#define NUM		23
#define NUMSQR	529
#define NUMCUBE 12167

char	   *strtable[STRTABLESIZE];
hashnode   *hashtable[HASHTABLESIZE];

static int	strtable_end = -1;	/* Tells us last occupied string space */

/*-
 * Basic information associated with each type.  This is used before
 * pg_type is created.
 *
 *		XXX several of these input/output functions do catalog scans
 *			(e.g., F_REGPROCIN scans pg_proc).	this obviously creates some
 *			order dependencies in the catalog creation process.
 */
struct typinfo
{
	char		name[NAMEDATALEN];
	Oid			oid;
	Oid			elem;
	int16		len;
	bool		byval;
	char		align;
	char		storage;
	Oid			inproc;
	Oid			outproc;
};

static const struct typinfo TypInfo[] = {
	{"bool", BOOLOID, 0, 1, true, 'c', 'p',
	F_BOOLIN, F_BOOLOUT},
	{"bytea", BYTEAOID, 0, -1, false, 'i', 'x',
	F_BYTEAIN, F_BYTEAOUT},
	{"char", CHAROID, 0, 1, true, 'c', 'p',
	F_CHARIN, F_CHAROUT},
	{"int2", INT2OID, 0, 2, true, 's', 'p',
	F_INT2IN, F_INT2OUT},
	{"int4", INT4OID, 0, 4, true, 'i', 'p',
	F_INT4IN, F_INT4OUT},
	{"float4", FLOAT4OID, 0, 4, FLOAT4PASSBYVAL, 'i', 'p',
	F_FLOAT4IN, F_FLOAT4OUT},
	{"name", NAMEOID, CHAROID, NAMEDATALEN, false, 'c', 'p',
	F_NAMEIN, F_NAMEOUT},
	{"regclass", REGCLASSOID, 0, 4, true, 'i', 'p',
	F_REGCLASSIN, F_REGCLASSOUT},
	{"regproc", REGPROCOID, 0, 4, true, 'i', 'p',
	F_REGPROCIN, F_REGPROCOUT},
	{"regtype", REGTYPEOID, 0, 4, true, 'i', 'p',
	F_REGTYPEIN, F_REGTYPEOUT},
	{"text", TEXTOID, 0, -1, false, 'i', 'x',
	F_TEXTIN, F_TEXTOUT},
	{"oid", OIDOID, 0, 4, true, 'i', 'p',
	F_OIDIN, F_OIDOUT},
	{"tid", TIDOID, 0, 6, false, 's', 'p',
	F_TIDIN, F_TIDOUT},
	{"xid", XIDOID, 0, 4, true, 'i', 'p',
	F_XIDIN, F_XIDOUT},
	{"cid", CIDOID, 0, 4, true, 'i', 'p',
	F_CIDIN, F_CIDOUT},
	{"int2vector", INT2VECTOROID, INT2OID, -1, false, 'i', 'p',
	F_INT2VECTORIN, F_INT2VECTOROUT},
	{"oidvector", OIDVECTOROID, OIDOID, -1, false, 'i', 'p',
	F_OIDVECTORIN, F_OIDVECTOROUT},
	{"_int4", INT4ARRAYOID, INT4OID, -1, false, 'i', 'x',
	F_ARRAY_IN, F_ARRAY_OUT},
	{"_text", 1009, TEXTOID, -1, false, 'i', 'x',
	F_ARRAY_IN, F_ARRAY_OUT},
	{"_oid", 1028, OIDOID, -1, false, 'i', 'x',
	F_ARRAY_IN, F_ARRAY_OUT},
	{"_char", 1002, CHAROID, -1, false, 'i', 'x',
	F_ARRAY_IN, F_ARRAY_OUT},
	{"_aclitem", 1034, ACLITEMOID, -1, false, 'i', 'x',
	F_ARRAY_IN, F_ARRAY_OUT}
};

static const int n_types = sizeof(TypInfo) / sizeof(struct typinfo);

struct typmap
{								/* a hack */
	Oid			am_oid;
	FormData_pg_type am_typ;
};

static struct typmap **Typ = NULL;
static struct typmap *Ap = NULL;

static bool Nulls[MAXATTR];

Form_pg_attribute attrtypes[MAXATTR];	/* points to attribute info */
static Datum values[MAXATTR];	/* corresponding attribute values */
int			numattr;			/* number of attributes for cur. rel */

static MemoryContext nogc = NULL;		/* special no-gc mem context */

/*
 *	At bootstrap time, we first declare all the indices to be built, and
 *	then build them.  The IndexList structure stores enough information
 *	to allow us to build the indices after they've been declared.
 */

typedef struct _IndexList
{
	Oid			il_heap;
	Oid			il_ind;
	IndexInfo  *il_info;
	struct _IndexList *il_next;
} IndexList;

static IndexList *ILHead = NULL;

/*
 *	 AuxiliaryProcessMain
 *
 *	 The main entry point for auxiliary processes, such as the bgwriter,
 *	 walwriter, bootstrapper and the shared memory checker code.
 *
 *	 This code is here just because of historical reasons.
 */
void
AuxiliaryProcessMain(int argc, char *argv[])
{
	char	   *progname = argv[0];
	int			flag;
	char	   *userDoption = NULL;
	char		stack_base;

	/*
	 * initialize globals
	 */
	MyProcPid = getpid();

	MyStartTime = time(NULL);

	/* Set up reference point for stack depth checking */
	stack_base_ptr = &stack_base;

	/*
	 * Fire up essential subsystems: error and memory management
	 *
	 * If we are running under the postmaster, this is done already.
	 */
	if (!IsUnderPostmaster)
		MemoryContextInit();

	/* Compute paths, if we didn't inherit them from postmaster */
	if (my_exec_path[0] == '\0')
	{
		if (find_my_exec(progname, my_exec_path) < 0)
			elog(FATAL, "%s: could not locate my own executable path",
				 progname);
	}

	/*
	 * process command arguments
	 */

	/* Set defaults, to be overriden by explicit options below */
	if (!IsUnderPostmaster)
		InitializeGUCOptions();

	/* Ignore the initial --boot argument, if present */
	if (argc > 1 && strcmp(argv[1], "--boot") == 0)
	{
		argv++;
		argc--;
	}

	MyAuxProcType = CheckerProcess;

	while ((flag = getopt(argc, argv, "B:c:d:D:Fkr:x:y:-:")) != -1)
	{
		switch (flag)
		{
			case 'B':
				SetConfigOption("shared_buffers", optarg, PGC_POSTMASTER, PGC_S_ARGV);
				break;
			case 'D':
				userDoption = optarg;
				break;
			case 'd':
				{
					/* Turn on debugging for the bootstrap process. */
					char	   *debugstr = palloc(strlen("debug") + strlen(optarg) + 1);

					sprintf(debugstr, "debug%s", optarg);
					SetConfigOption("log_min_messages", debugstr,
									PGC_POSTMASTER, PGC_S_ARGV);
					SetConfigOption("client_min_messages", debugstr,
									PGC_POSTMASTER, PGC_S_ARGV);
					pfree(debugstr);
				}
				break;
			case 'F':
				SetConfigOption("fsync", "false", PGC_POSTMASTER, PGC_S_ARGV);
				break;
 			case 'k':
				bootstrap_data_checksum_version = PG_DATA_CHECKSUM_VERSION;
 				break;
			case 'r':
				strlcpy(OutputFileName, optarg, MAXPGPATH);
				break;
			case 'x':
				MyAuxProcType = atoi(optarg);
				break;
			case 'c':
			case '-':
				{
					char	   *name,
							   *value;

					ParseLongOption(optarg, &name, &value);
					if (!value)
					{
						if (flag == '-')
							ereport(ERROR,
									(errcode(ERRCODE_SYNTAX_ERROR),
									 errmsg("--%s requires a value",
											optarg)));
						else
							ereport(ERROR,
									(errcode(ERRCODE_SYNTAX_ERROR),
									 errmsg("-c %s requires a value",
											optarg)));
					}

					SetConfigOption(name, value, PGC_POSTMASTER, PGC_S_ARGV);
					free(name);
					if (value)
						free(value);
					break;
				}
			default:
				write_stderr("Try \"%s --help\" for more information.\n",
							 progname);
				proc_exit(1);
				break;
		}
	}

	if (argc != optind)
	{
		write_stderr("%s: invalid command-line arguments\n", progname);
		proc_exit(1);
	}

	/*
	 * Identify myself via ps
	 */
	if (IsUnderPostmaster)
	{
		const char *statmsg;

		switch (MyAuxProcType)
		{
			case StartupProcess:
				statmsg = "startup process";
				break;
			case StartupPass2Process:
				statmsg = "startup pass 2 process";
				break;
			case StartupPass3Process:
				statmsg = "startup pass 3 process";
				break;
			case StartupPass4Process:
				statmsg = "startup pass 4 process";
				break;
			case BgWriterProcess:
				statmsg = "writer process";
				break;
			case WalWriterProcess:
				statmsg = "wal writer process";
				break;
			case CheckpointerProcess:
				statmsg = "checkpointer process";
				break;
			case WalReceiverProcess:
				statmsg = "wal receiver process";
				break;
			case FilerepProcess:
				statmsg = "filerep process";
				break;
			case FilerepResetPeerProcess:
				statmsg = "filerep reset peer process";
				break;
			default:
				statmsg = "??? process";
				break;
		}
		init_ps_display(statmsg, "", "", "");
	}

	/* Acquire configuration parameters, unless inherited from postmaster */
	if (!IsUnderPostmaster)
	{
		if (!SelectConfigFiles(userDoption, progname))
			proc_exit(1);
		/* If timezone is not set, determine what the OS uses */
		pg_timezone_initialize();
		/* If timezone_abbreviations is not set, select default */
		pg_timezone_abbrev_initialize();
	}

	/* Validate we have been given a reasonable-looking DataDir */
	Assert(DataDir);
	ValidatePgVersion(DataDir);

	/* Change into DataDir (if under postmaster, should be done already) */
	if (!IsUnderPostmaster)
		ChangeToDataDir();

	/* If standalone, create lockfile for data directory */
	if (!IsUnderPostmaster)
		CreateDataDirLockFile(false);

	SetProcessingMode(BootstrapProcessing);
	IgnoreSystemIndexes = true;

	BaseInit();

	/*
	 * When we are an auxiliary process, we aren't going to do the full
	 * InitPostgres pushups, but there are a couple of things that need to get
	 * lit up even in an auxiliary process.
	 */
	/*
	 * FileRep Main process does not use LWLock and so PGPROC is not required 
	 * to be initialized.
	 * It is temporary fix to handle that here as an exception.
	 */
	if (IsUnderPostmaster && (MyAuxProcType != FilerepProcess &&
							  MyAuxProcType != FilerepResetPeerProcess))
	{
		/*
		 * Create a PGPROC so we can use LWLocks.  In the EXEC_BACKEND case,
		 * this was already done by SubPostmasterMain().
		 */
#ifndef EXEC_BACKEND
		InitAuxiliaryProcess();
#endif

		/* finish setting up bufmgr.c */
		InitBufferPoolBackend();

		/* register a shutdown callback for LWLock cleanup */
		on_shmem_exit(ShutdownAuxiliaryProcess, 0);
	}

	/*
	 * XLOG operations
	 */
	SetProcessingMode(NormalProcessing);

	switch (MyAuxProcType)
	{
		case CheckerProcess:
			bootstrap_signals();
			CheckerModeMain();
			proc_exit(1);		/* should never return */

		case BootstrapProcess:
			bootstrap_signals();
			BootStrapXLOG();
			StartupXLOG();
			BootstrapModeMain();
			proc_exit(1);		/* should never return */

		case StartupProcess:
			/* don't set signals, startup process has its own agenda */
<<<<<<< HEAD
			StartupProcessMain(1);
			proc_exit(1);		/* should never return */

		case StartupPass2Process:
			/* don't set signals, startup process has its own agenda */
			StartupProcessMain(2);
			proc_exit(1);		/* should never return */

		case StartupPass3Process:
			/* don't set signals, startup process has its own agenda */
			StartupProcessMain(3);
			proc_exit(1);		/* should never return */

		case StartupPass4Process:
			/* don't set signals, startup process has its own agenda */
			StartupProcessMain(4);
=======
			StartupProcessMain();
>>>>>>> 4d53a2f9
			proc_exit(1);		/* should never return */

		case BgWriterProcess:
			/* don't set signals, bgwriter has its own agenda */
			BackgroundWriterMain();
			proc_exit(1);		/* should never return */

		case CheckpointerProcess:
			/* don't set signals, checkpointer is similar to bgwriter and has its own agenda */
			InitXLOGAccess();
			CheckpointerMain();
			proc_exit(1);		/* should never return */

		case WalReceiverProcess:
			/* don't set signals, walreceiver has its own agenda */
			WalReceiverMain();
			proc_exit(1);		/* should never return */

		case WalWriterProcess:
			/* don't set signals, walwriter has its own agenda */
			InitXLOGAccess();
			WalWriterMain();
			proc_exit(1);		/* should never return */

		case FilerepProcess:
			FileRep_Main();
			proc_exit(1); /* should never return */

		case FilerepResetPeerProcess:
			FileRepResetPeer_Main();
			proc_exit(1); /* should never return */

		default:
			elog(PANIC, "unrecognized process type: %d", MyAuxProcType);
			proc_exit(1);
	}
}

/*
 * In shared memory checker mode, all we really want to do is create shared
 * memory and semaphores (just to prove we can do it with the current GUC
 * settings).
 */
static void
CheckerModeMain(void)
{
	/*
	 * We must be getting invoked for bootstrap mode
	 */
	Assert(!IsUnderPostmaster);

	SetProcessingMode(BootstrapProcessing);

	/*
	 * Do backend-like initialization for bootstrap mode
	 */
	InitProcess();
	InitPostgres(NULL, InvalidOid, NULL, NULL);
	proc_exit(0);
}

/*
 *	 The main entry point for running the backend in bootstrap mode
 *
 *	 The bootstrap mode is used to initialize the template database.
 *	 The bootstrap backend doesn't speak SQL, but instead expects
 *	 commands in a special bootstrap language.
 */
static void
BootstrapModeMain(void)
{
	int			i;

	Assert(!IsUnderPostmaster);

	SetProcessingMode(BootstrapProcessing);

	/*
	 * Do backend-like initialization for bootstrap mode
	 */
	InitProcess();
	InitPostgres(NULL, InvalidOid, NULL, NULL);

	/* Initialize stuff for bootstrap-file processing */
	for (i = 0; i < MAXATTR; i++)
	{
		attrtypes[i] = NULL;
		Nulls[i] = false;
	}
	for (i = 0; i < STRTABLESIZE; ++i)
		strtable[i] = NULL;
	for (i = 0; i < HASHTABLESIZE; ++i)
		hashtable[i] = NULL;

	/*
	 * Process bootstrap input.
	 */
	boot_yyparse();

	/* Perform a checkpoint to ensure everything's down to disk */
	SetProcessingMode(NormalProcessing);
	CreateCheckPoint(CHECKPOINT_IS_SHUTDOWN | CHECKPOINT_IMMEDIATE);

	/* Clean up and exit */
	cleanup();
	proc_exit(0);
}


/* ----------------------------------------------------------------
 *						misc functions
 * ----------------------------------------------------------------
 */

/*
 * Set up signal handling for a bootstrap process
 */
static void
bootstrap_signals(void)
{
	if (IsUnderPostmaster)
	{
		/*
		 * If possible, make this process a group leader, so that the
		 * postmaster can signal any child processes too.
		 */
#ifdef HAVE_SETSID
		if (setsid() < 0)
			elog(FATAL, "setsid() failed: %m");
#endif

		/*
		 * Properly accept or ignore signals the postmaster might send us
		 */
		pqsignal(SIGHUP, SIG_IGN);
		pqsignal(SIGINT, SIG_IGN);		/* ignore query-cancel */
		pqsignal(SIGTERM, die);
		pqsignal(SIGQUIT, quickdie);
		pqsignal(SIGALRM, SIG_IGN);
		pqsignal(SIGPIPE, SIG_IGN);
		pqsignal(SIGUSR1, SIG_IGN);
		pqsignal(SIGUSR2, SIG_IGN);

		/*
		 * Reset some signals that are accepted by postmaster but not here
		 */
		pqsignal(SIGCHLD, SIG_DFL);
		pqsignal(SIGTTIN, SIG_DFL);
		pqsignal(SIGTTOU, SIG_DFL);
		pqsignal(SIGCONT, SIG_DFL);
		pqsignal(SIGWINCH, SIG_DFL);

		/*
		 * Unblock signals (they were blocked when the postmaster forked us)
		 */
		PG_SETMASK(&UnBlockSig);
	}
	else
	{
		/* Set up appropriately for interactive use */
		pqsignal(SIGHUP, die);
		pqsignal(SIGINT, die);
		pqsignal(SIGTERM, die);
		pqsignal(SIGQUIT, die);
	}
}

/*
 * Begin shutdown of an auxiliary process.	This is approximately the equivalent
 * of ShutdownPostgres() in postinit.c.  We can't run transactions in an
 * auxiliary process, so most of the work of AbortTransaction() is not needed,
 * but we do need to make sure we've released any LWLocks we are holding.
 * (This is only critical during an error exit.)
 */
static void
ShutdownAuxiliaryProcess(int code, Datum arg)
{
	LWLockReleaseAll();
}

/* ----------------------------------------------------------------
 *				MANUAL BACKEND INTERACTIVE INTERFACE COMMANDS
 * ----------------------------------------------------------------
 */

/* ----------------
 *		boot_openrel
 * ----------------
 */
void
boot_openrel(char *relname)
{
	int			i;
	struct typmap **app;
	Relation	rel;
	HeapScanDesc scan;
	HeapTuple	tup;

	if (strlen(relname) >= NAMEDATALEN)
		relname[NAMEDATALEN - 1] = '\0';

	if (Typ == NULL)
	{
		/* We can now load the pg_type data */
		rel = heap_open(TypeRelationId, NoLock);
		scan = heap_beginscan(rel, SnapshotNow, 0, NULL);
		i = 0;
		while ((tup = heap_getnext(scan, ForwardScanDirection)) != NULL)
			++i;
		heap_endscan(scan);
		app = Typ = ALLOC(struct typmap *, i + 1);
		while (i-- > 0)
			*app++ = ALLOC(struct typmap, 1);
		*app = NULL;
		scan = heap_beginscan(rel, SnapshotNow, 0, NULL);
		app = Typ;
		while ((tup = heap_getnext(scan, ForwardScanDirection)) != NULL)
		{
			(*app)->am_oid = HeapTupleGetOid(tup);
			memcpy((char *) &(*app)->am_typ,
				   (char *) GETSTRUCT(tup),
				   sizeof((*app)->am_typ));
			app++;
		}
		heap_endscan(scan);
		heap_close(rel, NoLock);
	}

	if (boot_reldesc != NULL)
		closerel(NULL);

	elog(DEBUG4, "open relation %s, attrsize %d",
		 relname, (int) ATTRIBUTE_FIXED_PART_SIZE);

	boot_reldesc = heap_openrv(makeRangeVar(NULL, relname, -1), NoLock);
	numattr = boot_reldesc->rd_rel->relnatts;
	for (i = 0; i < numattr; i++)
	{
		if (attrtypes[i] == NULL)
			attrtypes[i] = AllocateAttribute();
		memmove((char *) attrtypes[i],
				(char *) boot_reldesc->rd_att->attrs[i],
				ATTRIBUTE_FIXED_PART_SIZE);

		{
			Form_pg_attribute at = attrtypes[i];

			elog(DEBUG4, "create attribute %d name %s len %d num %d type %u",
				 i, NameStr(at->attname), at->attlen, at->attnum,
				 at->atttypid);
		}
	}
}

/* ----------------
 *		closerel
 * ----------------
 */
void
closerel(char *name)
{
	if (name)
	{
		if (boot_reldesc)
		{
			if (strcmp(RelationGetRelationName(boot_reldesc), name) != 0)
				elog(ERROR, "close of %s when %s was expected",
					 name, RelationGetRelationName(boot_reldesc));
		}
		else
			elog(ERROR, "close of %s before any relation was opened",
				 name);
	}

	if (boot_reldesc == NULL)
		elog(ERROR, "no open relation to close");
	else
	{
		elog(DEBUG4, "close relation %s",
			 RelationGetRelationName(boot_reldesc));
		heap_close(boot_reldesc, NoLock);
		boot_reldesc = NULL;
	}
}



/* ----------------
 * DEFINEATTR()
 *
 * define a <field,type> pair
 * if there are n fields in a relation to be created, this routine
 * will be called n times
 * ----------------
 */
void
DefineAttr(char *name, char *type, int attnum)
{
	Oid			typeoid;

	if (boot_reldesc != NULL)
	{
		elog(WARNING, "no open relations allowed with CREATE command");
		closerel(NULL);
	}

	if (attrtypes[attnum] == NULL)
		attrtypes[attnum] = AllocateAttribute();
	MemSet(attrtypes[attnum], 0, ATTRIBUTE_FIXED_PART_SIZE);

	namestrcpy(&attrtypes[attnum]->attname, name);
	elog(DEBUG4, "column %s %s", NameStr(attrtypes[attnum]->attname), type);
	attrtypes[attnum]->attnum = attnum + 1;		/* fillatt */

	typeoid = gettype(type);

	if (Typ != NULL)
	{
		attrtypes[attnum]->atttypid = Ap->am_oid;
		attrtypes[attnum]->attlen = Ap->am_typ.typlen;
		attrtypes[attnum]->attbyval = Ap->am_typ.typbyval;
		attrtypes[attnum]->attstorage = Ap->am_typ.typstorage;
		attrtypes[attnum]->attalign = Ap->am_typ.typalign;
		/* if an array type, assume 1-dimensional attribute */
		if (Ap->am_typ.typelem != InvalidOid && Ap->am_typ.typlen < 0)
			attrtypes[attnum]->attndims = 1;
		else
			attrtypes[attnum]->attndims = 0;
	}
	else
	{
		attrtypes[attnum]->atttypid = TypInfo[typeoid].oid;
		attrtypes[attnum]->attlen = TypInfo[typeoid].len;
		attrtypes[attnum]->attbyval = TypInfo[typeoid].byval;
		attrtypes[attnum]->attstorage = TypInfo[typeoid].storage;
		attrtypes[attnum]->attalign = TypInfo[typeoid].align;
		/* if an array type, assume 1-dimensional attribute */
		if (TypInfo[typeoid].elem != InvalidOid &&
			attrtypes[attnum]->attlen < 0)
			attrtypes[attnum]->attndims = 1;
		else
			attrtypes[attnum]->attndims = 0;
	}

	attrtypes[attnum]->attstattarget = -1;
	attrtypes[attnum]->attcacheoff = -1;
	attrtypes[attnum]->atttypmod = -1;
	attrtypes[attnum]->attislocal = true;

	/*
	 * Mark as "not null" if type is fixed-width and prior columns are too.
	 * This corresponds to case where column can be accessed directly via C
	 * struct declaration.
	 *
	 * oidvector and int2vector are also treated as not-nullable, even though
	 * they are no longer fixed-width.
	 */
#define MARKNOTNULL(att) \
	((att)->attlen > 0 || \
	 (att)->atttypid == OIDVECTOROID || \
	 (att)->atttypid == INT2VECTOROID)

	if (MARKNOTNULL(attrtypes[attnum]))
	{
		int			i;

		for (i = 0; i < attnum; i++)
		{
			if (!MARKNOTNULL(attrtypes[i]))
				break;
		}
		if (i == attnum)
			attrtypes[attnum]->attnotnull = true;
	}
}


/* ----------------
 *		InsertOneTuple
 *
 * If objectid is not zero, it is a specific OID to assign to the tuple.
 * Otherwise, an OID will be assigned (if necessary) by heap_insert.
 * ----------------
 */
void
InsertOneTuple(Oid objectid)
{
	HeapTuple	tuple;
	TupleDesc	tupDesc;
	int			i;

	elog(DEBUG4, "inserting row oid %u, %d columns", objectid, numattr);

	tupDesc = CreateTupleDesc(numattr,
							  RelationGetForm(boot_reldesc)->relhasoids,
							  attrtypes);
	tuple = heap_form_tuple(tupDesc, values, Nulls);
	if (objectid != (Oid) 0)
		HeapTupleSetOid(tuple, objectid);
	pfree(tupDesc);				/* just free's tupDesc, not the attrtypes */

	simple_heap_insert(boot_reldesc, tuple);
	heap_freetuple(tuple);
	elog(DEBUG4, "row inserted");

	/*
	 * Reset null markers for next tuple
	 */
	for (i = 0; i < numattr; i++)
		Nulls[i] = false;
}

/* ----------------
 *		InsertOneValue
 * ----------------
 */
void
InsertOneValue(char *value, int i)
{
	Oid			typoid;
	int16		typlen;
	bool		typbyval;
	char		typalign;
	char		typdelim;
	Oid			typioparam;
	Oid			typinput;
	Oid			typoutput;
	char	   *prt;

	AssertArg(i >= 0 || i < MAXATTR);

	elog(DEBUG4, "inserting column %d value \"%s\"", i, value);

	typoid = boot_reldesc->rd_att->attrs[i]->atttypid;

	boot_get_type_io_data(typoid,
						  &typlen, &typbyval, &typalign,
						  &typdelim, &typioparam,
						  &typinput, &typoutput);

	values[i] = OidInputFunctionCall(typinput, value, typioparam, -1);
	prt = OidOutputFunctionCall(typoutput, values[i]);
	elog(DEBUG4, "inserted -> %s", prt);
	pfree(prt);
}

/* ----------------
 *		InsertOneNull
 * ----------------
 */
void
InsertOneNull(int i)
{
	elog(DEBUG4, "inserting column %d NULL", i);
	Assert(i >= 0 || i < MAXATTR);
	values[i] = PointerGetDatum(NULL);
	Nulls[i] = true;
}

/* ----------------
 *		cleanup
 * ----------------
 */
static void
cleanup(void)
{
	if (boot_reldesc != NULL)
		closerel(NULL);
}

/* ----------------
 *		gettype
 *
 * NB: this is really ugly; it will return an integer index into TypInfo[],
 * and not an OID at all, until the first reference to a type not known in
 * TypInfo[].  At that point it will read and cache pg_type in the Typ array,
 * and subsequently return a real OID (and set the global pointer Ap to
 * point at the found row in Typ).	So caller must check whether Typ is
 * still NULL to determine what the return value is!
 * ----------------
 */
static Oid
gettype(char *type)
{
	int			i;
	Relation	rel;
	HeapScanDesc scan;
	HeapTuple	tup;
	struct typmap **app;

	if (Typ != NULL)
	{
		for (app = Typ; *app != NULL; app++)
		{
			if (strncmp(NameStr((*app)->am_typ.typname), type, NAMEDATALEN) == 0)
			{
				Ap = *app;
				return (*app)->am_oid;
			}
		}
	}
	else
	{
		for (i = 0; i < n_types; i++)
		{
			if (strncmp(type, TypInfo[i].name, NAMEDATALEN) == 0)
				return i;
		}
		elog(DEBUG4, "external type: %s", type);
		rel = heap_open(TypeRelationId, NoLock);
		scan = heap_beginscan(rel, SnapshotNow, 0, NULL);
		i = 0;
		while ((tup = heap_getnext(scan, ForwardScanDirection)) != NULL)
			++i;
		heap_endscan(scan);
		app = Typ = ALLOC(struct typmap *, i + 1);
		while (i-- > 0)
			*app++ = ALLOC(struct typmap, 1);
		*app = NULL;
		scan = heap_beginscan(rel, SnapshotNow, 0, NULL);
		app = Typ;
		while ((tup = heap_getnext(scan, ForwardScanDirection)) != NULL)
		{
			(*app)->am_oid = HeapTupleGetOid(tup);
			memmove((char *) &(*app++)->am_typ,
					(char *) GETSTRUCT(tup),
					sizeof((*app)->am_typ));
		}
		heap_endscan(scan);
		heap_close(rel, NoLock);
		return gettype(type);
	}
	elog(ERROR, "unrecognized type \"%s\"", type);
	/* not reached, here to make compiler happy */
	return 0;
}

/* ----------------
 *		boot_get_type_io_data
 *
 * Obtain type I/O information at bootstrap time.  This intentionally has
 * almost the same API as lsyscache.c's get_type_io_data, except that
 * we only support obtaining the typinput and typoutput routines, not
 * the binary I/O routines.  It is exported so that array_in and array_out
 * can be made to work during early bootstrap.
 * ----------------
 */
void
boot_get_type_io_data(Oid typid,
					  int16 *typlen,
					  bool *typbyval,
					  char *typalign,
					  char *typdelim,
					  Oid *typioparam,
					  Oid *typinput,
					  Oid *typoutput)
{
	if (Typ != NULL)
	{
		/* We have the boot-time contents of pg_type, so use it */
		struct typmap **app;
		struct typmap *ap;

		app = Typ;
		while (*app && (*app)->am_oid != typid)
			++app;
		ap = *app;
		if (ap == NULL)
			elog(ERROR, "type OID %u not found in Typ list", typid);

		*typlen = ap->am_typ.typlen;
		*typbyval = ap->am_typ.typbyval;
		*typalign = ap->am_typ.typalign;
		*typdelim = ap->am_typ.typdelim;

		/* XXX this logic must match getTypeIOParam() */
		if (OidIsValid(ap->am_typ.typelem))
			*typioparam = ap->am_typ.typelem;
		else
			*typioparam = typid;

		*typinput = ap->am_typ.typinput;
		*typoutput = ap->am_typ.typoutput;
	}
	else
	{
		/* We don't have pg_type yet, so use the hard-wired TypInfo array */
		int			typeindex;

		for (typeindex = 0; typeindex < n_types; typeindex++)
		{
			if (TypInfo[typeindex].oid == typid)
				break;
		}
		if (typeindex >= n_types)
			elog(ERROR, "type OID %u not found in TypInfo", typid);

		*typlen = TypInfo[typeindex].len;
		*typbyval = TypInfo[typeindex].byval;
		*typalign = TypInfo[typeindex].align;
		/* We assume typdelim is ',' for all boot-time types */
		*typdelim = ',';

		/* XXX this logic must match getTypeIOParam() */
		if (OidIsValid(TypInfo[typeindex].elem))
			*typioparam = TypInfo[typeindex].elem;
		else
			*typioparam = typid;

		*typinput = TypInfo[typeindex].inproc;
		*typoutput = TypInfo[typeindex].outproc;
	}
}

/* ----------------
 *		AllocateAttribute
 *
 * Note: bootstrap never sets any per-column ACLs, so we only need
 * ATTRIBUTE_FIXED_PART_SIZE space per attribute.
 * ----------------
 */
static Form_pg_attribute
AllocateAttribute(void)
{
	Form_pg_attribute attribute = (Form_pg_attribute) malloc(ATTRIBUTE_FIXED_PART_SIZE);

	if (!PointerIsValid(attribute))
		elog(FATAL, "out of memory");
	MemSet(attribute, 0, ATTRIBUTE_FIXED_PART_SIZE);

	return attribute;
}

/* ----------------
 *		MapArrayTypeName
 * XXX arrays of "basetype" are always "_basetype".
 *	   this is an evil hack inherited from rel. 3.1.
 * XXX array dimension is thrown away because we
 *	   don't support fixed-dimension arrays.  again,
 *	   sickness from 3.1.
 *
 * the string passed in must have a '[' character in it
 *
 * the string returned is a pointer to static storage and should NOT
 * be freed by the CALLER.
 * ----------------
 */
char *
MapArrayTypeName(char *s)
{
	int			i,
				j;
	static char newStr[NAMEDATALEN];	/* array type names < NAMEDATALEN long */

	if (s == NULL || s[0] == '\0')
		return s;

	j = 1;
	newStr[0] = '_';
	for (i = 0; i < NAMEDATALEN - 1 && s[i] != '['; i++, j++)
		newStr[j] = s[i];

	newStr[j] = '\0';

	return newStr;
}

/* ----------------
 *		EnterString
 *		returns the string table position of the identifier
 *		passed to it.  We add it to the table if we can't find it.
 * ----------------
 */
int
EnterString(char *str)
{
	hashnode   *node;
	int			len;

	len = strlen(str);

	node = FindStr(str, len, NULL);
	if (node)
		return node->strnum;
	else
	{
		node = AddStr(str, len, 0);
		return node->strnum;
	}
}

/* ----------------
 *		LexIDStr
 *		when given an idnum into the 'string-table' return the string
 *		associated with the idnum
 * ----------------
 */
char *
LexIDStr(int ident_num)
{
	return strtable[ident_num];
}


/* ----------------
 *		CompHash
 *
 *		Compute a hash function for a given string.  We look at the first,
 *		the last, and the middle character of a string to try to get spread
 *		the strings out.  The function is rather arbitrary, except that we
 *		are mod'ing by a prime number.
 * ----------------
 */
static int
CompHash(char *str, int len)
{
	int			result;
	
	Assert(len >=0 && "string length is negative");
	if (len == 0) 
	{
		return 0;
	}

	result = (NUM * str[0] + NUMSQR * str[len - 1] + NUMCUBE * str[(len - 1) / 2]);

	return result % HASHTABLESIZE;

}

/* ----------------
 *		FindStr
 *
 *		This routine looks for the specified string in the hash
 *		table.	It returns a pointer to the hash node found,
 *		or NULL if the string is not in the table.
 * ----------------
 */
static hashnode *
FindStr(char *str, int length, hashnode *mderef)
{
	hashnode   *node;

	node = hashtable[CompHash(str, length)];
	while (node != NULL)
	{
		/*
		 * We must differentiate between string constants that might have the
		 * same value as a identifier and the identifier itself.
		 */
		if (!strcmp(str, strtable[node->strnum]))
		{
			return node;		/* no need to check */
		}
		else
			node = node->next;
	}
	/* Couldn't find it in the list */
	return NULL;
}

/* ----------------
 *		AddStr
 *
 *		This function adds the specified string, along with its associated
 *		data, to the hash table and the string table.  We return the node
 *		so that the calling routine can find out the unique id that AddStr
 *		has assigned to this string.
 * ----------------
 */
static hashnode *
AddStr(char *str, int strlength, int mderef)
{
	hashnode   *temp,
			   *trail,
			   *newnode;
	int			hashresult;
	int			len;

	if (++strtable_end >= STRTABLESIZE)
		elog(FATAL, "bootstrap string table overflow");

	/*
	 * Some of the utilites (eg, define type, create relation) assume that the
	 * string they're passed is a NAMEDATALEN.  We get array bound read
	 * violations from purify if we don't allocate at least NAMEDATALEN bytes
	 * for strings of this sort.  Because we're lazy, we allocate at least
	 * NAMEDATALEN bytes all the time.
	 */

	if ((len = strlength + 1) < NAMEDATALEN)
		len = NAMEDATALEN;

	strtable[strtable_end] = malloc((unsigned) len);
	if (strtable[strtable_end] == NULL)
		ereport(ERROR, (errcode(ERRCODE_OUT_OF_MEMORY),
						errmsg("Bootstrap failed: out of memory in AddStr")));

	strcpy(strtable[strtable_end], str);

	/* Now put a node in the hash table */
	newnode = (hashnode *) malloc(sizeof(hashnode) * 1);
	if (newnode == NULL)
		ereport(ERROR, (errcode(ERRCODE_OUT_OF_MEMORY),
						errmsg("Bootstrap failed: out of memory in AddStr")));

	newnode->strnum = strtable_end;
	newnode->next = NULL;

	/* Find out where it goes */

	hashresult = CompHash(str, strlength);
	if (hashtable[hashresult] == NULL)
		hashtable[hashresult] = newnode;
	else
	{							/* There is something in the list */
		trail = hashtable[hashresult];
		temp = trail->next;
		while (temp != NULL)
		{
			trail = temp;
			temp = temp->next;
		}
		trail->next = newnode;
	}
	return newnode;
}



/*
 *	index_register() -- record an index that has been set up for building
 *						later.
 *
 *		At bootstrap time, we define a bunch of indexes on system catalogs.
 *		We postpone actually building the indexes until just before we're
 *		finished with initialization, however.	This is because the indexes
 *		themselves have catalog entries, and those have to be included in the
 *		indexes on those catalogs.	Doing it in two phases is the simplest
 *		way of making sure the indexes have the right contents at the end.
 */
void
index_register(Oid heap,
			   Oid ind,
			   IndexInfo *indexInfo)
{
	IndexList  *newind;
	MemoryContext oldcxt;

	/*
	 * XXX mao 10/31/92 -- don't gc index reldescs, associated info at
	 * bootstrap time.	we'll declare the indexes now, but want to create them
	 * later.
	 */

	if (nogc == NULL)
		nogc = AllocSetContextCreate(NULL,
									 "BootstrapNoGC",
									 ALLOCSET_DEFAULT_MINSIZE,
									 ALLOCSET_DEFAULT_INITSIZE,
									 ALLOCSET_DEFAULT_MAXSIZE);

	oldcxt = MemoryContextSwitchTo(nogc);

	newind = (IndexList *) palloc(sizeof(IndexList));
	newind->il_heap = heap;
	newind->il_ind = ind;
	newind->il_info = (IndexInfo *) palloc(sizeof(IndexInfo));

	memcpy(newind->il_info, indexInfo, sizeof(IndexInfo));
	/* expressions will likely be null, but may as well copy it */
	newind->il_info->ii_Expressions = (List *)
		copyObject(indexInfo->ii_Expressions);
	newind->il_info->ii_ExpressionsState = NIL;
	/* predicate will likely be null, but may as well copy it */
	newind->il_info->ii_Predicate = (List *)
		copyObject(indexInfo->ii_Predicate);
	newind->il_info->ii_PredicateState = NIL;

	newind->il_next = ILHead;
	ILHead = newind;

	MemoryContextSwitchTo(oldcxt);
}


/*
 * build_indices -- fill in all the indexes registered earlier
 */
void
build_indices(void)
{
	for (; ILHead != NULL; ILHead = ILHead->il_next)
	{
		Relation	heap;
		Relation	ind;

		/* need not bother with locks during bootstrap */
		heap = heap_open(ILHead->il_heap, NoLock);
		ind = index_open(ILHead->il_ind, NoLock);

		index_build(heap, ind, ILHead->il_info, false, false);

		index_close(ind, NoLock);
		heap_close(heap, NoLock);
	}
}<|MERGE_RESOLUTION|>--- conflicted
+++ resolved
@@ -457,7 +457,6 @@
 
 		case StartupProcess:
 			/* don't set signals, startup process has its own agenda */
-<<<<<<< HEAD
 			StartupProcessMain(1);
 			proc_exit(1);		/* should never return */
 
@@ -474,9 +473,6 @@
 		case StartupPass4Process:
 			/* don't set signals, startup process has its own agenda */
 			StartupProcessMain(4);
-=======
-			StartupProcessMain();
->>>>>>> 4d53a2f9
 			proc_exit(1);		/* should never return */
 
 		case BgWriterProcess:
