--- conflicted
+++ resolved
@@ -4,12 +4,8 @@
  *	  prototypes for various files in optimizer/plan
  *
  *
-<<<<<<< HEAD
  * Portions Copyright (c) 2005-2009, Greenplum inc
  * Portions Copyright (c) 1996-2009, PostgreSQL Global Development Group
-=======
- * Portions Copyright (c) 1996-2008, PostgreSQL Global Development Group
->>>>>>> d13f41d2
  * Portions Copyright (c) 1994, Regents of the University of California
  *
  * $PostgreSQL: pgsql/src/include/optimizer/planmain.h,v 1.106.2.1 2008/04/17 21:22:23 tgl Exp $
@@ -132,21 +128,12 @@
 /*
  * prototypes for plan/createplan.c
  */
-<<<<<<< HEAD
 extern Plan *create_plan(PlannerInfo *root, Path *path);
 extern SubqueryScan *make_subqueryscan(PlannerInfo *root, List *qptlist, List *qpqual,
 				  Index scanrelid, Plan *subplan, List *subrtable);
 extern Append *make_append(List *appendplans, bool isTarget, List *tlist);
 extern Sort *make_sort_from_pathkeys(PlannerInfo *root, Plan *lefttree,
 						List *pathkeys, double limit_tuples, bool add_keys_to_targetlist);
-=======
-extern Plan *create_plan(PlannerInfo *root, Path *best_path);
-extern SubqueryScan *make_subqueryscan(List *qptlist, List *qpqual,
-				  Index scanrelid, Plan *subplan, List *subrtable);
-extern Append *make_append(List *appendplans, bool isTarget, List *tlist);
-extern Sort *make_sort_from_pathkeys(PlannerInfo *root, Plan *lefttree,
-						List *pathkeys, double limit_tuples);
->>>>>>> d13f41d2
 extern Sort *make_sort_from_sortclauses(PlannerInfo *root, List *sortcls,
 						   Plan *lefttree);
 extern Sort *make_sort_from_groupcols(PlannerInfo *root, List *groupcls,
@@ -164,7 +151,6 @@
 						 AttrNumber *grpColIdx, int numcols);
 
 extern Agg *make_agg(PlannerInfo *root, List *tlist, List *qual,
-<<<<<<< HEAD
 					 AggStrategy aggstrategy, bool streaming,
 					 int numGroupCols, AttrNumber *grpColIdx, Oid *grpOperators,
 					 long numGroups, int numNullCols,
@@ -195,37 +181,23 @@
 			List *windowKeys, Plan *lefttree);
 extern Material *make_material(Plan *lefttree);
 extern Plan *materialize_finished_plan(PlannerInfo *root, Plan *subplan);
-=======
-		 AggStrategy aggstrategy,
-		 int numGroupCols, AttrNumber *grpColIdx, Oid *grpOperators,
-		 long numGroups, int numAggs,
-		 Plan *lefttree);
-extern Group *make_group(PlannerInfo *root, List *tlist, List *qual,
-		   int numGroupCols, AttrNumber *grpColIdx, Oid *grpOperators,
-		   double numGroups,
-		   Plan *lefttree);
-extern Plan *materialize_finished_plan(Plan *subplan);
->>>>>>> d13f41d2
 extern Unique *make_unique(Plan *lefttree, List *distinctList);
 extern Limit *make_limit(Plan *lefttree, Node *limitOffset, Node *limitCount,
 		   int64 offset_est, int64 count_est);
 extern SetOp *make_setop(SetOpCmd cmd, Plan *lefttree,
 		   List *distinctList, AttrNumber flagColIdx);
-<<<<<<< HEAD
-extern Result *make_result(List *tlist, Node *resconstantqual, Plan *subplan);
+extern Result *make_result(PlannerInfo *root, List *tlist,
+			Node *resconstantqual, Plan *subplan);
 extern Repeat *make_repeat(List *tlist,
 						   List *qual,
 						   Expr *repeatCountExpr,
 						   uint64 grouping,
 						   Plan *subplan);
-=======
-extern Result *make_result(PlannerInfo *root, List *tlist,
-			Node *resconstantqual, Plan *subplan);
->>>>>>> d13f41d2
 extern bool is_projection_capable_plan(Plan *plan);
 extern Plan *add_sort_cost(PlannerInfo *root, Plan *input, 
 						   int numCols, 
-						   AttrNumber *sortColIdx, Oid *sortOperators);
+						   AttrNumber *sortColIdx, Oid *sortOperators,
+						   double limit_tuples);
 extern Plan *add_agg_cost(PlannerInfo *root, Plan *plan, 
 		 List *tlist, List *qual,
 		 AggStrategy aggstrategy, 
@@ -233,7 +205,7 @@
 		 int numGroupCols, AttrNumber *grpColIdx,
 		 long numGroups, int num_nullcols,
 		 int numAggs, int transSpace);
-extern Plan *plan_pushdown_tlist(Plan *plan, List *tlist);      /*CDB*/
+extern Plan *plan_pushdown_tlist(PlannerInfo *root, Plan *plan, List *tlist);      /*CDB*/
 
 /*
  * prototypes for plan/initsplan.c
@@ -250,21 +222,6 @@
 extern void distribute_restrictinfo_to_rels(PlannerInfo *root,
 								RestrictInfo *restrictinfo);
 extern void process_implied_equality(PlannerInfo *root,
-<<<<<<< HEAD
-									 Oid opno,
-									 Expr *item1,
-									 Expr *item2,
-									 Relids qualscope,
-									 bool below_outer_join,
-									 bool both_const);
-extern void distribute_qual_to_rels(PlannerInfo *root, Node *clause,
-						bool is_deduced, bool is_deduced_but_not_equijoin,
-						bool below_outer_join,
-						Relids qualscope,
-						Relids ojscope,
-						Relids outerjoin_nonnullable,
-						List **postponed_qual_list);
-=======
 						 Oid opno,
 						 Expr *item1,
 						 Expr *item2,
@@ -272,7 +229,14 @@
 						 Relids nullable_relids,
 						 bool below_outer_join,
 						 bool both_const);
->>>>>>> d13f41d2
+extern void distribute_qual_to_rels(PlannerInfo *root, Node *clause,
+						bool is_deduced,
+						bool below_outer_join,
+						Relids qualscope,
+						Relids ojscope,
+						Relids outerjoin_nonnullable,
+						Relids deduced_nullable_relids,
+						List **postponed_qual_list);
 extern RestrictInfo *build_implied_join_equality(Oid opno,
 							Expr *item1,
 							Expr *item2,
@@ -283,14 +247,8 @@
  * prototypes for plan/setrefs.c
  */
 extern Plan *set_plan_references(PlannerGlobal *glob,
-<<<<<<< HEAD
-								 Plan *plan,
-								 List *rtable);
-
-=======
 					Plan *plan,
 					List *rtable);
->>>>>>> d13f41d2
 extern List *set_returning_clause_references(PlannerGlobal *glob,
 								List *rlist,
 								Plan *topplan,
@@ -302,6 +260,11 @@
 extern void fix_opfuncids(Node *node);
 extern void set_opfuncid(OpExpr *opexpr);
 extern void set_sa_opfuncid(ScalarArrayOpExpr *opexpr);
+extern void record_plan_function_dependency(PlannerGlobal *glob, Oid funcid);
+extern void extract_query_dependencies(List *queries,
+									   List **relationOids,
+									   List **invalItems);
+extern void cdb_extract_plan_dependencies(PlannerGlobal *glob, Plan *plan);
 
 extern int num_distcols_in_grouplist(List *gc);
 
