--- conflicted
+++ resolved
@@ -171,11 +171,8 @@
 					BlockNumber num_all_visible_pages,
 					bool hasindex,
 					TransactionId frozenxid,
-<<<<<<< HEAD
+					MultiXactId minmulti,
 					bool isvacuum);
-=======
-					MultiXactId minmulti);
->>>>>>> e472b921
 extern void vacuum_set_xid_limits(int freeze_min_age, int freeze_table_age,
 					  bool sharedRel,
 					  TransactionId *oldestXmin,
