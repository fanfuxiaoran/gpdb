--- conflicted
+++ resolved
@@ -3,19 +3,11 @@
  * execQual.c
  *	  Routines to evaluate qualification and targetlist expressions
  *
-<<<<<<< HEAD
  * Portions Copyright (c) 1996-2008, PostgreSQL Global Development Group
-=======
- * Portions Copyright (c) 1996-2007, PostgreSQL Global Development Group
->>>>>>> 29dccf5f
  * Portions Copyright (c) 1994, Regents of the University of California
  *
  * IDENTIFICATION
-<<<<<<< HEAD
- *	  $PostgreSQL: pgsql/src/backend/executor/execQual.c,v 1.201 2006/12/23 00:43:09 tgl Exp $
-=======
  *	  $PostgreSQL: pgsql/src/backend/executor/execQual.c,v 1.203 2007/01/05 22:19:27 momjian Exp $
->>>>>>> 29dccf5f
  *
  *-------------------------------------------------------------------------
  */
