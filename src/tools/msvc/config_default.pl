# Configuration arguments for vcbuild.
use strict;
use warnings;

our $config = {
	asserts => 0,    # --enable-cassert
	  # integer_datetimes=>1,   # --enable-integer-datetimes - on is now default
	# float4byval=>1,         # --disable-float4-byval, on by default
	# float8byval=> $platformbits == 64, # --disable-float8-byval,
	# off by default on 32 bit platforms, on by default on 64 bit platforms

	# blocksize => 8,         # --with-blocksize, 8kB by default
	# wal_blocksize => 8,     # --with-wal-blocksize, 8kB by default
	# wal_segsize => 16,      # --with-wal-segsize, 16MB by default
<<<<<<< HEAD
	ldap     => 1,        # --with-ldap
	extraver => undef,    # --with-extra-version=<string>
	nls      => undef,    # --enable-nls=<path>
	tap_tests => undef,  # --enable-tap-tests
	tcl      => undef,    # --with-tls=<path>
	perl     => undef,    # --with-perl
	python   => undef,    # --with-python=<path>
	openssl  => undef,    # --with-openssl=<path>
	uuid     => undef,    # --with-ossp-uuid
	xml      => undef,    # --with-libxml=<path>
	xslt     => undef,    # --with-libxslt=<path>
	iconv    => undef,    # (not in configure, path to iconv)
	zlib     => undef     # --with-zlib=<path>
=======
	ldap      => 1,        # --with-ldap
	extraver  => undef,    # --with-extra-version=<string>
	gss       => undef,    # --with-gssapi=<path>
	nls       => undef,    # --enable-nls=<path>
	tap_tests => undef,    # --enable-tap-tests
	tcl       => undef,    # --with-tls=<path>
	perl      => undef,    # --with-perl
	python    => undef,    # --with-python=<path>
	openssl   => undef,    # --with-openssl=<path>
	uuid      => undef,    # --with-ossp-uuid
	xml       => undef,    # --with-libxml=<path>
	xslt      => undef,    # --with-libxslt=<path>
	iconv     => undef,    # (not in configure, path to iconv)
	zlib      => undef     # --with-zlib=<path>
>>>>>>> b5bce6c1
};

1;<|MERGE_RESOLUTION|>--- conflicted
+++ resolved
@@ -12,21 +12,6 @@
 	# blocksize => 8,         # --with-blocksize, 8kB by default
 	# wal_blocksize => 8,     # --with-wal-blocksize, 8kB by default
 	# wal_segsize => 16,      # --with-wal-segsize, 16MB by default
-<<<<<<< HEAD
-	ldap     => 1,        # --with-ldap
-	extraver => undef,    # --with-extra-version=<string>
-	nls      => undef,    # --enable-nls=<path>
-	tap_tests => undef,  # --enable-tap-tests
-	tcl      => undef,    # --with-tls=<path>
-	perl     => undef,    # --with-perl
-	python   => undef,    # --with-python=<path>
-	openssl  => undef,    # --with-openssl=<path>
-	uuid     => undef,    # --with-ossp-uuid
-	xml      => undef,    # --with-libxml=<path>
-	xslt     => undef,    # --with-libxslt=<path>
-	iconv    => undef,    # (not in configure, path to iconv)
-	zlib     => undef     # --with-zlib=<path>
-=======
 	ldap      => 1,        # --with-ldap
 	extraver  => undef,    # --with-extra-version=<string>
 	gss       => undef,    # --with-gssapi=<path>
@@ -41,7 +26,6 @@
 	xslt      => undef,    # --with-libxslt=<path>
 	iconv     => undef,    # (not in configure, path to iconv)
 	zlib      => undef     # --with-zlib=<path>
->>>>>>> b5bce6c1
 };
 
 1;