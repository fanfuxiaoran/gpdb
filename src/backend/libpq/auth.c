--- conflicted
+++ resolved
@@ -8,11 +8,7 @@
  *
  *
  * IDENTIFICATION
-<<<<<<< HEAD
- *	  $PostgreSQL: pgsql/src/backend/libpq/auth.c,v 1.164.2.5 2009/10/16 22:08:48 tgl Exp $
-=======
  *	  $PostgreSQL: pgsql/src/backend/libpq/auth.c,v 1.167 2008/08/01 11:41:12 mha Exp $
->>>>>>> 49f001d8
  *
  *-------------------------------------------------------------------------
  */
@@ -51,7 +47,6 @@
 /*#include "replication/walsender.h"*/
 #include "storage/ipc.h"
 
-<<<<<<< HEAD
 extern bool gp_reject_internal_tcp_conn;
 
 #if defined(_AIX)
@@ -60,10 +55,6 @@
 
 /*----------------------------------------------------------------
  * Global authentication functions
-=======
-/*----------------------------------------------------------------
- * Global authentication functions 
->>>>>>> 49f001d8
  *----------------------------------------------------------------
  */
 static void sendAuthRequest(Port *port, AuthRequest areq);
@@ -71,7 +62,6 @@
 static char *recv_password_packet(Port *port);
 static int	recv_and_check_password_packet(Port *port);
 
-<<<<<<< HEAD
 
 /*----------------------------------------------------------------
  * Ident authentication
@@ -98,38 +88,12 @@
 #ifdef HAVE_SECURITY_PAM_APPL_H
 #include <security/pam_appl.h>
 #endif
-=======
-
-/*----------------------------------------------------------------
- * Ident authentication
- *----------------------------------------------------------------
- */
-/* Max size of username ident server can return */
-#define IDENT_USERNAME_MAX 512
-
-/* Standard TCP port number for Ident service.	Assigned by IANA */
-#define IDENT_PORT 113
-
-static int  authident(hbaPort *port);
-
-
-/*----------------------------------------------------------------
- * PAM authentication
- *----------------------------------------------------------------
- */
-#ifdef USE_PAM
-#ifdef HAVE_PAM_PAM_APPL_H
-#include <pam/pam_appl.h>
-#endif
-#ifdef HAVE_SECURITY_PAM_APPL_H
-#include <security/pam_appl.h>
-#endif
 
 #define PGSQL_PAM_SERVICE "postgresql"	/* Service name passed to PAM */
 
 static int	CheckPAMAuth(Port *port, char *user, char *password);
 static int pam_passwd_conv_proc(int num_msg, const struct pam_message ** msg,
-					 struct pam_response ** resp, void *appdata_ptr);
+                     struct pam_response ** resp, void *appdata_ptr);
 
 static struct pam_conv pam_passw_conv = {
 	&pam_passwd_conv_proc,
@@ -166,7 +130,15 @@
 #endif
 
 static int	CheckLDAPAuth(Port *port);
-#endif /* USE_LDAP */
+#endif   /* USE_LDAP */
+
+/*----------------------------------------------------------------
+ * Cert authentication
+ *----------------------------------------------------------------
+ */
+#ifdef USE_SSL
+static int	CheckCertAuth(Port *port);
+#endif
 
 
 /*----------------------------------------------------------------
@@ -176,18 +148,14 @@
 char	   *pg_krb_server_keyfile;
 char	   *pg_krb_srvnam;
 bool		pg_krb_caseins_users;
-char	   *pg_krb_server_hostname = NULL;
-char	   *pg_krb_realm = NULL;
-
->>>>>>> 49f001d8
+
 
 /*----------------------------------------------------------------
  * MIT Kerberos authentication system - protocol version 5
  *----------------------------------------------------------------
  */
-static int pg_krb5_recvauth(Port *port);
-
 #ifdef KRB5
+static int	pg_krb5_recvauth(Port *port);
 
 #include <krb5.h>
 /* Some old versions of Kerberos do not include <com_err.h> in <krb5.h> */
@@ -204,476 +172,6 @@
 static krb5_principal pg_krb5_server;
 #endif /* KRB5 */
 
-
-/*----------------------------------------------------------------
- * GSSAPI Authentication
- *----------------------------------------------------------------
- */
-static int pg_GSS_recvauth(Port *port);
-
-#ifdef ENABLE_GSS
-#if defined(HAVE_GSSAPI_H)
-#include <gssapi.h>
-#else
-#include <gssapi/gssapi.h>
-#endif
-#endif /* ENABLE_GSS */
-
-
-/*----------------------------------------------------------------
- * SSPI Authentication
- *----------------------------------------------------------------
- */
-static int pg_SSPI_recvauth(Port *port);
-
-#ifdef ENABLE_SSPI
-typedef		SECURITY_STATUS
-			(WINAPI * QUERY_SECURITY_CONTEXT_TOKEN_FN) (
-													   PCtxtHandle, void **);
-#endif
-
-
-
-/*----------------------------------------------------------------
- * Global authentication functions
- *----------------------------------------------------------------
- */
-
-
-/*
- * Tell the user the authentication failed, but not (much about) why.
- *
- * There is a tradeoff here between security concerns and making life
- * unnecessarily difficult for legitimate users.  We would not, for example,
- * want to report the password we were expecting to receive...
- * But it seems useful to report the username and authorization method
- * in use, and these are items that must be presumed known to an attacker
- * anyway.
- * Note that many sorts of failure report additional information in the
- * postmaster log, which we hope is only readable by good guys.
- */
-static void
-auth_failed(Port *port, int status)
-{
-	const char *errstr;
-
-	/*
-	 * If we failed due to EOF from client, just quit; there's no point in
-	 * trying to send a message to the client, and not much point in logging
-	 * the failure in the postmaster log.  (Logging the failure might be
-	 * desirable, were it not for the fact that libpq closes the connection
-	 * unceremoniously if challenged for a password when it hasn't got one to
-	 * send.  We'll get a useless log entry for every psql connection under
-	 * password auth, even if it's perfectly successful, if we log STATUS_EOF
-	 * events.)
-	 */
-	if (status == STATUS_EOF)
-		proc_exit(0);
-
-	switch (port->auth_method)
-	{
-		case uaReject:
-			errstr = gettext_noop("authentication failed for user \"%s\": host rejected");
-			break;
-		case uaKrb5:
-			errstr = gettext_noop("Kerberos 5 authentication failed for user \"%s\"");
-			break;
-		case uaGSS:
-			errstr = gettext_noop("GSSAPI authentication failed for user \"%s\"");
-			break;
-		case uaSSPI:
-			errstr = gettext_noop("SSPI authentication failed for user \"%s\"");
-			break;
-		case uaTrust:
-			errstr = gettext_noop("\"trust\" authentication failed for user \"%s\"");
-			break;
-		case uaIdent:
-			errstr = gettext_noop("Ident authentication failed for user \"%s\"");
-			break;
-		case uaMD5:
-		case uaCrypt:
-		case uaPassword:
-			errstr = gettext_noop("password authentication failed for user \"%s\"");
-			break;
-#ifdef USE_PAM
-		case uaPAM:
-			errstr = gettext_noop("PAM authentication failed for user \"%s\"");
-			break;
-#endif   /* USE_PAM */
-#ifdef USE_LDAP
-		case uaLDAP:
-			errstr = gettext_noop("LDAP authentication failed for user \"%s\"");
-			break;
-#endif   /* USE_LDAP */
-		default:
-			errstr = gettext_noop("authentication failed for user \"%s\": invalid authentication method");
-			break;
-	}
-
-	ereport(FATAL,
-			(errcode(ERRCODE_INVALID_AUTHORIZATION_SPECIFICATION),
-			 errmsg(errstr, port->user_name)));
-	/* doesn't return */
-}
-
-
-/*
- * Client authentication starts here.  If there is an error, this
- * function does not return and the backend process is terminated.
- */
-void
-ClientAuthentication(Port *port)
-{
-	int			status = STATUS_ERROR;
-
-	/*
-	 * Get the authentication method to use for this frontend/database
-	 * combination.  Note: a failure return indicates a problem with the hba
-	 * config file, not with the request.  hba.c should have dropped an error
-	 * message into the postmaster logfile if it failed.
-	 */
-	if (hba_getauthmethod(port) != STATUS_OK)
-		ereport(FATAL,
-				(errcode(ERRCODE_CONFIG_FILE_ERROR),
-				 errmsg("missing or erroneous pg_hba.conf file"),
-				 errhint("See server log for details.")));
-
-	switch (port->auth_method)
-	{
-		case uaReject:
-
-			/*
-			 * This could have come from an explicit "reject" entry in
-			 * pg_hba.conf, but more likely it means there was no matching
-			 * entry.  Take pity on the poor user and issue a helpful error
-			 * message.  NOTE: this is not a security breach, because all the
-			 * info reported here is known at the frontend and must be assumed
-			 * known to bad guys. We're merely helping out the less clueful
-			 * good guys.
-			 */
-			{
-				char		hostinfo[NI_MAXHOST];
-
-				pg_getnameinfo_all(&port->raddr.addr, port->raddr.salen,
-								   hostinfo, sizeof(hostinfo),
-								   NULL, 0,
-								   NI_NUMERICHOST);
-
-#ifdef USE_SSL
-				ereport(FATAL,
-						(errcode(ERRCODE_INVALID_AUTHORIZATION_SPECIFICATION),
-						 errmsg("no pg_hba.conf entry for host \"%s\", user \"%s\", database \"%s\", %s",
-							  hostinfo, port->user_name, port->database_name,
-								port->ssl ? _("SSL on") : _("SSL off"))));
-#else
-				ereport(FATAL,
-						(errcode(ERRCODE_INVALID_AUTHORIZATION_SPECIFICATION),
-						 errmsg("no pg_hba.conf entry for host \"%s\", user \"%s\", database \"%s\"",
-						   hostinfo, port->user_name, port->database_name)));
-#endif
-				break;
-			}
-
-		case uaKrb5:
-			sendAuthRequest(port, AUTH_REQ_KRB5);
-			status = pg_krb5_recvauth(port);
-			break;
-
-		case uaGSS:
-			sendAuthRequest(port, AUTH_REQ_GSS);
-			status = pg_GSS_recvauth(port);
-			break;
-
-		case uaSSPI:
-			sendAuthRequest(port, AUTH_REQ_SSPI);
-			status = pg_SSPI_recvauth(port);
-			break;
-
-		case uaIdent:
-
-			/*
-			 * If we are doing ident on unix-domain sockets, use SCM_CREDS
-			 * only if it is defined and SO_PEERCRED isn't.
-			 */
-#if !defined(HAVE_GETPEEREID) && !defined(SO_PEERCRED) && \
-	(defined(HAVE_STRUCT_CMSGCRED) || defined(HAVE_STRUCT_FCRED) || \
-	 (defined(HAVE_STRUCT_SOCKCRED) && defined(LOCAL_CREDS)))
-			if (port->raddr.addr.ss_family == AF_UNIX)
-			{
-#if defined(HAVE_STRUCT_FCRED) || defined(HAVE_STRUCT_SOCKCRED)
-
-				/*
-				 * Receive credentials on next message receipt, BSD/OS,
-				 * NetBSD. We need to set this before the client sends the
-				 * next packet.
-				 */
-				int			on = 1;
-
-				if (setsockopt(port->sock, 0, LOCAL_CREDS, &on, sizeof(on)) < 0)
-					ereport(FATAL,
-							(errcode_for_socket_access(),
-					   errmsg("could not enable credential reception: %m")));
-#endif
-
-				sendAuthRequest(port, AUTH_REQ_SCM_CREDS);
-			}
-#endif
-			status = authident(port);
-			break;
-
-		case uaMD5:
-			sendAuthRequest(port, AUTH_REQ_MD5);
-			status = recv_and_check_password_packet(port);
-			break;
-
-		case uaCrypt:
-			sendAuthRequest(port, AUTH_REQ_CRYPT);
-			status = recv_and_check_password_packet(port);
-			break;
-
-		case uaPassword:
-			sendAuthRequest(port, AUTH_REQ_PASSWORD);
-			status = recv_and_check_password_packet(port);
-			break;
-
-#ifdef USE_PAM
-		case uaPAM:
-			pam_port_cludge = port;
-			status = CheckPAMAuth(port, port->user_name, "");
-			break;
-#endif   /* USE_PAM */
-
-#ifdef USE_LDAP
-		case uaLDAP:
-			status = CheckLDAPAuth(port);
-			break;
-#endif
-
-		case uaTrust:
-			status = STATUS_OK;
-			break;
-	}
-
-	if (status == STATUS_OK)
-		sendAuthRequest(port, AUTH_REQ_OK);
-	else
-		auth_failed(port, status);
-}
-
-
-/*
- * Send an authentication request packet to the frontend.
- */
-static void
-sendAuthRequest(Port *port, AuthRequest areq)
-{
-	StringInfoData buf;
-
-	pq_beginmessage(&buf, 'R');
-	pq_sendint(&buf, (int32) areq, sizeof(int32));
-
-	/* Add the salt for encrypted passwords. */
-	if (areq == AUTH_REQ_MD5)
-		pq_sendbytes(&buf, port->md5Salt, 4);
-	else if (areq == AUTH_REQ_CRYPT)
-		pq_sendbytes(&buf, port->cryptSalt, 2);
-
-#if defined(ENABLE_GSS) || defined(ENABLE_SSPI)
-
-	/*
-	 * Add the authentication data for the next step of the GSSAPI or SSPI
-	 * negotiation.
-	 */
-	else if (areq == AUTH_REQ_GSS_CONT)
-	{
-		if (port->gss->outbuf.length > 0)
-		{
-			elog(DEBUG4, "sending GSS token of length %u",
-				 (unsigned int) port->gss->outbuf.length);
-
-			pq_sendbytes(&buf, port->gss->outbuf.value, port->gss->outbuf.length);
-		}
-	}
-#endif
-
-	pq_endmessage(&buf);
-
-	/*
-	 * Flush message so client will see it, except for AUTH_REQ_OK, which need
-	 * not be sent until we are ready for queries.
-	 */
-	if (areq != AUTH_REQ_OK)
-		pq_flush();
-}
-
-/*
- * Collect password response packet from frontend.
- *
- * Returns NULL if couldn't get password, else palloc'd string.
- */
-static char *
-recv_password_packet(Port *port)
-{
-	StringInfoData buf;
-
-	if (PG_PROTOCOL_MAJOR(port->proto) >= 3)
-	{
-		/* Expect 'p' message type */
-		int			mtype;
-
-		mtype = pq_getbyte();
-		if (mtype != 'p')
-		{
-			/*
-			 * If the client just disconnects without offering a password,
-			 * don't make a log entry.  This is legal per protocol spec and in
-			 * fact commonly done by psql, so complaining just clutters the
-			 * log.
-			 */
-			if (mtype != EOF)
-				ereport(COMMERROR,
-						(errcode(ERRCODE_PROTOCOL_VIOLATION),
-					errmsg("expected password response, got message type %d",
-						   mtype)));
-			return NULL;		/* EOF or bad message type */
-		}
-	}
-	else
-	{
-		/* For pre-3.0 clients, avoid log entry if they just disconnect */
-		if (pq_peekbyte() == EOF)
-			return NULL;		/* EOF */
-	}
-
-	initStringInfo(&buf);
-	if (pq_getmessage(&buf, 1000))		/* receive password */
-	{
-		/* EOF - pq_getmessage already logged a suitable message */
-		pfree(buf.data);
-		return NULL;
-	}
-
-	/*
-	 * Apply sanity check: password packet length should agree with length of
-	 * contained string.  Note it is safe to use strlen here because
-	 * StringInfo is guaranteed to have an appended '\0'.
-	 */
-	if (strlen(buf.data) + 1 != buf.len)
-		ereport(COMMERROR,
-				(errcode(ERRCODE_PROTOCOL_VIOLATION),
-				 errmsg("invalid password packet size")));
-
-	/* Do not echo password to logs, for security. */
-	ereport(DEBUG5,
-			(errmsg("received password packet")));
-
-	/*
-	 * Return the received string.	Note we do not attempt to do any
-	 * character-set conversion on it; since we don't yet know the client's
-	 * encoding, there wouldn't be much point.
-	 */
-	return buf.data;
-}
-
-
-/*----------------------------------------------------------------
- * MD5 and crypt authentication
- *----------------------------------------------------------------
- */
-
-<<<<<<< HEAD
-static int	CheckPAMAuth(Port *port, char *user, char *password);
-static int pam_passwd_conv_proc(int num_msg, const struct pam_message ** msg,
-                     struct pam_response ** resp, void *appdata_ptr);
-=======
-/*
- * Called when we have sent an authorization request for a password.
- * Get the response and check it.
- */
-static int
-recv_and_check_password_packet(Port *port)
-{
-	char	   *passwd;
-	int			result;
->>>>>>> 49f001d8
-
-	passwd = recv_password_packet(port);
-
-	if (passwd == NULL)
-		return STATUS_EOF;		/* client wouldn't send password */
-
-<<<<<<< HEAD
-
-/*----------------------------------------------------------------
- * LDAP authentication
- *----------------------------------------------------------------
- */
-#ifdef USE_LDAP
-#ifndef WIN32
-/* We use a deprecated function to keep the codepath the same as win32. */
-#define LDAP_DEPRECATED 1
-#include <ldap.h>
-#else
-#include <winldap.h>
-=======
-	result = md5_crypt_verify(port, port->user_name, passwd);
->>>>>>> 49f001d8
-
-	pfree(passwd);
-
-<<<<<<< HEAD
-static int	CheckLDAPAuth(Port *port);
-#endif   /* USE_LDAP */
-
-/*----------------------------------------------------------------
- * Cert authentication
- *----------------------------------------------------------------
- */
-#ifdef USE_SSL
-static int	CheckCertAuth(Port *port);
-#endif
-
-
-/*----------------------------------------------------------------
- * Kerberos and GSSAPI GUCs
- *----------------------------------------------------------------
- */
-char	   *pg_krb_server_keyfile;
-char	   *pg_krb_srvnam;
-bool		pg_krb_caseins_users;
-
-
-=======
-	return result;
-}
-
-
->>>>>>> 49f001d8
-/*----------------------------------------------------------------
- * MIT Kerberos authentication system - protocol version 5
- *----------------------------------------------------------------
- */
-#ifdef KRB5
-<<<<<<< HEAD
-static int	pg_krb5_recvauth(Port *port);
-
-#include <krb5.h>
-/* Some old versions of Kerberos do not include <com_err.h> in <krb5.h> */
-#if !defined(__COM_ERR_H) && !defined(__COM_ERR_H__)
-#include <com_err.h>
-#endif
-/*
- * Various krb5 state which is not connection specfic, and a flag to
- * indicate whether we have initialised it yet.
- */
-static int	pg_krb5_initialised;
-static krb5_context pg_krb5_context;
-static krb5_keytab pg_krb5_keytab;
-static krb5_principal pg_krb5_server;
-#endif   /* KRB5 */
-
-=======
->>>>>>> 49f001d8
 
 /*----------------------------------------------------------------
  * GSSAPI Authentication
@@ -923,21 +421,8 @@
 	else
 		return false;
 }
-<<<<<<< HEAD
-
-
-=======
-#endif   /* KRB5 */
-
-
-/*----------------------------------------------------------------
- * GSSAPI authentication system
- *----------------------------------------------------------------
- */
-#ifdef ENABLE_GSS
-
-#if defined(WIN32) && !defined(WIN32_ONLY_COMPILER)
->>>>>>> 49f001d8
+
+
 /*
  * Client authentication starts here.  If there is an error, this
  * function does not return and the backend process is terminated.
@@ -2703,7 +2188,6 @@
 
 	return check_usermap(port->hba->usermap, port->user_name, ident_user, false);
 }
-
 
 /*----------------------------------------------------------------
  * PAM authentication system
@@ -2826,14 +2310,7 @@
 }
 
 
-
-/*----------------------------------------------------------------
- * Ident authentication system
- *----------------------------------------------------------------
- */
-
 /*
-<<<<<<< HEAD
  * Check authentication against PAM.
  */
 static int
@@ -2876,86 +2353,6 @@
 	}
 
 	retval = pam_set_item(pamh, PAM_USER, user);
-=======
- *	Parse the string "*ident_response" as a response from a query to an Ident
- *	server.  If it's a normal response indicating a user name, return true
- *	and store the user name at *ident_user. If it's anything else,
- *	return false.
- */
-static bool
-interpret_ident_response(const char *ident_response,
-						 char *ident_user)
-{
-	const char *cursor = ident_response;		/* Cursor into *ident_response */
-
-	/*
-	 * Ident's response, in the telnet tradition, should end in crlf (\r\n).
-	 */
-	if (strlen(ident_response) < 2)
-		return false;
-	else if (ident_response[strlen(ident_response) - 2] != '\r')
-		return false;
-	else
-	{
-		while (*cursor != ':' && *cursor != '\r')
-			cursor++;			/* skip port field */
-
-		if (*cursor != ':')
-			return false;
-		else
-		{
-			/* We're positioned to colon before response type field */
-			char		response_type[80];
-			int			i;		/* Index into *response_type */
-
-			cursor++;			/* Go over colon */
-			while (pg_isblank(*cursor))
-				cursor++;		/* skip blanks */
-			i = 0;
-			while (*cursor != ':' && *cursor != '\r' && !pg_isblank(*cursor) &&
-				   i < (int) (sizeof(response_type) - 1))
-				response_type[i++] = *cursor++;
-			response_type[i] = '\0';
-			while (pg_isblank(*cursor))
-				cursor++;		/* skip blanks */
-			if (strcmp(response_type, "USERID") != 0)
-				return false;
-			else
-			{
-				/*
-				 * It's a USERID response.  Good.  "cursor" should be pointing
-				 * to the colon that precedes the operating system type.
-				 */
-				if (*cursor != ':')
-					return false;
-				else
-				{
-					cursor++;	/* Go over colon */
-					/* Skip over operating system field. */
-					while (*cursor != ':' && *cursor != '\r')
-						cursor++;
-					if (*cursor != ':')
-						return false;
-					else
-					{
-						int			i;	/* Index into *ident_user */
-
-						cursor++;		/* Go over colon */
-						while (pg_isblank(*cursor))
-							cursor++;	/* skip blanks */
-						/* Rest of line is user name.  Copy it over. */
-						i = 0;
-						while (*cursor != '\r' && i < IDENT_USERNAME_MAX)
-							ident_user[i++] = *cursor++;
-						ident_user[i] = '\0';
-						return true;
-					}
-				}
-			}
-		}
-	}
-}
->>>>>>> 49f001d8
 
 	if (retval != PAM_SUCCESS)
 	{
@@ -2966,7 +2363,6 @@
 		return STATUS_ERROR;
 	}
 
-<<<<<<< HEAD
 	retval = pam_set_item(pamh, PAM_CONV, &pam_passw_conv);
 
 	if (retval != PAM_SUCCESS)
@@ -3127,325 +2523,9 @@
 	}
 
 	return STATUS_OK;
-=======
+}
+
 /*
- *	Talk to the ident server on host "remote_ip_addr" and find out who
- *	owns the tcp connection from his port "remote_port" to port
- *	"local_port_addr" on host "local_ip_addr".	Return the user name the
- *	ident server gives as "*ident_user".
- *
- *	IP addresses and port numbers are in network byte order.
- *
- *	But iff we're unable to get the information from ident, return false.
- */
-static bool
-ident_inet(const SockAddr remote_addr,
-		   const SockAddr local_addr,
-		   char *ident_user)
-{
-	int			sock_fd,		/* File descriptor for socket on which we talk
-								 * to Ident */
-				rc;				/* Return code from a locally called function */
-	bool		ident_return;
-	char		remote_addr_s[NI_MAXHOST];
-	char		remote_port[NI_MAXSERV];
-	char		local_addr_s[NI_MAXHOST];
-	char		local_port[NI_MAXSERV];
-	char		ident_port[NI_MAXSERV];
-	char		ident_query[80];
-	char		ident_response[80 + IDENT_USERNAME_MAX];
-	struct addrinfo *ident_serv = NULL,
-			   *la = NULL,
-				hints;
-
-	/*
-	 * Might look a little weird to first convert it to text and then back to
-	 * sockaddr, but it's protocol independent.
-	 */
-	pg_getnameinfo_all(&remote_addr.addr, remote_addr.salen,
-					   remote_addr_s, sizeof(remote_addr_s),
-					   remote_port, sizeof(remote_port),
-					   NI_NUMERICHOST | NI_NUMERICSERV);
-	pg_getnameinfo_all(&local_addr.addr, local_addr.salen,
-					   local_addr_s, sizeof(local_addr_s),
-					   local_port, sizeof(local_port),
-					   NI_NUMERICHOST | NI_NUMERICSERV);
-
-	snprintf(ident_port, sizeof(ident_port), "%d", IDENT_PORT);
-	hints.ai_flags = AI_NUMERICHOST;
-	hints.ai_family = remote_addr.addr.ss_family;
-	hints.ai_socktype = SOCK_STREAM;
-	hints.ai_protocol = 0;
-	hints.ai_addrlen = 0;
-	hints.ai_canonname = NULL;
-	hints.ai_addr = NULL;
-	hints.ai_next = NULL;
-	rc = pg_getaddrinfo_all(remote_addr_s, ident_port, &hints, &ident_serv);
-	if (rc || !ident_serv)
-	{
-		if (ident_serv)
-			pg_freeaddrinfo_all(hints.ai_family, ident_serv);
-		return false;			/* we don't expect this to happen */
-	}
-
-	hints.ai_flags = AI_NUMERICHOST;
-	hints.ai_family = local_addr.addr.ss_family;
-	hints.ai_socktype = SOCK_STREAM;
-	hints.ai_protocol = 0;
-	hints.ai_addrlen = 0;
-	hints.ai_canonname = NULL;
-	hints.ai_addr = NULL;
-	hints.ai_next = NULL;
-	rc = pg_getaddrinfo_all(local_addr_s, NULL, &hints, &la);
-	if (rc || !la)
-	{
-		if (la)
-			pg_freeaddrinfo_all(hints.ai_family, la);
-		return false;			/* we don't expect this to happen */
-	}
-
-	sock_fd = socket(ident_serv->ai_family, ident_serv->ai_socktype,
-					 ident_serv->ai_protocol);
-	if (sock_fd < 0)
-	{
-		ereport(LOG,
-				(errcode_for_socket_access(),
-				 errmsg("could not create socket for Ident connection: %m")));
-		ident_return = false;
-		goto ident_inet_done;
-	}
-
-	/*
-	 * Bind to the address which the client originally contacted, otherwise
-	 * the ident server won't be able to match up the right connection. This
-	 * is necessary if the PostgreSQL server is running on an IP alias.
-	 */
-	rc = bind(sock_fd, la->ai_addr, la->ai_addrlen);
-	if (rc != 0)
-	{
-		ereport(LOG,
-				(errcode_for_socket_access(),
-				 errmsg("could not bind to local address \"%s\": %m",
-						local_addr_s)));
-		ident_return = false;
-		goto ident_inet_done;
-	}
-
-	rc = connect(sock_fd, ident_serv->ai_addr,
-				 ident_serv->ai_addrlen);
-	if (rc != 0)
-	{
-		ereport(LOG,
-				(errcode_for_socket_access(),
-				 errmsg("could not connect to Ident server at address \"%s\", port %s: %m",
-						remote_addr_s, ident_port)));
-		ident_return = false;
-		goto ident_inet_done;
-	}
-
-	/* The query we send to the Ident server */
-	snprintf(ident_query, sizeof(ident_query), "%s,%s\r\n",
-			 remote_port, local_port);
-
-	/* loop in case send is interrupted */
-	do
-	{
-		rc = send(sock_fd, ident_query, strlen(ident_query), 0);
-	} while (rc < 0 && errno == EINTR);
-
-	if (rc < 0)
-	{
-		ereport(LOG,
-				(errcode_for_socket_access(),
-				 errmsg("could not send query to Ident server at address \"%s\", port %s: %m",
-						remote_addr_s, ident_port)));
-		ident_return = false;
-		goto ident_inet_done;
-	}
-
-	do
-	{
-		rc = recv(sock_fd, ident_response, sizeof(ident_response) - 1, 0);
-	} while (rc < 0 && errno == EINTR);
-
-	if (rc < 0)
-	{
-		ereport(LOG,
-				(errcode_for_socket_access(),
-				 errmsg("could not receive response from Ident server at address \"%s\", port %s: %m",
-						remote_addr_s, ident_port)));
-		ident_return = false;
-		goto ident_inet_done;
-	}
-
-	ident_response[rc] = '\0';
-	ident_return = interpret_ident_response(ident_response, ident_user);
-	if (!ident_return)
-		ereport(LOG,
-			(errmsg("invalidly formatted response from Ident server: \"%s\"",
-					ident_response)));
-
-ident_inet_done:
-	if (sock_fd >= 0)
-		closesocket(sock_fd);
-	pg_freeaddrinfo_all(remote_addr.addr.ss_family, ident_serv);
-	pg_freeaddrinfo_all(local_addr.addr.ss_family, la);
-	return ident_return;
-}
-
-/*
- *	Ask kernel about the credentials of the connecting process and
- *	determine the symbolic name of the corresponding user.
- *
- *	Returns either true and the username put into "ident_user",
- *	or false if we were unable to determine the username.
- */
-#ifdef HAVE_UNIX_SOCKETS
-
-static bool
-ident_unix(int sock, char *ident_user)
-{
-#if defined(HAVE_GETPEEREID)
-	/* OpenBSD style:  */
-	uid_t		uid;
-	gid_t		gid;
-	struct passwd *pass;
-
-	errno = 0;
-	if (getpeereid(sock, &uid, &gid) != 0)
-	{
-		/* We didn't get a valid credentials struct. */
-		ereport(LOG,
-				(errcode_for_socket_access(),
-				 errmsg("could not get peer credentials: %m")));
-		return false;
-	}
-
-	pass = getpwuid(uid);
-
-	if (pass == NULL)
-	{
-		ereport(LOG,
-				(errmsg("local user with ID %d does not exist",
-						(int) uid)));
-		return false;
-	}
-
-	strlcpy(ident_user, pass->pw_name, IDENT_USERNAME_MAX + 1);
-
-	return true;
-#elif defined(SO_PEERCRED)
-	/* Linux style: use getsockopt(SO_PEERCRED) */
-	struct ucred peercred;
-	ACCEPT_TYPE_ARG3 so_len = sizeof(peercred);
-	struct passwd *pass;
-
-	errno = 0;
-	if (getsockopt(sock, SOL_SOCKET, SO_PEERCRED, &peercred, &so_len) != 0 ||
-		so_len != sizeof(peercred))
-	{
-		/* We didn't get a valid credentials struct. */
-		ereport(LOG,
-				(errcode_for_socket_access(),
-				 errmsg("could not get peer credentials: %m")));
-		return false;
-	}
-
-	pass = getpwuid(peercred.uid);
-
-	if (pass == NULL)
-	{
-		ereport(LOG,
-				(errmsg("local user with ID %d does not exist",
-						(int) peercred.uid)));
-		return false;
-	}
-
-	strlcpy(ident_user, pass->pw_name, IDENT_USERNAME_MAX + 1);
-
-	return true;
-#elif defined(HAVE_STRUCT_CMSGCRED) || defined(HAVE_STRUCT_FCRED) || (defined(HAVE_STRUCT_SOCKCRED) && defined(LOCAL_CREDS))
-	struct msghdr msg;
-
-/* Credentials structure */
-#if defined(HAVE_STRUCT_CMSGCRED)
-	typedef struct cmsgcred Cred;
-
-#define cruid cmcred_uid
-#elif defined(HAVE_STRUCT_FCRED)
-	typedef struct fcred Cred;
-
-#define cruid fc_uid
-#elif defined(HAVE_STRUCT_SOCKCRED)
-	typedef struct sockcred Cred;
-
-#define cruid sc_uid
-#endif
-	Cred	   *cred;
-
-	/* Compute size without padding */
-	char		cmsgmem[ALIGN(sizeof(struct cmsghdr)) + ALIGN(sizeof(Cred))];	/* for NetBSD */
-
-	/* Point to start of first structure */
-	struct cmsghdr *cmsg = (struct cmsghdr *) cmsgmem;
-
-	struct iovec iov;
-	char		buf;
-	struct passwd *pw;
-
-	memset(&msg, 0, sizeof(msg));
-	msg.msg_iov = &iov;
-	msg.msg_iovlen = 1;
-	msg.msg_control = (char *) cmsg;
-	msg.msg_controllen = sizeof(cmsgmem);
-	memset(cmsg, 0, sizeof(cmsgmem));
-
-	/*
-	 * The one character which is received here is not meaningful; its
-	 * purposes is only to make sure that recvmsg() blocks long enough for the
-	 * other side to send its credentials.
-	 */
-	iov.iov_base = &buf;
-	iov.iov_len = 1;
-
-	if (recvmsg(sock, &msg, 0) < 0 ||
-		cmsg->cmsg_len < sizeof(cmsgmem) ||
-		cmsg->cmsg_type != SCM_CREDS)
-	{
-		ereport(LOG,
-				(errcode_for_socket_access(),
-				 errmsg("could not get peer credentials: %m")));
-		return false;
-	}
-
-	cred = (Cred *) CMSG_DATA(cmsg);
-
-	pw = getpwuid(cred->cruid);
-
-	if (pw == NULL)
-	{
-		ereport(LOG,
-				(errmsg("local user with ID %d does not exist",
-						(int) cred->cruid)));
-		return false;
-	}
-
-	strlcpy(ident_user, pw->pw_name, IDENT_USERNAME_MAX + 1);
-
-	return true;
-#else
-	ereport(LOG,
-			(errcode(ERRCODE_FEATURE_NOT_SUPPORTED),
-			 errmsg("Ident authentication is not supported on local connections on this platform")));
-
-	return false;
-#endif
->>>>>>> 49f001d8
-}
-#endif   /* HAVE_UNIX_SOCKETS */
-
-/*
-<<<<<<< HEAD
  * Perform LDAP authentication
  */
 static int
@@ -3534,60 +2614,12 @@
 		/* Fetch just one attribute, else *all* attributes are returned */
 		attributes[0] = port->hba->ldapsearchattribute ? port->hba->ldapsearchattribute : "uid";
 		attributes[1] = NULL;
-=======
- *	Determine the username of the initiator of the connection described
- *	by "port".	Then look in the usermap file under the usermap
- *	port->auth_arg and see if that user is equivalent to Postgres user
- *	port->user.
- *
- *	Return STATUS_OK if yes, STATUS_ERROR if no match (or couldn't get info).
- */
-static int
-authident(hbaPort *port)
-{
-	char		ident_user[IDENT_USERNAME_MAX + 1];
-
-	if (get_role_line(port->user_name) == NULL)
-		return STATUS_ERROR;
-
-	switch (port->raddr.addr.ss_family)
-	{
-		case AF_INET:
-#ifdef	HAVE_IPV6
-		case AF_INET6:
-#endif
-			if (!ident_inet(port->raddr, port->laddr, ident_user))
-				return STATUS_ERROR;
-			break;
-
-#ifdef HAVE_UNIX_SOCKETS
-		case AF_UNIX:
-			if (!ident_unix(port->sock, ident_user))
-				return STATUS_ERROR;
-			break;
-#endif
-
-		default:
-			return STATUS_ERROR;
-	}
-
-	ereport(DEBUG2,
-			(errmsg("Ident protocol identifies remote user as \"%s\"",
-					ident_user)));
-
-	if (check_ident_usermap(port->auth_arg, port->user_name, ident_user))
-		return STATUS_OK;
-	else
-		return STATUS_ERROR;
-}
->>>>>>> 49f001d8
 
 		filter = palloc(strlen(attributes[0]) + strlen(port->user_name) + 4);
 		sprintf(filter, "(%s=%s)",
 				attributes[0],
 				port->user_name);
 
-<<<<<<< HEAD
 		r = ldap_search_s(ldap,
 						  port->hba->ldapbasedn,
 						  LDAP_SCOPE_SUBTREE,
@@ -3595,13 +2627,6 @@
 						  attributes,
 						  0,
 						  &search_message);
-=======
-/*----------------------------------------------------------------
- * PAM authentication system
- *----------------------------------------------------------------
- */
-#ifdef USE_PAM
->>>>>>> 49f001d8
 
 		if (r != LDAP_SUCCESS)
 		{
@@ -3901,44 +2926,11 @@
 		return STATUS_ERROR;
 	}
 
-<<<<<<< HEAD
 	/* Construct RADIUS packet */
 	packet->code = RADIUS_ACCESS_REQUEST;
 	packet->length = RADIUS_HEADER_LENGTH;
 #ifdef USE_SSL
 	if (RAND_bytes(packet->vector, RADIUS_VECTOR_LENGTH) != 1)
-=======
-	pam_passwd = NULL;			/* Unset pam_passwd */
-
-	return (retval == PAM_SUCCESS ? STATUS_OK : STATUS_ERROR);
-}
-#endif   /* USE_PAM */
-
-
-
-/*----------------------------------------------------------------
- * LDAP authentication system
- *----------------------------------------------------------------
- */
-#ifdef USE_LDAP
-
-static int
-CheckLDAPAuth(Port *port)
-{
-	char	   *passwd;
-	char		server[128];
-	char		basedn[128];
-	char		prefix[128];
-	char		suffix[128];
-	LDAP	   *ldap;
-	bool		ssl = false;
-	int			r;
-	int			ldapversion = LDAP_VERSION3;
-	int			ldapport = LDAP_PORT;
-	char		fulluser[NAMEDATALEN + 256 + 1];
-
-	if (!port->auth_arg || port->auth_arg[0] == '\0')
->>>>>>> 49f001d8
 	{
 		ereport(LOG,
 				(errmsg("could not generate random encryption vector")));
@@ -3955,7 +2947,6 @@
 	radius_add_attribute(packet, RADIUS_NAS_IDENTIFIER, (unsigned char *) identifier, strlen(identifier));
 
 	/*
-<<<<<<< HEAD
 	 * RADIUS password attributes are calculated as: e[0] = p[0] XOR
 	 * MD5(secret + vector)
 	 */
@@ -3968,59 +2959,14 @@
 				(errmsg("could not perform MD5 encryption of password")));
 		pfree(cryptvector);
 		return STATUS_ERROR;
-=======
-	 * Crack the LDAP url. We do a very trivial parse:
-	 *
-	 * ldap[s]://<server>[:<port>]/<basedn>[;prefix[;suffix]]
-	 *
-	 * This code originally used "%127s" for the suffix, but that doesn't
-	 * work for embedded whitespace.  We know that tokens formed by
-	 * hba.c won't include newlines, so we can use a "not newline" scanset
-	 * instead.
-	 */
-
-	server[0] = '\0';
-	basedn[0] = '\0';
-	prefix[0] = '\0';
-	suffix[0] = '\0';
-
-	/* ldap, including port number */
-	r = sscanf(port->auth_arg,
-			   "ldap://%127[^:]:%d/%127[^;];%127[^;];%127[^\n]",
-			   server, &ldapport, basedn, prefix, suffix);
-	if (r < 3)
-	{
-		/* ldaps, including port number */
-		r = sscanf(port->auth_arg,
-				   "ldaps://%127[^:]:%d/%127[^;];%127[^;];%127[^\n]",
-				   server, &ldapport, basedn, prefix, suffix);
-		if (r >= 3)
-			ssl = true;
-	}
-	if (r < 3)
-	{
-		/* ldap, no port number */
-		r = sscanf(port->auth_arg,
-				   "ldap://%127[^/]/%127[^;];%127[^;];%127[^\n]",
-				   server, basedn, prefix, suffix);
->>>>>>> 49f001d8
 	}
 	pfree(cryptvector);
 	for (i = 0; i < RADIUS_VECTOR_LENGTH; i++)
 	{
-<<<<<<< HEAD
 		if (i < strlen(passwd))
 			encryptedpassword[i] = passwd[i] ^ encryptedpassword[i];
 		else
 			encryptedpassword[i] = '\0' ^ encryptedpassword[i];
-=======
-		/* ldaps, no port number */
-		r = sscanf(port->auth_arg,
-				   "ldaps://%127[^/]/%127[^;];%127[^;];%127[^\n]",
-				   server, basedn, prefix, suffix);
-		if (r >= 2)
-			ssl = true;
->>>>>>> 49f001d8
 	}
 	radius_add_attribute(packet, RADIUS_PASSWORD, encryptedpassword, RADIUS_VECTOR_LENGTH);
 
@@ -4116,7 +3062,6 @@
 		return STATUS_ERROR;
 	}
 
-<<<<<<< HEAD
 	closesocket(sock);
 
 #ifdef HAVE_IPV6
@@ -4346,9 +3291,4 @@
 	
 	list_free(role_intervals);
 	return true;
-}
-=======
-	return STATUS_OK;
-}
-#endif   /* USE_LDAP */
->>>>>>> 49f001d8
+}