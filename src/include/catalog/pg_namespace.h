--- conflicted
+++ resolved
@@ -53,46 +53,6 @@
  */
 typedef FormData_pg_namespace *Form_pg_namespace;
 
-<<<<<<< HEAD
-/* ----------------
- *		compiler constants for pg_namespace
- * ----------------
- */
-
-#define Natts_pg_namespace				3
-#define Anum_pg_namespace_nspname		1
-#define Anum_pg_namespace_nspowner		2
-#define Anum_pg_namespace_nspacl		3
-
-
-/* ----------------
- * initial contents of pg_namespace
- * ---------------
- */
-
-DATA(insert OID = 11 ( "pg_catalog" PGUID _null_ ));
-DESCR("system catalog schema");
-#define PG_CATALOG_NAMESPACE 11
-DATA(insert OID = 99 ( "pg_toast" PGUID _null_ ));
-DESCR("reserved schema for TOAST tables");
-#define PG_TOAST_NAMESPACE 99
-DATA(insert OID = 2200 ( "public" PGUID _null_ ));
-DESCR("standard public schema");
-#define PG_PUBLIC_NAMESPACE 2200
-
-/*
- * GPDB-specific built-in namespaces.
- *
- * NOTE: pg_dump has BM_BITMAPINDEX_NAMESPACE's value hard-coded in the
- * getTables() query.
- */
-DATA(insert OID = 6104 ( "pg_aoseg" PGUID _null_ ));
-DESCR("Reserved schema for Append Only segment list and eof tables");
-#define PG_AOSEGMENT_NAMESPACE 6104
-DATA(insert OID = 7012  ( "pg_bitmapindex" PGUID _null_ ));
-DESCR("Reserved schema for internal relations of bitmap indexes");
-#define PG_BITMAPINDEX_NAMESPACE 7012
-
 #define IsBuiltInNameSpace(namespaceId) \
 	(namespaceId == PG_CATALOG_NAMESPACE || \
 	 namespaceId == PG_TOAST_NAMESPACE || \
@@ -100,8 +60,6 @@
 	 namespaceId == PG_PUBLIC_NAMESPACE || \
 	 namespaceId == PG_AOSEGMENT_NAMESPACE)
 
-=======
->>>>>>> 9e1c9f95
 /*
  * prototypes for functions in pg_namespace.c
  */
