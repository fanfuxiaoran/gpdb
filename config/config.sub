#! /bin/sh
# Configuration validation subroutine script.
<<<<<<< HEAD
#   Copyright 1992-2017 Free Software Foundation, Inc.

timestamp='2018-09-05'
=======
#   Copyright 1992-2019 Free Software Foundation, Inc.

timestamp='2019-01-05'
>>>>>>> 9e1c9f95

# This file is free software; you can redistribute it and/or modify it
# under the terms of the GNU General Public License as published by
# the Free Software Foundation; either version 3 of the License, or
# (at your option) any later version.
#
# This program is distributed in the hope that it will be useful, but
# WITHOUT ANY WARRANTY; without even the implied warranty of
# MERCHANTABILITY or FITNESS FOR A PARTICULAR PURPOSE.  See the GNU
# General Public License for more details.
#
# You should have received a copy of the GNU General Public License
# along with this program; if not, see <https://www.gnu.org/licenses/>.
#
# As a special exception to the GNU General Public License, if you
# distribute this file as part of a program that contains a
# configuration script generated by Autoconf, you may include it under
# the same distribution terms that you use for the rest of that
# program.  This Exception is an additional permission under section 7
# of the GNU General Public License, version 3 ("GPLv3").


# Please send patches to <config-patches@gnu.org>.
#
# Configuration subroutine to validate and canonicalize a configuration type.
# Supply the specified configuration type as an argument.
# If it is invalid, we print an error message on stderr and exit with code 1.
# Otherwise, we print the canonical config type on stdout and succeed.

# You can get the latest version of this script from:
# https://git.savannah.gnu.org/gitweb/?p=config.git;a=blob_plain;f=config.sub

# This file is supposed to be the same for all GNU packages
# and recognize all the CPU types, system types and aliases
# that are meaningful with *any* GNU software.
# Each package is responsible for reporting which valid configurations
# it does not support.  The user should be able to distinguish
# a failure to support a valid configuration from a meaningless
# configuration.

# The goal of this file is to map all the various variations of a given
# machine specification into a single specification in the form:
#	CPU_TYPE-MANUFACTURER-OPERATING_SYSTEM
# or in some cases, the newer four-part form:
#	CPU_TYPE-MANUFACTURER-KERNEL-OPERATING_SYSTEM
# It is wrong to echo any other type of specification.

me=`echo "$0" | sed -e 's,.*/,,'`

usage="\
Usage: $0 [OPTION] CPU-MFR-OPSYS or ALIAS

Canonicalize a configuration name.

Options:
  -h, --help         print this help, then exit
  -t, --time-stamp   print date of last modification, then exit
  -v, --version      print version number, then exit

Report bugs and patches to <config-patches@gnu.org>."

version="\
GNU config.sub ($timestamp)

<<<<<<< HEAD
Copyright 1992-2017 Free Software Foundation, Inc.
=======
Copyright 1992-2019 Free Software Foundation, Inc.
>>>>>>> 9e1c9f95

This is free software; see the source for copying conditions.  There is NO
warranty; not even for MERCHANTABILITY or FITNESS FOR A PARTICULAR PURPOSE."

help="
Try \`$me --help' for more information."

# Parse command line
while test $# -gt 0 ; do
  case $1 in
    --time-stamp | --time* | -t )
       echo "$timestamp" ; exit ;;
    --version | -v )
       echo "$version" ; exit ;;
    --help | --h* | -h )
       echo "$usage"; exit ;;
    -- )     # Stop option processing
       shift; break ;;
    - )	# Use stdin as input.
       break ;;
    -* )
       echo "$me: invalid option $1$help" >&2
       exit 1 ;;

    *local*)
       # First pass through any local machine types.
       echo "$1"
       exit ;;

    * )
       break ;;
  esac
done

case $# in
 0) echo "$me: missing argument$help" >&2
    exit 1;;
 1) ;;
 *) echo "$me: too many arguments$help" >&2
    exit 1;;
esac

<<<<<<< HEAD
# Separate what the user gave into CPU-COMPANY and OS or KERNEL-OS (if any).
# Here we must recognize all the valid KERNEL-OS combinations.
maybe_os=`echo $1 | sed 's/^\(.*\)-\([^-]*-[^-]*\)$/\2/'`
case $maybe_os in
  nto-qnx* | linux-gnu* | linux-android* | linux-dietlibc | linux-newlib* | \
  linux-musl* | linux-uclibc* | uclinux-uclibc* | uclinux-gnu* | kfreebsd*-gnu* | \
  knetbsd*-gnu* | netbsd*-gnu* | netbsd*-eabi* | \
  kopensolaris*-gnu* | cloudabi*-eabi* | \
  storm-chaos* | os2-emx* | rtmk-nova*)
    os=-$maybe_os
    basic_machine=`echo $1 | sed 's/^\(.*\)-\([^-]*-[^-]*\)$/\1/'`
    ;;
  android-linux)
    os=-linux-android
    basic_machine=`echo $1 | sed 's/^\(.*\)-\([^-]*-[^-]*\)$/\1/'`-unknown
    ;;
  *)
    basic_machine=`echo $1 | sed 's/-[^-]*$//'`
    if [ $basic_machine != $1 ]
    then os=`echo $1 | sed 's/.*-/-/'`
    else os=; fi
    ;;
esac
=======
# Split fields of configuration type
# shellcheck disable=SC2162
IFS="-" read field1 field2 field3 field4 <<EOF
$1
EOF
>>>>>>> 9e1c9f95

# Separate into logical components for further validation
case $1 in
	*-*-*-*-*)
		echo Invalid configuration \`"$1"\': more than four components >&2
		exit 1
		;;
	*-*-*-*)
		basic_machine=$field1-$field2
		os=$field3-$field4
		;;
	*-*-*)
		# Ambiguous whether COMPANY is present, or skipped and KERNEL-OS is two
		# parts
		maybe_os=$field2-$field3
		case $maybe_os in
			nto-qnx* | linux-gnu* | linux-android* | linux-dietlibc \
			| linux-newlib* | linux-musl* | linux-uclibc* | uclinux-uclibc* \
			| uclinux-gnu* | kfreebsd*-gnu* | knetbsd*-gnu* | netbsd*-gnu* \
			| netbsd*-eabi* | kopensolaris*-gnu* | cloudabi*-eabi* \
			| storm-chaos* | os2-emx* | rtmk-nova*)
				basic_machine=$field1
				os=$maybe_os
				;;
			android-linux)
				basic_machine=$field1-unknown
				os=linux-android
				;;
			*)
				basic_machine=$field1-$field2
				os=$field3
				;;
		esac
		;;
	*-*)
		# A lone config we happen to match not fitting any pattern
		case $field1-$field2 in
			decstation-3100)
				basic_machine=mips-dec
				os=
				;;
			*-*)
				# Second component is usually, but not always the OS
				case $field2 in
					# Prevent following clause from handling this valid os
					sun*os*)
						basic_machine=$field1
						os=$field2
						;;
					# Manufacturers
					dec* | mips* | sequent* | encore* | pc533* | sgi* | sony* \
					| att* | 7300* | 3300* | delta* | motorola* | sun[234]* \
					| unicom* | ibm* | next | hp | isi* | apollo | altos* \
					| convergent* | ncr* | news | 32* | 3600* | 3100* \
					| hitachi* | c[123]* | convex* | sun | crds | omron* | dg \
					| ultra | tti* | harris | dolphin | highlevel | gould \
					| cbm | ns | masscomp | apple | axis | knuth | cray \
					| microblaze* | sim | cisco \
					| oki | wec | wrs | winbond)
						basic_machine=$field1-$field2
						os=
						;;
					*)
						basic_machine=$field1
						os=$field2
						;;
				esac
			;;
		esac
		;;
	*)
		# Convert single-component short-hands not valid as part of
		# multi-component configurations.
		case $field1 in
			386bsd)
				basic_machine=i386-pc
				os=bsd
				;;
			a29khif)
				basic_machine=a29k-amd
				os=udi
				;;
			adobe68k)
				basic_machine=m68010-adobe
				os=scout
				;;
			alliant)
				basic_machine=fx80-alliant
				os=
				;;
			altos | altos3068)
				basic_machine=m68k-altos
				os=
				;;
			am29k)
				basic_machine=a29k-none
				os=bsd
				;;
			amdahl)
				basic_machine=580-amdahl
				os=sysv
				;;
			amiga)
				basic_machine=m68k-unknown
				os=
				;;
			amigaos | amigados)
				basic_machine=m68k-unknown
				os=amigaos
				;;
			amigaunix | amix)
				basic_machine=m68k-unknown
				os=sysv4
				;;
			apollo68)
				basic_machine=m68k-apollo
				os=sysv
				;;
			apollo68bsd)
				basic_machine=m68k-apollo
				os=bsd
				;;
			aros)
				basic_machine=i386-pc
				os=aros
				;;
			aux)
				basic_machine=m68k-apple
				os=aux
				;;
			balance)
				basic_machine=ns32k-sequent
				os=dynix
				;;
			blackfin)
				basic_machine=bfin-unknown
				os=linux
				;;
			cegcc)
				basic_machine=arm-unknown
				os=cegcc
				;;
			convex-c1)
				basic_machine=c1-convex
				os=bsd
				;;
			convex-c2)
				basic_machine=c2-convex
				os=bsd
				;;
			convex-c32)
				basic_machine=c32-convex
				os=bsd
				;;
			convex-c34)
				basic_machine=c34-convex
				os=bsd
				;;
			convex-c38)
				basic_machine=c38-convex
				os=bsd
				;;
			cray)
				basic_machine=j90-cray
				os=unicos
				;;
			crds | unos)
				basic_machine=m68k-crds
				os=
				;;
			da30)
				basic_machine=m68k-da30
				os=
				;;
			decstation | pmax | pmin | dec3100 | decstatn)
				basic_machine=mips-dec
				os=
				;;
			delta88)
				basic_machine=m88k-motorola
				os=sysv3
				;;
			dicos)
				basic_machine=i686-pc
				os=dicos
				;;
			djgpp)
				basic_machine=i586-pc
				os=msdosdjgpp
				;;
			ebmon29k)
				basic_machine=a29k-amd
				os=ebmon
				;;
			es1800 | OSE68k | ose68k | ose | OSE)
				basic_machine=m68k-ericsson
				os=ose
				;;
			gmicro)
				basic_machine=tron-gmicro
				os=sysv
				;;
			go32)
				basic_machine=i386-pc
				os=go32
				;;
			h8300hms)
				basic_machine=h8300-hitachi
				os=hms
				;;
			h8300xray)
				basic_machine=h8300-hitachi
				os=xray
				;;
			h8500hms)
				basic_machine=h8500-hitachi
				os=hms
				;;
			harris)
				basic_machine=m88k-harris
				os=sysv3
				;;
			hp300)
				basic_machine=m68k-hp
				;;
			hp300bsd)
				basic_machine=m68k-hp
				os=bsd
				;;
			hp300hpux)
				basic_machine=m68k-hp
				os=hpux
				;;
			hppaosf)
				basic_machine=hppa1.1-hp
				os=osf
				;;
			hppro)
				basic_machine=hppa1.1-hp
				os=proelf
				;;
			i386mach)
				basic_machine=i386-mach
				os=mach
				;;
			vsta)
				basic_machine=i386-pc
				os=vsta
				;;
			isi68 | isi)
				basic_machine=m68k-isi
				os=sysv
				;;
			m68knommu)
				basic_machine=m68k-unknown
				os=linux
				;;
			magnum | m3230)
				basic_machine=mips-mips
				os=sysv
				;;
			merlin)
				basic_machine=ns32k-utek
				os=sysv
				;;
			mingw64)
				basic_machine=x86_64-pc
				os=mingw64
				;;
			mingw32)
				basic_machine=i686-pc
				os=mingw32
				;;
			mingw32ce)
				basic_machine=arm-unknown
				os=mingw32ce
				;;
			monitor)
				basic_machine=m68k-rom68k
				os=coff
				;;
			morphos)
				basic_machine=powerpc-unknown
				os=morphos
				;;
			moxiebox)
				basic_machine=moxie-unknown
				os=moxiebox
				;;
			msdos)
				basic_machine=i386-pc
				os=msdos
				;;
			msys)
				basic_machine=i686-pc
				os=msys
				;;
			mvs)
				basic_machine=i370-ibm
				os=mvs
				;;
			nacl)
				basic_machine=le32-unknown
				os=nacl
				;;
			ncr3000)
				basic_machine=i486-ncr
				os=sysv4
				;;
			netbsd386)
				basic_machine=i386-pc
				os=netbsd
				;;
			netwinder)
				basic_machine=armv4l-rebel
				os=linux
				;;
			news | news700 | news800 | news900)
				basic_machine=m68k-sony
				os=newsos
				;;
			news1000)
				basic_machine=m68030-sony
				os=newsos
				;;
			necv70)
				basic_machine=v70-nec
				os=sysv
				;;
			nh3000)
				basic_machine=m68k-harris
				os=cxux
				;;
			nh[45]000)
				basic_machine=m88k-harris
				os=cxux
				;;
			nindy960)
				basic_machine=i960-intel
				os=nindy
				;;
			mon960)
				basic_machine=i960-intel
				os=mon960
				;;
			nonstopux)
				basic_machine=mips-compaq
				os=nonstopux
				;;
			os400)
				basic_machine=powerpc-ibm
				os=os400
				;;
			OSE68000 | ose68000)
				basic_machine=m68000-ericsson
				os=ose
				;;
			os68k)
				basic_machine=m68k-none
				os=os68k
				;;
			paragon)
				basic_machine=i860-intel
				os=osf
				;;
			parisc)
				basic_machine=hppa-unknown
				os=linux
				;;
			pw32)
				basic_machine=i586-unknown
				os=pw32
				;;
			rdos | rdos64)
				basic_machine=x86_64-pc
				os=rdos
				;;
			rdos32)
				basic_machine=i386-pc
				os=rdos
				;;
			rom68k)
				basic_machine=m68k-rom68k
				os=coff
				;;
			sa29200)
				basic_machine=a29k-amd
				os=udi
				;;
			sei)
				basic_machine=mips-sei
				os=seiux
				;;
			sequent)
				basic_machine=i386-sequent
				os=
				;;
			sps7)
				basic_machine=m68k-bull
				os=sysv2
				;;
			st2000)
				basic_machine=m68k-tandem
				os=
				;;
			stratus)
				basic_machine=i860-stratus
				os=sysv4
				;;
			sun2)
				basic_machine=m68000-sun
				os=
				;;
			sun2os3)
				basic_machine=m68000-sun
				os=sunos3
				;;
			sun2os4)
				basic_machine=m68000-sun
				os=sunos4
				;;
			sun3)
				basic_machine=m68k-sun
				os=
				;;
			sun3os3)
				basic_machine=m68k-sun
				os=sunos3
				;;
			sun3os4)
				basic_machine=m68k-sun
				os=sunos4
				;;
			sun4)
				basic_machine=sparc-sun
				os=
				;;
			sun4os3)
				basic_machine=sparc-sun
				os=sunos3
				;;
			sun4os4)
				basic_machine=sparc-sun
				os=sunos4
				;;
			sun4sol2)
				basic_machine=sparc-sun
				os=solaris2
				;;
			sun386 | sun386i | roadrunner)
				basic_machine=i386-sun
				os=
				;;
			sv1)
				basic_machine=sv1-cray
				os=unicos
				;;
			symmetry)
				basic_machine=i386-sequent
				os=dynix
				;;
			t3e)
				basic_machine=alphaev5-cray
				os=unicos
				;;
			t90)
				basic_machine=t90-cray
				os=unicos
				;;
			toad1)
				basic_machine=pdp10-xkl
				os=tops20
				;;
			tpf)
				basic_machine=s390x-ibm
				os=tpf
				;;
			udi29k)
				basic_machine=a29k-amd
				os=udi
				;;
			ultra3)
				basic_machine=a29k-nyu
				os=sym1
				;;
			v810 | necv810)
				basic_machine=v810-nec
				os=none
				;;
			vaxv)
				basic_machine=vax-dec
				os=sysv
				;;
			vms)
				basic_machine=vax-dec
				os=vms
				;;
			vxworks960)
				basic_machine=i960-wrs
				os=vxworks
				;;
			vxworks68)
				basic_machine=m68k-wrs
				os=vxworks
				;;
			vxworks29k)
				basic_machine=a29k-wrs
				os=vxworks
				;;
			xbox)
				basic_machine=i686-pc
				os=mingw32
				;;
			ymp)
				basic_machine=ymp-cray
				os=unicos
				;;
			*)
				basic_machine=$1
				os=
				;;
		esac
		;;
esac

# Decode 1-component or ad-hoc basic machines
case $basic_machine in
<<<<<<< HEAD
	# Recognize the basic CPU types without company name.
	# Some are omitted here because they have special meanings below.
	1750a | 580 \
	| a29k \
	| aarch64 | aarch64_be \
	| alpha | alphaev[4-8] | alphaev56 | alphaev6[78] | alphapca5[67] \
	| alpha64 | alpha64ev[4-8] | alpha64ev56 | alpha64ev6[78] | alpha64pca5[67] \
	| am33_2.0 \
	| arc | arceb \
	| arm | arm[bl]e | arme[lb] | armv[2-8] | armv[3-8][lb] | armv7[arm] \
	| avr | avr32 \
	| ba \
	| be32 | be64 \
	| bfin \
	| c4x | c8051 | clipper \
	| d10v | d30v | dlx | dsp16xx \
	| e2k | epiphany \
	| fido | fr30 | frv | ft32 \
	| h8300 | h8500 | hppa | hppa1.[01] | hppa2.0 | hppa2.0[nw] | hppa64 \
	| hexagon \
	| i370 | i860 | i960 | ia64 \
	| ip2k | iq2000 \
	| le32 | le64 \
	| lm32 \
	| m32c | m32r | m32rle | m68000 | m68k | m88k \
	| maxq | mb | microblaze | microblazeel | mcore | mep | metag \
	| mips | mipsbe | mipseb | mipsel | mipsle \
	| mips16 \
	| mips64 | mips64el \
	| mips64octeon | mips64octeonel \
	| mips64orion | mips64orionel \
	| mips64r5900 | mips64r5900el \
	| mips64vr | mips64vrel \
	| mips64vr4100 | mips64vr4100el \
	| mips64vr4300 | mips64vr4300el \
	| mips64vr5000 | mips64vr5000el \
	| mips64vr5900 | mips64vr5900el \
	| mipsisa32 | mipsisa32el \
	| mipsisa32r2 | mipsisa32r2el \
	| mipsisa32r6 | mipsisa32r6el \
	| mipsisa64 | mipsisa64el \
	| mipsisa64r2 | mipsisa64r2el \
	| mipsisa64r6 | mipsisa64r6el \
	| mipsisa64sb1 | mipsisa64sb1el \
	| mipsisa64sr71k | mipsisa64sr71kel \
	| mipsr5900 | mipsr5900el \
	| mipstx39 | mipstx39el \
	| mn10200 | mn10300 \
	| moxie \
	| mt \
	| msp430 \
	| nds32 | nds32le | nds32be \
	| nios | nios2 | nios2eb | nios2el \
	| ns16k | ns32k \
	| open8 | or1knd \
	| or1k | or32 \
	| pdp10 | pdp11 | pj | pjl \
	| powerpc | powerpc64 | powerpc64le | powerpcle \
	| pru \
	| pyramid \
	| riscv32 | riscv64 \
	| rl78 | rx \
	| score \
	| sh | sh[1234] | sh[24]a | sh[24]aeb | sh[23]e | sh[234]eb | sheb | shbe | shle | sh[1234]le | sh3ele \
	| sh64 | sh64le \
	| sparc | sparc64 | sparc64b | sparc64v | sparc86x | sparclet | sparclite \
	| sparcv8 | sparcv9 | sparcv9b | sparcv9v \
	| spu \
	| tahoe | tic4x | tic54x | tic55x | tic6x | tic80 | tron \
	| ubicom32 \
	| v850 | v850e | v850e1 | v850e2 | v850es | v850e2v3 \
	| visium \
	| we32k \
	| x86 | xc16x | xstormy16 | xtensa \
	| z8k | z80)
		basic_machine=$basic_machine-unknown
		;;
	c54x)
		basic_machine=tic54x-unknown
		;;
	c55x)
		basic_machine=tic55x-unknown
		;;
	c6x)
		basic_machine=tic6x-unknown
		;;
	m6811 | m68hc11 | m6812 | m68hc12 | m68hcs12x | picochip)
		basic_machine=$basic_machine-unknown
		os=-none
=======
	# Here we handle the default manufacturer of certain CPU types.  It is in
	# some cases the only manufacturer, in others, it is the most popular.
	w89k)
		cpu=hppa1.1
		vendor=winbond
>>>>>>> 9e1c9f95
		;;
	op50n)
		cpu=hppa1.1
		vendor=oki
		;;
	op60c)
		cpu=hppa1.1
		vendor=oki
		;;
	ibm*)
		cpu=i370
		vendor=ibm
		;;
	orion105)
		cpu=clipper
		vendor=highlevel
		;;
	mac | mpw | mac-mpw)
		cpu=m68k
		vendor=apple
		;;
	pmac | pmac-mpw)
		cpu=powerpc
		vendor=apple
		;;

<<<<<<< HEAD
	# We use `pc' rather than `unknown'
	# because (1) that's what they normally are, and
	# (2) the word "unknown" tends to confuse beginning users.
	i*86 | x86_64)
	  basic_machine=$basic_machine-pc
	  ;;
	# Object if more than one company name word.
	*-*-*)
		echo Invalid configuration \`$1\': machine \`$basic_machine\' not recognized 1>&2
		exit 1
		;;
	# Recognize the basic CPU types with company name.
	580-* \
	| a29k-* \
	| aarch64-* | aarch64_be-* \
	| alpha-* | alphaev[4-8]-* | alphaev56-* | alphaev6[78]-* \
	| alpha64-* | alpha64ev[4-8]-* | alpha64ev56-* | alpha64ev6[78]-* \
	| alphapca5[67]-* | alpha64pca5[67]-* | arc-* | arceb-* \
	| arm-*  | armbe-* | armle-* | armeb-* | armv*-* \
	| avr-* | avr32-* \
	| ba-* \
	| be32-* | be64-* \
	| bfin-* | bs2000-* \
	| c[123]* | c30-* | [cjt]90-* | c4x-* \
	| c8051-* | clipper-* | craynv-* | cydra-* \
	| d10v-* | d30v-* | dlx-* \
	| e2k-* | elxsi-* \
	| f30[01]-* | f700-* | fido-* | fr30-* | frv-* | fx80-* \
	| h8300-* | h8500-* \
	| hppa-* | hppa1.[01]-* | hppa2.0-* | hppa2.0[nw]-* | hppa64-* \
	| hexagon-* \
	| i*86-* | i860-* | i960-* | ia64-* \
	| ip2k-* | iq2000-* \
	| le32-* | le64-* \
	| lm32-* \
	| m32c-* | m32r-* | m32rle-* \
	| m68000-* | m680[012346]0-* | m68360-* | m683?2-* | m68k-* \
	| m88110-* | m88k-* | maxq-* | mcore-* | metag-* \
	| microblaze-* | microblazeel-* \
	| mips-* | mipsbe-* | mipseb-* | mipsel-* | mipsle-* \
	| mips16-* \
	| mips64-* | mips64el-* \
	| mips64octeon-* | mips64octeonel-* \
	| mips64orion-* | mips64orionel-* \
	| mips64r5900-* | mips64r5900el-* \
	| mips64vr-* | mips64vrel-* \
	| mips64vr4100-* | mips64vr4100el-* \
	| mips64vr4300-* | mips64vr4300el-* \
	| mips64vr5000-* | mips64vr5000el-* \
	| mips64vr5900-* | mips64vr5900el-* \
	| mipsisa32-* | mipsisa32el-* \
	| mipsisa32r2-* | mipsisa32r2el-* \
	| mipsisa32r6-* | mipsisa32r6el-* \
	| mipsisa64-* | mipsisa64el-* \
	| mipsisa64r2-* | mipsisa64r2el-* \
	| mipsisa64r6-* | mipsisa64r6el-* \
	| mipsisa64sb1-* | mipsisa64sb1el-* \
	| mipsisa64sr71k-* | mipsisa64sr71kel-* \
	| mipsr5900-* | mipsr5900el-* \
	| mipstx39-* | mipstx39el-* \
	| mmix-* \
	| mt-* \
	| msp430-* \
	| nds32-* | nds32le-* | nds32be-* \
	| nios-* | nios2-* | nios2eb-* | nios2el-* \
	| none-* | np1-* | ns16k-* | ns32k-* \
	| open8-* \
	| or1k*-* \
	| orion-* \
	| pdp10-* | pdp11-* | pj-* | pjl-* | pn-* | power-* \
	| powerpc-* | powerpc64-* | powerpc64le-* | powerpcle-* \
	| pru-* \
	| pyramid-* \
	| riscv32-* | riscv64-* \
	| rl78-* | romp-* | rs6000-* | rx-* \
	| sh-* | sh[1234]-* | sh[24]a-* | sh[24]aeb-* | sh[23]e-* | sh[34]eb-* | sheb-* | shbe-* \
	| shle-* | sh[1234]le-* | sh3ele-* | sh64-* | sh64le-* \
	| sparc-* | sparc64-* | sparc64b-* | sparc64v-* | sparc86x-* | sparclet-* \
	| sparclite-* \
	| sparcv8-* | sparcv9-* | sparcv9b-* | sparcv9v-* | sv1-* | sx*-* \
	| tahoe-* \
	| tic30-* | tic4x-* | tic54x-* | tic55x-* | tic6x-* | tic80-* \
	| tile*-* \
	| tron-* \
	| ubicom32-* \
	| v850-* | v850e-* | v850e1-* | v850es-* | v850e2-* | v850e2v3-* \
	| vax-* \
	| visium-* \
	| we32k-* \
	| x86-* | x86_64-* | xc16x-* | xps100-* \
	| xstormy16-* | xtensa*-* \
	| ymp-* \
	| z8k-* | z80-*)
		;;
	# Recognize the basic CPU types without company name, with glob match.
	xtensa*)
		basic_machine=$basic_machine-unknown
		;;
=======
>>>>>>> 9e1c9f95
	# Recognize the various machine names and aliases which stand
	# for a CPU type and a company and sometimes even an OS.
	3b1 | 7300 | 7300-att | att-7300 | pc7300 | safari | unixpc)
		cpu=m68000
		vendor=att
		;;
	3b*)
		cpu=we32k
		vendor=att
		;;
	bluegene*)
		cpu=powerpc
		vendor=ibm
		os=cnk
		;;
	decsystem10* | dec10*)
		cpu=pdp10
		vendor=dec
		os=tops10
		;;
	decsystem20* | dec20*)
		cpu=pdp10
		vendor=dec
		os=tops20
		;;
	delta | 3300 | motorola-3300 | motorola-delta \
	      | 3300-motorola | delta-motorola)
		cpu=m68k
		vendor=motorola
		;;
<<<<<<< HEAD
	djgpp)
		basic_machine=i586-pc
		os=-msdosdjgpp
		;;
	dpx20 | dpx20-*)
		basic_machine=rs6000-bull
		os=-bosx
		;;
	dpx2* | dpx2*-bull)
		basic_machine=m68k-bull
		os=-sysv3
		;;
	e500v[12])
		basic_machine=powerpc-unknown
		os=$os"spe"
		;;
	e500v[12]-*)
		basic_machine=powerpc-`echo $basic_machine | sed 's/^[^-]*-//'`
		os=$os"spe"
		;;
	ebmon29k)
		basic_machine=a29k-amd
		os=-ebmon
		;;
	elxsi)
		basic_machine=elxsi-elxsi
		os=-bsd
=======
	dpx2*)
		cpu=m68k
		vendor=bull
		os=sysv3
>>>>>>> 9e1c9f95
		;;
	encore | umax | mmax)
		cpu=ns32k
		vendor=encore
		;;
	elxsi)
		cpu=elxsi
		vendor=elxsi
		os=${os:-bsd}
		;;
	fx2800)
		cpu=i860
		vendor=alliant
		;;
	genix)
		cpu=ns32k
		vendor=ns
		;;
	h3050r* | hiux*)
		cpu=hppa1.1
		vendor=hitachi
		os=hiuxwe2
		;;
	hp3k9[0-9][0-9] | hp9[0-9][0-9])
		cpu=hppa1.0
		vendor=hp
		;;
	hp9k2[0-9][0-9] | hp9k31[0-9])
		cpu=m68000
		vendor=hp
		;;
	hp9k3[2-9][0-9])
		cpu=m68k
		vendor=hp
		;;
	hp9k6[0-9][0-9] | hp6[0-9][0-9])
		cpu=hppa1.0
		vendor=hp
		;;
	hp9k7[0-79][0-9] | hp7[0-79][0-9])
		cpu=hppa1.1
		vendor=hp
		;;
	hp9k78[0-9] | hp78[0-9])
		# FIXME: really hppa2.0-hp
		cpu=hppa1.1
		vendor=hp
		;;
	hp9k8[67]1 | hp8[67]1 | hp9k80[24] | hp80[24] | hp9k8[78]9 | hp8[78]9 | hp9k893 | hp893)
		# FIXME: really hppa2.0-hp
		cpu=hppa1.1
		vendor=hp
		;;
	hp9k8[0-9][13679] | hp8[0-9][13679])
		cpu=hppa1.1
		vendor=hp
		;;
	hp9k8[0-9][0-9] | hp8[0-9][0-9])
		cpu=hppa1.0
		vendor=hp
		;;
	i*86v32)
		cpu=`echo "$1" | sed -e 's/86.*/86/'`
		vendor=pc
		os=sysv32
		;;
	i*86v4*)
		cpu=`echo "$1" | sed -e 's/86.*/86/'`
		vendor=pc
		os=sysv4
		;;
	i*86v)
		cpu=`echo "$1" | sed -e 's/86.*/86/'`
		vendor=pc
		os=sysv
		;;
	i*86sol2)
		cpu=`echo "$1" | sed -e 's/86.*/86/'`
		vendor=pc
		os=solaris2
		;;
	j90 | j90-cray)
		cpu=j90
		vendor=cray
		os=${os:-unicos}
		;;
	iris | iris4d)
		cpu=mips
		vendor=sgi
		case $os in
		    irix*)
			;;
		    *)
			os=irix4
			;;
		esac
		;;
	miniframe)
<<<<<<< HEAD
		basic_machine=m68000-convergent
		;;
	*mint | -mint[0-9]* | *MiNT | *MiNT[0-9]*)
		basic_machine=m68k-atari
		os=-mint
		;;
	mips3*-*)
		basic_machine=`echo $basic_machine | sed -e 's/mips3/mips64/'`
		;;
	mips3*)
		basic_machine=`echo $basic_machine | sed -e 's/mips3/mips64/'`-unknown
		;;
	monitor)
		basic_machine=m68k-rom68k
		os=-coff
		;;
	morphos)
		basic_machine=powerpc-unknown
		os=-morphos
		;;
	moxiebox)
		basic_machine=moxie-unknown
		os=-moxiebox
		;;
	msdos)
		basic_machine=i386-pc
		os=-msdos
		;;
	ms1-*)
		basic_machine=`echo $basic_machine | sed -e 's/ms1-/mt-/'`
		;;
	msys)
		basic_machine=i386-pc
		os=-msys
		;;
	mvs)
		basic_machine=i370-ibm
		os=-mvs
=======
		cpu=m68000
		vendor=convergent
>>>>>>> 9e1c9f95
		;;
	*mint | mint[0-9]* | *MiNT | *MiNT[0-9]*)
		cpu=m68k
		vendor=atari
		os=mint
		;;
	news-3600 | risc-news)
		cpu=mips
		vendor=sony
		os=newsos
		;;
	next | m*-next)
		cpu=m68k
		vendor=next
		case $os in
		    openstep*)
		        ;;
		    nextstep*)
			;;
		    ns2*)
		      os=nextstep2
			;;
		    *)
		      os=nextstep3
			;;
		esac
		;;
	np1)
		cpu=np1
		vendor=gould
		;;
	op50n-* | op60c-*)
		cpu=hppa1.1
		vendor=oki
		os=proelf
		;;
	pa-hitachi)
		cpu=hppa1.1
		vendor=hitachi
		os=hiuxwe2
		;;
	pbd)
		cpu=sparc
		vendor=tti
		;;
	pbb)
		cpu=m68k
		vendor=tti
		;;
	pc532)
		cpu=ns32k
		vendor=pc532
		;;
	pn)
		cpu=pn
		vendor=gould
		;;
<<<<<<< HEAD
	power)	basic_machine=power-ibm
		;;
	ppc | ppcbe)	basic_machine=powerpc-unknown
		;;
	ppc-* | ppcbe-*)
		basic_machine=powerpc-`echo $basic_machine | sed 's/^[^-]*-//'`
		;;
	ppcle | powerpclittle)
		basic_machine=powerpcle-unknown
		;;
	ppcle-* | powerpclittle-*)
		basic_machine=powerpcle-`echo $basic_machine | sed 's/^[^-]*-//'`
		;;
	ppc64)	basic_machine=powerpc64-unknown
		;;
	ppc64-*) basic_machine=powerpc64-`echo $basic_machine | sed 's/^[^-]*-//'`
		;;
	ppc64le | powerpc64little)
		basic_machine=powerpc64le-unknown
		;;
	ppc64le-* | powerpc64little-*)
		basic_machine=powerpc64le-`echo $basic_machine | sed 's/^[^-]*-//'`
=======
	power)
		cpu=power
		vendor=ibm
>>>>>>> 9e1c9f95
		;;
	ps2)
		cpu=i386
		vendor=ibm
		;;
	rm[46]00)
		cpu=mips
		vendor=siemens
		;;
	rtpc | rtpc-*)
		cpu=romp
		vendor=ibm
		;;
	sde)
		cpu=mipsisa32
		vendor=sde
		os=${os:-elf}
		;;
	simso-wrs)
		cpu=sparclite
		vendor=wrs
		os=vxworks
		;;
	tower | tower-32)
		cpu=m68k
		vendor=ncr
		;;
	vpp*|vx|vx-*)
		cpu=f301
		vendor=fujitsu
		;;
	w65)
		cpu=w65
		vendor=wdc
		;;
	w89k-*)
		cpu=hppa1.1
		vendor=winbond
		os=proelf
		;;
	none)
		cpu=none
		vendor=none
		;;
	leon|leon[3-9])
		cpu=sparc
		vendor=$basic_machine
		;;
	leon-*|leon[3-9]-*)
		cpu=sparc
		vendor=`echo "$basic_machine" | sed 's/-.*//'`
		;;

	*-*)
		# shellcheck disable=SC2162
		IFS="-" read cpu vendor <<EOF
$basic_machine
EOF
		;;
	# We use `pc' rather than `unknown'
	# because (1) that's what they normally are, and
	# (2) the word "unknown" tends to confuse beginning users.
	i*86 | x86_64)
		cpu=$basic_machine
		vendor=pc
		;;
	# These rules are duplicated from below for sake of the special case above;
	# i.e. things that normalized to x86 arches should also default to "pc"
	pc98)
		cpu=i386
		vendor=pc
		;;
	x64 | amd64)
		cpu=x86_64
		vendor=pc
		;;
	# Recognize the basic CPU types without company name.
	*)
		cpu=$basic_machine
		vendor=unknown
		;;
esac

unset -v basic_machine

# Decode basic machines in the full and proper CPU-Company form.
case $cpu-$vendor in
	# Here we handle the default manufacturer of certain CPU types in canonical form. It is in
	# some cases the only manufacturer, in others, it is the most popular.
	craynv-unknown)
		vendor=cray
		os=${os:-unicosmp}
		;;
	c90-unknown | c90-cray)
		vendor=cray
		os=${os:-unicos}
		;;
	fx80-unknown)
		vendor=alliant
		;;
	romp-unknown)
		vendor=ibm
		;;
	mmix-unknown)
		vendor=knuth
		;;
	microblaze-unknown | microblazeel-unknown)
		vendor=xilinx
		;;
	rs6000-unknown)
		vendor=ibm
		;;
	vax-unknown)
		vendor=dec
		;;
	pdp11-unknown)
		vendor=dec
		;;
	we32k-unknown)
		vendor=att
		;;
	cydra-unknown)
		vendor=cydrome
		;;
	i370-ibm*)
		vendor=ibm
		;;
	orion-unknown)
		vendor=highlevel
		;;
	xps-unknown | xps100-unknown)
		cpu=xps100
		vendor=honeywell
		;;

	# Here we normalize CPU types with a missing or matching vendor
	dpx20-unknown | dpx20-bull)
		cpu=rs6000
		vendor=bull
		os=${os:-bosx}
		;;

	# Here we normalize CPU types irrespective of the vendor
	amd64-*)
		cpu=x86_64
		;;
	blackfin-*)
		cpu=bfin
		os=linux
		;;
	c54x-*)
		cpu=tic54x
		;;
	c55x-*)
		cpu=tic55x
		;;
	c6x-*)
		cpu=tic6x
		;;
	e500v[12]-*)
		cpu=powerpc
		os=$os"spe"
		;;
	mips3*-*)
		cpu=mips64
		;;
	ms1-*)
		cpu=mt
		;;
	m68knommu-*)
		cpu=m68k
		os=linux
		;;
	m9s12z-* | m68hcs12z-* | hcs12z-* | s12z-*)
		cpu=s12z
		;;
	openrisc-*)
		cpu=or32
		;;
	parisc-*)
		cpu=hppa
		os=linux
		;;
	pentium-* | p5-* | k5-* | k6-* | nexgen-* | viac3-*)
		cpu=i586
		;;
	pentiumpro-* | p6-* | 6x86-* | athlon-* | athalon_*-*)
		cpu=i686
		;;
	pentiumii-* | pentium2-* | pentiumiii-* | pentium3-*)
		cpu=i686
		;;
	pentium4-*)
		cpu=i786
		;;
	pc98-*)
		cpu=i386
		;;
	ppc-* | ppcbe-*)
		cpu=powerpc
		;;
	ppcle-* | powerpclittle-*)
		cpu=powerpcle
		;;
	ppc64-*)
		cpu=powerpc64
		;;
	ppc64le-* | powerpc64little-*)
		cpu=powerpc64le
		;;
	sb1-*)
		cpu=mipsisa64sb1
		;;
	sb1el-*)
		cpu=mipsisa64sb1el
		;;
	sh5e[lb]-*)
		cpu=`echo "$cpu" | sed 's/^\(sh.\)e\(.\)$/\1\2e/'`
		;;
	spur-*)
		cpu=spur
		;;
	strongarm-* | thumb-*)
		cpu=arm
		;;
	tx39-*)
		cpu=mipstx39
		;;
	tx39el-*)
		cpu=mipstx39el
		;;
	x64-*)
		cpu=x86_64
		;;
	xscale-* | xscalee[bl]-*)
		cpu=`echo "$cpu" | sed 's/^xscale/arm/'`
		;;

	# Recognize the canonical CPU Types that limit and/or modify the
	# company names they are paired with.
	cr16-*)
		os=${os:-elf}
		;;
	crisv32-* | etraxfs*-*)
		cpu=crisv32
		vendor=axis
		;;
	cris-* | etrax*-*)
		cpu=cris
		vendor=axis
		;;
	crx-*)
		os=${os:-elf}
		;;
	neo-tandem)
		cpu=neo
		vendor=tandem
		;;
	nse-tandem)
		cpu=nse
		vendor=tandem
		;;
	nsr-tandem)
		cpu=nsr
		vendor=tandem
		;;
	nsv-tandem)
		cpu=nsv
		vendor=tandem
		;;
	nsx-tandem)
		cpu=nsx
		vendor=tandem
		;;
	s390-*)
		cpu=s390
		vendor=ibm
		;;
	s390x-*)
		cpu=s390x
		vendor=ibm
		;;
	tile*-*)
		os=${os:-linux-gnu}
		;;

	*)
		# Recognize the canonical CPU types that are allowed with any
		# company name.
		case $cpu in
			1750a | 580 \
			| a29k \
			| aarch64 | aarch64_be \
			| abacus \
			| alpha | alphaev[4-8] | alphaev56 | alphaev6[78] \
			| alpha64 | alpha64ev[4-8] | alpha64ev56 | alpha64ev6[78] \
			| alphapca5[67] | alpha64pca5[67] \
			| am33_2.0 \
			| amdgcn \
			| arc | arceb \
			| arm  | arm[lb]e | arme[lb] | armv* \
			| avr | avr32 \
			| asmjs \
			| ba \
			| be32 | be64 \
			| bfin | bs2000 \
			| c[123]* | c30 | [cjt]90 | c4x \
			| c8051 | clipper | craynv | csky | cydra \
			| d10v | d30v | dlx | dsp16xx \
			| e2k | elxsi | epiphany \
			| f30[01] | f700 | fido | fr30 | frv | ft32 | fx80 \
			| h8300 | h8500 \
			| hppa | hppa1.[01] | hppa2.0 | hppa2.0[nw] | hppa64 \
			| hexagon \
			| i370 | i*86 | i860 | i960 | ia16 | ia64 \
			| ip2k | iq2000 \
			| k1om \
			| le32 | le64 \
			| lm32 \
			| m32c | m32r | m32rle \
			| m5200 | m68000 | m680[012346]0 | m68360 | m683?2 | m68k \
			| m6811 | m68hc11 | m6812 | m68hc12 | m68hcs12x \
			| m88110 | m88k | maxq | mb | mcore | mep | metag \
			| microblaze | microblazeel \
			| mips | mipsbe | mipseb | mipsel | mipsle \
			| mips16 \
			| mips64 | mips64eb | mips64el \
			| mips64octeon | mips64octeonel \
			| mips64orion | mips64orionel \
			| mips64r5900 | mips64r5900el \
			| mips64vr | mips64vrel \
			| mips64vr4100 | mips64vr4100el \
			| mips64vr4300 | mips64vr4300el \
			| mips64vr5000 | mips64vr5000el \
			| mips64vr5900 | mips64vr5900el \
			| mipsisa32 | mipsisa32el \
			| mipsisa32r2 | mipsisa32r2el \
			| mipsisa32r6 | mipsisa32r6el \
			| mipsisa64 | mipsisa64el \
			| mipsisa64r2 | mipsisa64r2el \
			| mipsisa64r6 | mipsisa64r6el \
			| mipsisa64sb1 | mipsisa64sb1el \
			| mipsisa64sr71k | mipsisa64sr71kel \
			| mipsr5900 | mipsr5900el \
			| mipstx39 | mipstx39el \
			| mmix \
			| mn10200 | mn10300 \
			| moxie \
			| mt \
			| msp430 \
			| nds32 | nds32le | nds32be \
			| nfp \
			| nios | nios2 | nios2eb | nios2el \
			| none | np1 | ns16k | ns32k | nvptx \
			| open8 \
			| or1k* \
			| or32 \
			| orion \
			| picochip \
			| pdp10 | pdp11 | pj | pjl | pn | power \
			| powerpc | powerpc64 | powerpc64le | powerpcle | powerpcspe \
			| pru \
			| pyramid \
			| riscv | riscv32 | riscv64 \
			| rl78 | romp | rs6000 | rx \
			| score \
			| sh | shl \
			| sh[1234] | sh[24]a | sh[24]ae[lb] | sh[23]e | she[lb] | sh[lb]e \
			| sh[1234]e[lb] |  sh[12345][lb]e | sh[23]ele | sh64 | sh64le \
			| sparc | sparc64 | sparc64b | sparc64v | sparc86x | sparclet \
			| sparclite \
			| sparcv8 | sparcv9 | sparcv9b | sparcv9v | sv1 | sx* \
			| spu \
			| tahoe \
			| tic30 | tic4x | tic54x | tic55x | tic6x | tic80 \
			| tron \
			| ubicom32 \
			| v70 | v850 | v850e | v850e1 | v850es | v850e2 | v850e2v3 \
			| vax \
			| visium \
			| w65 \
			| wasm32 | wasm64 \
			| we32k \
			| x86 | x86_64 | xc16x | xgate | xps100 \
			| xstormy16 | xtensa* \
			| ymp \
			| z8k | z80)
				;;

			*)
				echo Invalid configuration \`"$1"\': machine \`"$cpu-$vendor"\' not recognized 1>&2
				exit 1
				;;
		esac
		;;
esac

# Here we canonicalize certain aliases for manufacturers.
case $vendor in
	digital*)
		vendor=dec
		;;
	commodore*)
		vendor=cbm
		;;
	*)
		;;
esac

# Decode manufacturer-specific aliases for certain operating systems.

if [ x$os != x ]
then
case $os in
	# First match some system type aliases that might get confused
	# with valid system types.
	# solaris* is a basic system type, with this one exception.
	auroraux)
		os=auroraux
		;;
	bluegene*)
		os=cnk
		;;
	solaris1 | solaris1.*)
		os=`echo $os | sed -e 's|solaris1|sunos4|'`
		;;
	solaris)
		os=solaris2
		;;
	unixware*)
		os=sysv4.2uw
		;;
	gnu/linux*)
		os=`echo $os | sed -e 's|gnu/linux|linux-gnu|'`
		;;
	# es1800 is here to avoid being matched by es* (a different OS)
	es1800*)
		os=ose
		;;
	# Some version numbers need modification
	chorusos*)
		os=chorusos
		;;
	isc)
		os=isc2.2
		;;
	sco6)
		os=sco5v6
		;;
	sco5)
		os=sco3.2v5
		;;
	sco4)
		os=sco3.2v4
		;;
	sco3.2.[4-9]*)
		os=`echo $os | sed -e 's/sco3.2./sco3.2v/'`
		;;
	sco3.2v[4-9]* | sco5v6*)
		# Don't forget version if it is 3.2v4 or newer.
		;;
	scout)
		# Don't match below
		;;
	sco*)
		os=sco3.2v2
		;;
	psos*)
		os=psos
		;;
	# Now accept the basic system types.
	# The portable systems comes first.
<<<<<<< HEAD
	# Each alternative MUST END IN A *, to match a version number.
	# -sysv* is not here because it comes later, after sysvr4.
	-gnu* | -bsd* | -mach* | -minix* | -genix* | -ultrix* | -irix* \
	      | -*vms* | -sco* | -esix* | -isc* | -aix* | -cnk* | -sunos | -sunos[34]*\
	      | -hpux* | -unos* | -osf* | -luna* | -dgux* | -auroraux* | -solaris* \
	      | -sym* | -kopensolaris* | -plan9* \
	      | -amigaos* | -amigados* | -msdos* | -newsos* | -unicos* | -aof* \
	      | -aos* | -aros* | -cloudabi* | -sortix* \
	      | -nindy* | -vxsim* | -vxworks* | -ebmon* | -hms* | -mvs* \
	      | -clix* | -riscos* | -uniplus* | -iris* | -rtu* | -xenix* \
	      | -hiux* | -386bsd* | -knetbsd* | -mirbsd* | -netbsd* \
	      | -bitrig* | -openbsd* | -solidbsd* | -libertybsd* \
	      | -ekkobsd* | -kfreebsd* | -freebsd* | -riscix* | -lynxos* \
	      | -bosx* | -nextstep* | -cxux* | -aout* | -elf* | -oabi* \
	      | -ptx* | -coff* | -ecoff* | -winnt* | -domain* | -vsta* \
	      | -udi* | -eabi* | -lites* | -ieee* | -go32* | -aux* \
	      | -chorusos* | -chorusrdb* | -cegcc* \
	      | -cygwin* | -msys* | -pe* | -psos* | -moss* | -proelf* | -rtems* \
	      | -mingw32* | -mingw64* | -linux-gnu* | -linux-android* \
	      | -linux-newlib* | -linux-musl* | -linux-uclibc* \
	      | -uxpv* | -beos* | -mpeix* | -udk* | -moxiebox* \
	      | -interix* | -uwin* | -mks* | -rhapsody* | -darwin* | -opened* \
	      | -openstep* | -oskit* | -conix* | -pw32* | -nonstopux* \
	      | -storm-chaos* | -tops10* | -tenex* | -tops20* | -its* \
	      | -os2* | -vos* | -palmos* | -uclinux* | -nucleus* \
	      | -morphos* | -superux* | -rtmk* | -rtmk-nova* | -windiss* \
	      | -powermax* | -dnix* | -nx6 | -nx7 | -sei* | -dragonfly* \
	      | -skyos* | -haiku* | -rdos* | -toppers* | -drops* | -es* \
	      | -onefs* | -tirtos* | -phoenix* | -fuchsia* | -redox*)
=======
	# Each alternative MUST end in a * to match a version number.
	# sysv* is not here because it comes later, after sysvr4.
	gnu* | bsd* | mach* | minix* | genix* | ultrix* | irix* \
	     | *vms* | esix* | aix* | cnk* | sunos | sunos[34]*\
	     | hpux* | unos* | osf* | luna* | dgux* | auroraux* | solaris* \
	     | sym* | kopensolaris* | plan9* \
	     | amigaos* | amigados* | msdos* | newsos* | unicos* | aof* \
	     | aos* | aros* | cloudabi* | sortix* \
	     | nindy* | vxsim* | vxworks* | ebmon* | hms* | mvs* \
	     | clix* | riscos* | uniplus* | iris* | isc* | rtu* | xenix* \
	     | knetbsd* | mirbsd* | netbsd* \
	     | bitrig* | openbsd* | solidbsd* | libertybsd* \
	     | ekkobsd* | kfreebsd* | freebsd* | riscix* | lynxos* \
	     | bosx* | nextstep* | cxux* | aout* | elf* | oabi* \
	     | ptx* | coff* | ecoff* | winnt* | domain* | vsta* \
	     | udi* | eabi* | lites* | ieee* | go32* | aux* | hcos* \
	     | chorusrdb* | cegcc* | glidix* \
	     | cygwin* | msys* | pe* | moss* | proelf* | rtems* \
	     | midipix* | mingw32* | mingw64* | linux-gnu* | linux-android* \
	     | linux-newlib* | linux-musl* | linux-uclibc* \
	     | uxpv* | beos* | mpeix* | udk* | moxiebox* \
	     | interix* | uwin* | mks* | rhapsody* | darwin* \
	     | openstep* | oskit* | conix* | pw32* | nonstopux* \
	     | storm-chaos* | tops10* | tenex* | tops20* | its* \
	     | os2* | vos* | palmos* | uclinux* | nucleus* \
	     | morphos* | superux* | rtmk* | windiss* \
	     | powermax* | dnix* | nx6 | nx7 | sei* | dragonfly* \
	     | skyos* | haiku* | rdos* | toppers* | drops* | es* \
	     | onefs* | tirtos* | phoenix* | fuchsia* | redox* | bme* \
	     | midnightbsd* | amdhsa* | unleashed* | emscripten* | wasi*)
>>>>>>> 9e1c9f95
	# Remember, each alternative MUST END IN *, to match a version number.
		;;
	qnx*)
		case $cpu in
		    x86 | i*86)
			;;
		    *)
			os=nto-$os
			;;
		esac
		;;
	hiux*)
		os=hiuxwe2
		;;
	nto-qnx*)
		;;
	nto*)
		os=`echo $os | sed -e 's|nto|nto-qnx|'`
		;;
	sim | xray | os68k* | v88r* \
	    | windows* | osx | abug | netware* | os9* \
	    | macos* | mpw* | magic* | mmixware* | mon960* | lnews*)
		;;
	linux-dietlibc)
		os=linux-dietlibc
		;;
	linux*)
		os=`echo $os | sed -e 's|linux|linux-gnu|'`
		;;
	lynx*178)
		os=lynxos178
		;;
	lynx*5)
		os=lynxos5
		;;
	lynx*)
		os=lynxos
		;;
	mac*)
		os=`echo "$os" | sed -e 's|mac|macos|'`
		;;
	opened*)
		os=openedition
		;;
	os400*)
		os=os400
		;;
	sunos5*)
		os=`echo "$os" | sed -e 's|sunos5|solaris2|'`
		;;
	sunos6*)
		os=`echo "$os" | sed -e 's|sunos6|solaris3|'`
		;;
	wince*)
		os=wince
		;;
	utek*)
		os=bsd
		;;
	dynix*)
		os=bsd
		;;
	acis*)
		os=aos
		;;
	atheos*)
		os=atheos
		;;
	syllable*)
		os=syllable
		;;
	386bsd)
		os=bsd
		;;
	ctix* | uts*)
		os=sysv
		;;
	nova*)
		os=rtmk-nova
		;;
	ns2)
		os=nextstep2
		;;
	nsk*)
		os=nsk
		;;
	# Preserve the version number of sinix5.
	sinix5.*)
		os=`echo $os | sed -e 's|sinix|sysv|'`
		;;
	sinix*)
		os=sysv4
		;;
	tpf*)
		os=tpf
		;;
	triton*)
		os=sysv3
		;;
	oss*)
		os=sysv3
		;;
	svr4*)
		os=sysv4
		;;
	svr3)
		os=sysv3
		;;
	sysvr4)
		os=sysv4
		;;
	# This must come after sysvr4.
	sysv*)
		;;
	ose*)
		os=ose
		;;
	*mint | mint[0-9]* | *MiNT | MiNT[0-9]*)
		os=mint
		;;
	zvmoe)
		os=zvmoe
		;;
	dicos*)
		os=dicos
		;;
	pikeos*)
		# Until real need of OS specific support for
		# particular features comes up, bare metal
		# configurations are quite functional.
		case $cpu in
		    arm*)
			os=eabi
			;;
		    *)
			os=elf
			;;
		esac
		;;
	nacl*)
		;;
	ios)
		;;
	none)
		;;
	*-eabi)
		;;
	*)
		echo Invalid configuration \`"$1"\': system \`"$os"\' not recognized 1>&2
		exit 1
		;;
esac
else

# Here we handle the default operating systems that come with various machines.
# The value should be what the vendor currently ships out the door with their
# machine or put another way, the most popular os provided with the machine.

# Note that if you're going to try to match "-MANUFACTURER" here (say,
# "-sun"), then you have to tell the case statement up towards the top
# that MANUFACTURER isn't an operating system.  Otherwise, code above
# will signal an error saying that MANUFACTURER isn't an operating
# system, and we'll never get to this point.

case $cpu-$vendor in
	score-*)
		os=elf
		;;
	spu-*)
		os=elf
		;;
	*-acorn)
		os=riscix1.2
		;;
	arm*-rebel)
		os=linux
		;;
	arm*-semi)
		os=aout
		;;
	c4x-* | tic4x-*)
		os=coff
		;;
	c8051-*)
		os=elf
		;;
	clipper-intergraph)
		os=clix
		;;
	hexagon-*)
		os=elf
		;;
	tic54x-*)
		os=coff
		;;
	tic55x-*)
		os=coff
		;;
	tic6x-*)
		os=coff
		;;
	# This must come before the *-dec entry.
	pdp10-*)
		os=tops20
		;;
	pdp11-*)
		os=none
		;;
	*-dec | vax-*)
		os=ultrix4.2
		;;
	m68*-apollo)
		os=domain
		;;
	i386-sun)
		os=sunos4.0.2
		;;
	m68000-sun)
		os=sunos3
		;;
	m68*-cisco)
		os=aout
		;;
	mep-*)
		os=elf
		;;
	mips*-cisco)
		os=elf
		;;
	mips*-*)
		os=elf
		;;
	or1k-*)
		os=-elf
		;;
	or32-*)
		os=coff
		;;
	*-tti)	# must be before sparc entry or we get the wrong os.
		os=sysv3
		;;
	sparc-* | *-sun)
		os=sunos4.1.1
		;;
	pru-*)
<<<<<<< HEAD
		os=-elf
		;;
	*-be)
		os=-beos
=======
		os=elf
>>>>>>> 9e1c9f95
		;;
	*-be)
		os=beos
		;;
	*-ibm)
		os=aix
		;;
	*-knuth)
		os=mmixware
		;;
	*-wec)
		os=proelf
		;;
	*-winbond)
		os=proelf
		;;
	*-oki)
		os=proelf
		;;
	*-hp)
		os=hpux
		;;
	*-hitachi)
		os=hiux
		;;
	i860-* | *-att | *-ncr | *-altos | *-motorola | *-convergent)
		os=sysv
		;;
	*-cbm)
		os=amigaos
		;;
	*-dg)
		os=dgux
		;;
	*-dolphin)
		os=sysv3
		;;
	m68k-ccur)
		os=rtu
		;;
	m88k-omron*)
		os=luna
		;;
	*-next)
		os=nextstep
		;;
	*-sequent)
		os=ptx
		;;
	*-crds)
		os=unos
		;;
	*-ns)
		os=genix
		;;
	i370-*)
		os=mvs
		;;
	*-gould)
		os=sysv
		;;
	*-highlevel)
		os=bsd
		;;
	*-encore)
		os=bsd
		;;
	*-sgi)
		os=irix
		;;
	*-siemens)
		os=sysv4
		;;
	*-masscomp)
		os=rtu
		;;
	f30[01]-fujitsu | f700-fujitsu)
		os=uxpv
		;;
	*-rom68k)
		os=coff
		;;
	*-*bug)
		os=coff
		;;
	*-apple)
		os=macos
		;;
	*-atari*)
		os=mint
		;;
	*-wrs)
		os=vxworks
		;;
	*)
		os=none
		;;
esac
fi

# Here we handle the case where we know the os, and the CPU type, but not the
# manufacturer.  We pick the logical manufacturer.
case $vendor in
	unknown)
		case $os in
			riscix*)
				vendor=acorn
				;;
			sunos*)
				vendor=sun
				;;
			cnk*|-aix*)
				vendor=ibm
				;;
			beos*)
				vendor=be
				;;
			hpux*)
				vendor=hp
				;;
			mpeix*)
				vendor=hp
				;;
			hiux*)
				vendor=hitachi
				;;
			unos*)
				vendor=crds
				;;
			dgux*)
				vendor=dg
				;;
			luna*)
				vendor=omron
				;;
			genix*)
				vendor=ns
				;;
			clix*)
				vendor=intergraph
				;;
			mvs* | opened*)
				vendor=ibm
				;;
			os400*)
				vendor=ibm
				;;
			ptx*)
				vendor=sequent
				;;
			tpf*)
				vendor=ibm
				;;
			vxsim* | vxworks* | windiss*)
				vendor=wrs
				;;
			aux*)
				vendor=apple
				;;
			hms*)
				vendor=hitachi
				;;
			mpw* | macos*)
				vendor=apple
				;;
			*mint | mint[0-9]* | *MiNT | MiNT[0-9]*)
				vendor=atari
				;;
			vos*)
				vendor=stratus
				;;
		esac
		;;
esac

echo "$cpu-$vendor-$os"
exit

# Local variables:
# eval: (add-hook 'before-save-hook 'time-stamp)
# time-stamp-start: "timestamp='"
# time-stamp-format: "%:y-%02m-%02d"
# time-stamp-end: "'"
# End:<|MERGE_RESOLUTION|>--- conflicted
+++ resolved
@@ -1,14 +1,8 @@
 #! /bin/sh
 # Configuration validation subroutine script.
-<<<<<<< HEAD
-#   Copyright 1992-2017 Free Software Foundation, Inc.
-
-timestamp='2018-09-05'
-=======
 #   Copyright 1992-2019 Free Software Foundation, Inc.
 
 timestamp='2019-01-05'
->>>>>>> 9e1c9f95
 
 # This file is free software; you can redistribute it and/or modify it
 # under the terms of the GNU General Public License as published by
@@ -73,11 +67,7 @@
 version="\
 GNU config.sub ($timestamp)
 
-<<<<<<< HEAD
-Copyright 1992-2017 Free Software Foundation, Inc.
-=======
 Copyright 1992-2019 Free Software Foundation, Inc.
->>>>>>> 9e1c9f95
 
 This is free software; see the source for copying conditions.  There is NO
 warranty; not even for MERCHANTABILITY or FITNESS FOR A PARTICULAR PURPOSE."
@@ -120,37 +110,11 @@
     exit 1;;
 esac
 
-<<<<<<< HEAD
-# Separate what the user gave into CPU-COMPANY and OS or KERNEL-OS (if any).
-# Here we must recognize all the valid KERNEL-OS combinations.
-maybe_os=`echo $1 | sed 's/^\(.*\)-\([^-]*-[^-]*\)$/\2/'`
-case $maybe_os in
-  nto-qnx* | linux-gnu* | linux-android* | linux-dietlibc | linux-newlib* | \
-  linux-musl* | linux-uclibc* | uclinux-uclibc* | uclinux-gnu* | kfreebsd*-gnu* | \
-  knetbsd*-gnu* | netbsd*-gnu* | netbsd*-eabi* | \
-  kopensolaris*-gnu* | cloudabi*-eabi* | \
-  storm-chaos* | os2-emx* | rtmk-nova*)
-    os=-$maybe_os
-    basic_machine=`echo $1 | sed 's/^\(.*\)-\([^-]*-[^-]*\)$/\1/'`
-    ;;
-  android-linux)
-    os=-linux-android
-    basic_machine=`echo $1 | sed 's/^\(.*\)-\([^-]*-[^-]*\)$/\1/'`-unknown
-    ;;
-  *)
-    basic_machine=`echo $1 | sed 's/-[^-]*$//'`
-    if [ $basic_machine != $1 ]
-    then os=`echo $1 | sed 's/.*-/-/'`
-    else os=; fi
-    ;;
-esac
-=======
 # Split fields of configuration type
 # shellcheck disable=SC2162
 IFS="-" read field1 field2 field3 field4 <<EOF
 $1
 EOF
->>>>>>> 9e1c9f95
 
 # Separate into logical components for further validation
 case $1 in
@@ -678,103 +642,11 @@
 
 # Decode 1-component or ad-hoc basic machines
 case $basic_machine in
-<<<<<<< HEAD
-	# Recognize the basic CPU types without company name.
-	# Some are omitted here because they have special meanings below.
-	1750a | 580 \
-	| a29k \
-	| aarch64 | aarch64_be \
-	| alpha | alphaev[4-8] | alphaev56 | alphaev6[78] | alphapca5[67] \
-	| alpha64 | alpha64ev[4-8] | alpha64ev56 | alpha64ev6[78] | alpha64pca5[67] \
-	| am33_2.0 \
-	| arc | arceb \
-	| arm | arm[bl]e | arme[lb] | armv[2-8] | armv[3-8][lb] | armv7[arm] \
-	| avr | avr32 \
-	| ba \
-	| be32 | be64 \
-	| bfin \
-	| c4x | c8051 | clipper \
-	| d10v | d30v | dlx | dsp16xx \
-	| e2k | epiphany \
-	| fido | fr30 | frv | ft32 \
-	| h8300 | h8500 | hppa | hppa1.[01] | hppa2.0 | hppa2.0[nw] | hppa64 \
-	| hexagon \
-	| i370 | i860 | i960 | ia64 \
-	| ip2k | iq2000 \
-	| le32 | le64 \
-	| lm32 \
-	| m32c | m32r | m32rle | m68000 | m68k | m88k \
-	| maxq | mb | microblaze | microblazeel | mcore | mep | metag \
-	| mips | mipsbe | mipseb | mipsel | mipsle \
-	| mips16 \
-	| mips64 | mips64el \
-	| mips64octeon | mips64octeonel \
-	| mips64orion | mips64orionel \
-	| mips64r5900 | mips64r5900el \
-	| mips64vr | mips64vrel \
-	| mips64vr4100 | mips64vr4100el \
-	| mips64vr4300 | mips64vr4300el \
-	| mips64vr5000 | mips64vr5000el \
-	| mips64vr5900 | mips64vr5900el \
-	| mipsisa32 | mipsisa32el \
-	| mipsisa32r2 | mipsisa32r2el \
-	| mipsisa32r6 | mipsisa32r6el \
-	| mipsisa64 | mipsisa64el \
-	| mipsisa64r2 | mipsisa64r2el \
-	| mipsisa64r6 | mipsisa64r6el \
-	| mipsisa64sb1 | mipsisa64sb1el \
-	| mipsisa64sr71k | mipsisa64sr71kel \
-	| mipsr5900 | mipsr5900el \
-	| mipstx39 | mipstx39el \
-	| mn10200 | mn10300 \
-	| moxie \
-	| mt \
-	| msp430 \
-	| nds32 | nds32le | nds32be \
-	| nios | nios2 | nios2eb | nios2el \
-	| ns16k | ns32k \
-	| open8 | or1knd \
-	| or1k | or32 \
-	| pdp10 | pdp11 | pj | pjl \
-	| powerpc | powerpc64 | powerpc64le | powerpcle \
-	| pru \
-	| pyramid \
-	| riscv32 | riscv64 \
-	| rl78 | rx \
-	| score \
-	| sh | sh[1234] | sh[24]a | sh[24]aeb | sh[23]e | sh[234]eb | sheb | shbe | shle | sh[1234]le | sh3ele \
-	| sh64 | sh64le \
-	| sparc | sparc64 | sparc64b | sparc64v | sparc86x | sparclet | sparclite \
-	| sparcv8 | sparcv9 | sparcv9b | sparcv9v \
-	| spu \
-	| tahoe | tic4x | tic54x | tic55x | tic6x | tic80 | tron \
-	| ubicom32 \
-	| v850 | v850e | v850e1 | v850e2 | v850es | v850e2v3 \
-	| visium \
-	| we32k \
-	| x86 | xc16x | xstormy16 | xtensa \
-	| z8k | z80)
-		basic_machine=$basic_machine-unknown
-		;;
-	c54x)
-		basic_machine=tic54x-unknown
-		;;
-	c55x)
-		basic_machine=tic55x-unknown
-		;;
-	c6x)
-		basic_machine=tic6x-unknown
-		;;
-	m6811 | m68hc11 | m6812 | m68hc12 | m68hcs12x | picochip)
-		basic_machine=$basic_machine-unknown
-		os=-none
-=======
 	# Here we handle the default manufacturer of certain CPU types.  It is in
 	# some cases the only manufacturer, in others, it is the most popular.
 	w89k)
 		cpu=hppa1.1
 		vendor=winbond
->>>>>>> 9e1c9f95
 		;;
 	op50n)
 		cpu=hppa1.1
@@ -801,107 +673,6 @@
 		vendor=apple
 		;;
 
-<<<<<<< HEAD
-	# We use `pc' rather than `unknown'
-	# because (1) that's what they normally are, and
-	# (2) the word "unknown" tends to confuse beginning users.
-	i*86 | x86_64)
-	  basic_machine=$basic_machine-pc
-	  ;;
-	# Object if more than one company name word.
-	*-*-*)
-		echo Invalid configuration \`$1\': machine \`$basic_machine\' not recognized 1>&2
-		exit 1
-		;;
-	# Recognize the basic CPU types with company name.
-	580-* \
-	| a29k-* \
-	| aarch64-* | aarch64_be-* \
-	| alpha-* | alphaev[4-8]-* | alphaev56-* | alphaev6[78]-* \
-	| alpha64-* | alpha64ev[4-8]-* | alpha64ev56-* | alpha64ev6[78]-* \
-	| alphapca5[67]-* | alpha64pca5[67]-* | arc-* | arceb-* \
-	| arm-*  | armbe-* | armle-* | armeb-* | armv*-* \
-	| avr-* | avr32-* \
-	| ba-* \
-	| be32-* | be64-* \
-	| bfin-* | bs2000-* \
-	| c[123]* | c30-* | [cjt]90-* | c4x-* \
-	| c8051-* | clipper-* | craynv-* | cydra-* \
-	| d10v-* | d30v-* | dlx-* \
-	| e2k-* | elxsi-* \
-	| f30[01]-* | f700-* | fido-* | fr30-* | frv-* | fx80-* \
-	| h8300-* | h8500-* \
-	| hppa-* | hppa1.[01]-* | hppa2.0-* | hppa2.0[nw]-* | hppa64-* \
-	| hexagon-* \
-	| i*86-* | i860-* | i960-* | ia64-* \
-	| ip2k-* | iq2000-* \
-	| le32-* | le64-* \
-	| lm32-* \
-	| m32c-* | m32r-* | m32rle-* \
-	| m68000-* | m680[012346]0-* | m68360-* | m683?2-* | m68k-* \
-	| m88110-* | m88k-* | maxq-* | mcore-* | metag-* \
-	| microblaze-* | microblazeel-* \
-	| mips-* | mipsbe-* | mipseb-* | mipsel-* | mipsle-* \
-	| mips16-* \
-	| mips64-* | mips64el-* \
-	| mips64octeon-* | mips64octeonel-* \
-	| mips64orion-* | mips64orionel-* \
-	| mips64r5900-* | mips64r5900el-* \
-	| mips64vr-* | mips64vrel-* \
-	| mips64vr4100-* | mips64vr4100el-* \
-	| mips64vr4300-* | mips64vr4300el-* \
-	| mips64vr5000-* | mips64vr5000el-* \
-	| mips64vr5900-* | mips64vr5900el-* \
-	| mipsisa32-* | mipsisa32el-* \
-	| mipsisa32r2-* | mipsisa32r2el-* \
-	| mipsisa32r6-* | mipsisa32r6el-* \
-	| mipsisa64-* | mipsisa64el-* \
-	| mipsisa64r2-* | mipsisa64r2el-* \
-	| mipsisa64r6-* | mipsisa64r6el-* \
-	| mipsisa64sb1-* | mipsisa64sb1el-* \
-	| mipsisa64sr71k-* | mipsisa64sr71kel-* \
-	| mipsr5900-* | mipsr5900el-* \
-	| mipstx39-* | mipstx39el-* \
-	| mmix-* \
-	| mt-* \
-	| msp430-* \
-	| nds32-* | nds32le-* | nds32be-* \
-	| nios-* | nios2-* | nios2eb-* | nios2el-* \
-	| none-* | np1-* | ns16k-* | ns32k-* \
-	| open8-* \
-	| or1k*-* \
-	| orion-* \
-	| pdp10-* | pdp11-* | pj-* | pjl-* | pn-* | power-* \
-	| powerpc-* | powerpc64-* | powerpc64le-* | powerpcle-* \
-	| pru-* \
-	| pyramid-* \
-	| riscv32-* | riscv64-* \
-	| rl78-* | romp-* | rs6000-* | rx-* \
-	| sh-* | sh[1234]-* | sh[24]a-* | sh[24]aeb-* | sh[23]e-* | sh[34]eb-* | sheb-* | shbe-* \
-	| shle-* | sh[1234]le-* | sh3ele-* | sh64-* | sh64le-* \
-	| sparc-* | sparc64-* | sparc64b-* | sparc64v-* | sparc86x-* | sparclet-* \
-	| sparclite-* \
-	| sparcv8-* | sparcv9-* | sparcv9b-* | sparcv9v-* | sv1-* | sx*-* \
-	| tahoe-* \
-	| tic30-* | tic4x-* | tic54x-* | tic55x-* | tic6x-* | tic80-* \
-	| tile*-* \
-	| tron-* \
-	| ubicom32-* \
-	| v850-* | v850e-* | v850e1-* | v850es-* | v850e2-* | v850e2v3-* \
-	| vax-* \
-	| visium-* \
-	| we32k-* \
-	| x86-* | x86_64-* | xc16x-* | xps100-* \
-	| xstormy16-* | xtensa*-* \
-	| ymp-* \
-	| z8k-* | z80-*)
-		;;
-	# Recognize the basic CPU types without company name, with glob match.
-	xtensa*)
-		basic_machine=$basic_machine-unknown
-		;;
-=======
->>>>>>> 9e1c9f95
 	# Recognize the various machine names and aliases which stand
 	# for a CPU type and a company and sometimes even an OS.
 	3b1 | 7300 | 7300-att | att-7300 | pc7300 | safari | unixpc)
@@ -932,40 +703,10 @@
 		cpu=m68k
 		vendor=motorola
 		;;
-<<<<<<< HEAD
-	djgpp)
-		basic_machine=i586-pc
-		os=-msdosdjgpp
-		;;
-	dpx20 | dpx20-*)
-		basic_machine=rs6000-bull
-		os=-bosx
-		;;
-	dpx2* | dpx2*-bull)
-		basic_machine=m68k-bull
-		os=-sysv3
-		;;
-	e500v[12])
-		basic_machine=powerpc-unknown
-		os=$os"spe"
-		;;
-	e500v[12]-*)
-		basic_machine=powerpc-`echo $basic_machine | sed 's/^[^-]*-//'`
-		os=$os"spe"
-		;;
-	ebmon29k)
-		basic_machine=a29k-amd
-		os=-ebmon
-		;;
-	elxsi)
-		basic_machine=elxsi-elxsi
-		os=-bsd
-=======
 	dpx2*)
 		cpu=m68k
 		vendor=bull
 		os=sysv3
->>>>>>> 9e1c9f95
 		;;
 	encore | umax | mmax)
 		cpu=ns32k
@@ -1064,49 +805,8 @@
 		esac
 		;;
 	miniframe)
-<<<<<<< HEAD
-		basic_machine=m68000-convergent
-		;;
-	*mint | -mint[0-9]* | *MiNT | *MiNT[0-9]*)
-		basic_machine=m68k-atari
-		os=-mint
-		;;
-	mips3*-*)
-		basic_machine=`echo $basic_machine | sed -e 's/mips3/mips64/'`
-		;;
-	mips3*)
-		basic_machine=`echo $basic_machine | sed -e 's/mips3/mips64/'`-unknown
-		;;
-	monitor)
-		basic_machine=m68k-rom68k
-		os=-coff
-		;;
-	morphos)
-		basic_machine=powerpc-unknown
-		os=-morphos
-		;;
-	moxiebox)
-		basic_machine=moxie-unknown
-		os=-moxiebox
-		;;
-	msdos)
-		basic_machine=i386-pc
-		os=-msdos
-		;;
-	ms1-*)
-		basic_machine=`echo $basic_machine | sed -e 's/ms1-/mt-/'`
-		;;
-	msys)
-		basic_machine=i386-pc
-		os=-msys
-		;;
-	mvs)
-		basic_machine=i370-ibm
-		os=-mvs
-=======
 		cpu=m68000
 		vendor=convergent
->>>>>>> 9e1c9f95
 		;;
 	*mint | mint[0-9]* | *MiNT | *MiNT[0-9]*)
 		cpu=m68k
@@ -1164,34 +864,9 @@
 		cpu=pn
 		vendor=gould
 		;;
-<<<<<<< HEAD
-	power)	basic_machine=power-ibm
-		;;
-	ppc | ppcbe)	basic_machine=powerpc-unknown
-		;;
-	ppc-* | ppcbe-*)
-		basic_machine=powerpc-`echo $basic_machine | sed 's/^[^-]*-//'`
-		;;
-	ppcle | powerpclittle)
-		basic_machine=powerpcle-unknown
-		;;
-	ppcle-* | powerpclittle-*)
-		basic_machine=powerpcle-`echo $basic_machine | sed 's/^[^-]*-//'`
-		;;
-	ppc64)	basic_machine=powerpc64-unknown
-		;;
-	ppc64-*) basic_machine=powerpc64-`echo $basic_machine | sed 's/^[^-]*-//'`
-		;;
-	ppc64le | powerpc64little)
-		basic_machine=powerpc64le-unknown
-		;;
-	ppc64le-* | powerpc64little-*)
-		basic_machine=powerpc64le-`echo $basic_machine | sed 's/^[^-]*-//'`
-=======
 	power)
 		cpu=power
 		vendor=ibm
->>>>>>> 9e1c9f95
 		;;
 	ps2)
 		cpu=i386
@@ -1664,37 +1339,6 @@
 		;;
 	# Now accept the basic system types.
 	# The portable systems comes first.
-<<<<<<< HEAD
-	# Each alternative MUST END IN A *, to match a version number.
-	# -sysv* is not here because it comes later, after sysvr4.
-	-gnu* | -bsd* | -mach* | -minix* | -genix* | -ultrix* | -irix* \
-	      | -*vms* | -sco* | -esix* | -isc* | -aix* | -cnk* | -sunos | -sunos[34]*\
-	      | -hpux* | -unos* | -osf* | -luna* | -dgux* | -auroraux* | -solaris* \
-	      | -sym* | -kopensolaris* | -plan9* \
-	      | -amigaos* | -amigados* | -msdos* | -newsos* | -unicos* | -aof* \
-	      | -aos* | -aros* | -cloudabi* | -sortix* \
-	      | -nindy* | -vxsim* | -vxworks* | -ebmon* | -hms* | -mvs* \
-	      | -clix* | -riscos* | -uniplus* | -iris* | -rtu* | -xenix* \
-	      | -hiux* | -386bsd* | -knetbsd* | -mirbsd* | -netbsd* \
-	      | -bitrig* | -openbsd* | -solidbsd* | -libertybsd* \
-	      | -ekkobsd* | -kfreebsd* | -freebsd* | -riscix* | -lynxos* \
-	      | -bosx* | -nextstep* | -cxux* | -aout* | -elf* | -oabi* \
-	      | -ptx* | -coff* | -ecoff* | -winnt* | -domain* | -vsta* \
-	      | -udi* | -eabi* | -lites* | -ieee* | -go32* | -aux* \
-	      | -chorusos* | -chorusrdb* | -cegcc* \
-	      | -cygwin* | -msys* | -pe* | -psos* | -moss* | -proelf* | -rtems* \
-	      | -mingw32* | -mingw64* | -linux-gnu* | -linux-android* \
-	      | -linux-newlib* | -linux-musl* | -linux-uclibc* \
-	      | -uxpv* | -beos* | -mpeix* | -udk* | -moxiebox* \
-	      | -interix* | -uwin* | -mks* | -rhapsody* | -darwin* | -opened* \
-	      | -openstep* | -oskit* | -conix* | -pw32* | -nonstopux* \
-	      | -storm-chaos* | -tops10* | -tenex* | -tops20* | -its* \
-	      | -os2* | -vos* | -palmos* | -uclinux* | -nucleus* \
-	      | -morphos* | -superux* | -rtmk* | -rtmk-nova* | -windiss* \
-	      | -powermax* | -dnix* | -nx6 | -nx7 | -sei* | -dragonfly* \
-	      | -skyos* | -haiku* | -rdos* | -toppers* | -drops* | -es* \
-	      | -onefs* | -tirtos* | -phoenix* | -fuchsia* | -redox*)
-=======
 	# Each alternative MUST end in a * to match a version number.
 	# sysv* is not here because it comes later, after sysvr4.
 	gnu* | bsd* | mach* | minix* | genix* | ultrix* | irix* \
@@ -1725,7 +1369,6 @@
 	     | skyos* | haiku* | rdos* | toppers* | drops* | es* \
 	     | onefs* | tirtos* | phoenix* | fuchsia* | redox* | bme* \
 	     | midnightbsd* | amdhsa* | unleashed* | emscripten* | wasi*)
->>>>>>> 9e1c9f95
 	# Remember, each alternative MUST END IN *, to match a version number.
 		;;
 	qnx*)
@@ -1958,9 +1601,6 @@
 	mips*-*)
 		os=elf
 		;;
-	or1k-*)
-		os=-elf
-		;;
 	or32-*)
 		os=coff
 		;;
@@ -1971,14 +1611,7 @@
 		os=sunos4.1.1
 		;;
 	pru-*)
-<<<<<<< HEAD
-		os=-elf
-		;;
-	*-be)
-		os=-beos
-=======
 		os=elf
->>>>>>> 9e1c9f95
 		;;
 	*-be)
 		os=beos
