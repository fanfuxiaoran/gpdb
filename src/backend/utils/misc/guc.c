--- conflicted
+++ resolved
@@ -6,12 +6,8 @@
  * See src/backend/utils/misc/README for more information.
  *
  *
-<<<<<<< HEAD
  * Portions Copyright (c) 2005-2010, Greenplum inc
  * Copyright (c) 2000-2009, PostgreSQL Global Development Group
-=======
- * Copyright (c) 2000-2007, PostgreSQL Global Development Group
->>>>>>> 29dccf5f
  * Written by Peter Eisentraut <peter_e@gmx.net>.
  *
  * IDENTIFICATION
