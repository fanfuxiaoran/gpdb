/*-------------------------------------------------------------------------
 *
 * parse_target.c
 *	  handle target lists
 *
 * Portions Copyright (c) 1996-2008, PostgreSQL Global Development Group
 * Portions Copyright (c) 1994, Regents of the University of California
 *
 *
 * IDENTIFICATION
 *	  $PostgreSQL: pgsql/src/backend/parser/parse_target.c,v 1.154 2007/02/03 14:06:54 petere Exp $
 *
 *-------------------------------------------------------------------------
 */
#include "postgres.h"

#include "catalog/pg_type.h"
#include "commands/dbcommands.h"
#include "funcapi.h"
#include "miscadmin.h"
#include "nodes/makefuncs.h"
#include "parser/parsetree.h"
#include "parser/parse_coerce.h"
#include "parser/parse_expr.h"
#include "parser/parse_func.h"
#include "parser/parse_relation.h"
#include "parser/parse_target.h"
#include "parser/parse_type.h"
#include "parser/parse_cte.h"
#include "utils/builtins.h"
#include "utils/lsyscache.h"
#include "utils/typcache.h"


static void markTargetListOrigin(ParseState *pstate, TargetEntry *tle,
					 Var *var, int levelsup);
static Node *transformAssignmentIndirection(ParseState *pstate,
							   Node *basenode,
							   const char *targetName,
							   bool targetIsArray,
							   Oid targetTypeId,
							   int32 targetTypMod,
							   ListCell *indirection,
							   Node *rhs,
							   int location);
static List *ExpandColumnRefStar(ParseState *pstate, ColumnRef *cref,
					bool targetlist);
static List *ExpandAllTables(ParseState *pstate);
static List *ExpandIndirectionStar(ParseState *pstate, A_Indirection *ind,
					  bool targetlist);
static int	FigureColnameInternal(Node *node, char **name);


/*
 * transformTargetEntry()
 *	Transform any ordinary "expression-type" node into a targetlist entry.
 *	This is exported so that parse_clause.c can generate targetlist entries
 *	for ORDER/GROUP BY items that are not already in the targetlist.
 *
 * node		the (untransformed) parse tree for the value expression.
 * expr		the transformed expression, or NULL if caller didn't do it yet.
 * colname	the column name to be assigned, or NULL if none yet set.
 * resjunk	true if the target should be marked resjunk, ie, it is not
 *			wanted in the final projected tuple.
 */
TargetEntry *
transformTargetEntry(ParseState *pstate,
					 Node *node,
					 Node *expr,
					 char *colname,
					 bool resjunk)
{
	/* Transform the node if caller didn't do it already */
	if (expr == NULL)
		expr = transformExpr(pstate, node);

	if (colname == NULL && !resjunk)
	{
		/*
		 * Generate a suitable column name for a column without any explicit
		 * 'AS ColumnName' clause.
		 */
		colname = FigureColname(node);
	}

	return makeTargetEntry((Expr *) expr,
						   (AttrNumber) pstate->p_next_resno++,
						   colname,
						   resjunk);
}


/*
 * transformTargetList()
 * Turns a list of ResTarget's into a list of TargetEntry's.
 *
 * At this point, we don't care whether we are doing SELECT, INSERT,
 * or UPDATE; we just transform the given expressions (the "val" fields).
 */
List *
transformTargetList(ParseState *pstate, List *targetlist)
{
	List	   *p_target = NIL;
	ListCell   *o_target;
	ParseStateBreadCrumb    savebreadcrumb;

	/* CDB: Push error location stack.  Must pop before return! */
	Assert(pstate);
	savebreadcrumb = pstate->p_breadcrumb;
	pstate->p_breadcrumb.pop = &savebreadcrumb;

	foreach(o_target, targetlist)
	{
		ResTarget  *res = (ResTarget *) lfirst(o_target);

		/* CDB: Drop a breadcrumb in case of error. */
		pstate->p_breadcrumb.node = (Node *)res;

		/*
		 * Check for "something.*".  Depending on the complexity of the
		 * "something", the star could appear as the last name in ColumnRef,
		 * or as the last indirection item in A_Indirection.
		 */
		if (IsA(res->val, ColumnRef))
		{
			ColumnRef  *cref = (ColumnRef *) res->val;

			if (strcmp(strVal(llast(cref->fields)), "*") == 0)
			{
				/* It is something.*, expand into multiple items */
				p_target = list_concat(p_target,
									   ExpandColumnRefStar(pstate, cref,
														   true));
				continue;
			}
		}
		else if (IsA(res->val, A_Indirection))
		{
			A_Indirection *ind = (A_Indirection *) res->val;
			Node	   *lastitem = llast(ind->indirection);

			if (IsA(lastitem, String) &&
				strcmp(strVal(lastitem), "*") == 0)
			{
				/* It is something.*, expand into multiple items */
				p_target = list_concat(p_target,
									   ExpandIndirectionStar(pstate, ind,
															 true));
				continue;
			}
		}

		/*
		 * Not "something.*", so transform as a single expression
		 */
		p_target = lappend(p_target,
						   transformTargetEntry(pstate,
												res->val,
												NULL,
												res->name,
												false));
	}

	/* CDB: Pop error location stack. */
	Assert(pstate->p_breadcrumb.pop == &savebreadcrumb);
	pstate->p_breadcrumb = savebreadcrumb;

	return p_target;
}


/*
 * transformExpressionList()
 *
 * This is the identical transformation to transformTargetList, except that
 * the input list elements are bare expressions without ResTarget decoration,
 * and the output elements are likewise just expressions without TargetEntry
 * decoration.	We use this for ROW() and VALUES() constructs.
 */
List *
transformExpressionList(ParseState *pstate, List *exprlist)
{
	List	   *result = NIL;
	ListCell   *lc;
	ParseStateBreadCrumb    savebreadcrumb;

	/* CDB: Push error location stack.  Must pop before return! */
	Assert(pstate);
	savebreadcrumb = pstate->p_breadcrumb;
	pstate->p_breadcrumb.pop = &savebreadcrumb;

	foreach(lc, exprlist)
	{
		Node	   *e = (Node *) lfirst(lc);

		/* CDB: Drop a breadcrumb in case of error. */
		pstate->p_breadcrumb.node = (Node *)e;

		/*
		 * Check for "something.*".  Depending on the complexity of the
		 * "something", the star could appear as the last name in ColumnRef,
		 * or as the last indirection item in A_Indirection.
		 */
		if (IsA(e, ColumnRef))
		{
			ColumnRef  *cref = (ColumnRef *) e;

			if (strcmp(strVal(llast(cref->fields)), "*") == 0)
			{
				/* It is something.*, expand into multiple items */
				result = list_concat(result,
									 ExpandColumnRefStar(pstate, cref,
														 false));
				continue;
			}
		}
		else if (IsA(e, A_Indirection))
		{
			A_Indirection *ind = (A_Indirection *) e;
			Node	   *lastitem = llast(ind->indirection);

			if (IsA(lastitem, String) &&
				strcmp(strVal(lastitem), "*") == 0)
			{
				/* It is something.*, expand into multiple items */
				result = list_concat(result,
									 ExpandIndirectionStar(pstate, ind,
														   false));
				continue;
			}
		}

		/*
		 * Not "something.*", so transform as a single expression
		 */
		result = lappend(result,
						 transformExpr(pstate, e));
	}

	/* CDB: Pop error location stack. */
	Assert(pstate->p_breadcrumb.pop == &savebreadcrumb);
	pstate->p_breadcrumb = savebreadcrumb;

	return result;
}


/*
 * markTargetListOrigins()
 *		Mark targetlist columns that are simple Vars with the source
 *		table's OID and column number.
 *
 * Currently, this is done only for SELECT targetlists, since we only
 * need the info if we are going to send it to the frontend.
 */
void
markTargetListOrigins(ParseState *pstate, List *targetlist)
{
	ListCell   *l;

	foreach(l, targetlist)
	{
		TargetEntry *tle = (TargetEntry *) lfirst(l);

		markTargetListOrigin(pstate, tle, (Var *) tle->expr, 0);
	}
}

/*
 * markTargetListOrigin()
 *		If 'var' is a Var of a plain relation, mark 'tle' with its origin
 *
 * levelsup is an extra offset to interpret the Var's varlevelsup correctly.
 *
 * This is split out so it can recurse for join references.  Note that we
 * do not drill down into views, but report the view as the column owner.
 */
static void
markTargetListOrigin(ParseState *pstate, TargetEntry *tle,
					 Var *var, int levelsup)
{
	int			netlevelsup;
	RangeTblEntry *rte;
	AttrNumber	attnum;

	if (var == NULL || !IsA(var, Var))
		return;
	netlevelsup = var->varlevelsup + levelsup;
	rte = GetRTEByRangeTablePosn(pstate, var->varno, netlevelsup);
	attnum = var->varattno;

	switch (rte->rtekind)
	{
		case RTE_RELATION:
			/* It's a table or view, report it */
			tle->resorigtbl = rte->relid;
			tle->resorigcol = attnum;
			break;
		case RTE_SUBQUERY:
			/* Subselect-in-FROM: copy up from the subselect */
			if (attnum != InvalidAttrNumber)
			{
				TargetEntry *ste = get_tle_by_resno(rte->subquery->targetList,
													attnum);

				if (ste == NULL || ste->resjunk)
					elog(ERROR, "subquery %s does not have attribute %d",
						 rte->eref->aliasname, attnum);
				tle->resorigtbl = ste->resorigtbl;
				tle->resorigcol = ste->resorigcol;
			}
			break;
		case RTE_CTE:
			/* Similar to RTE_SUBQUERY */
			if (attnum != InvalidAttrNumber)
			{
				/* Find the CommonTableExpr based on the query name */
				CommonTableExpr *cte = GetCTEForRTE(pstate, rte, netlevelsup);
				Assert(cte != NULL);
				
				TargetEntry *ste = get_tle_by_resno(GetCTETargetList(cte), attnum);
				if (ste == NULL || ste->resjunk)
				{
					elog(ERROR, "WITH query %s does not have attribute %d",
						 rte->ctename, attnum);
				}
				
				tle->resorigtbl = ste->resorigtbl;
				tle->resorigcol = ste->resorigcol;
			}
			break;
		case RTE_JOIN:
			/* Join RTE --- recursively inspect the alias variable */
			if (attnum != InvalidAttrNumber)
			{
				Var		   *aliasvar;

				Assert(attnum > 0 && attnum <= list_length(rte->joinaliasvars));
				aliasvar = (Var *) list_nth(rte->joinaliasvars, attnum - 1);
				markTargetListOrigin(pstate, tle, aliasvar, netlevelsup);
			}
			break;
		case RTE_SPECIAL:
		case RTE_TABLEFUNCTION:
		case RTE_FUNCTION:
		case RTE_VALUES:
        case RTE_VOID:
			/* not a simple relation, leave it unmarked */
			break;
	}
}


/*
 * transformAssignedExpr()
 *	This is used in INSERT and UPDATE statements only.	It prepares an
 *	expression for assignment to a column of the target table.
 *	This includes coercing the given value to the target column's type
 *	(if necessary), and dealing with any subfield names or subscripts
 *	attached to the target column itself.  The input expression has
 *	already been through transformExpr().
 *
 * pstate		parse state
 * expr			expression to be modified
 * colname		target column name (ie, name of attribute to be assigned to)
 * attrno		target attribute number
 * indirection	subscripts/field names for target column, if any
 * location		error cursor position, or -1
 *
 * Returns the modified expression.
 */
Expr *
transformAssignedExpr(ParseState *pstate,
					  Expr *expr,
					  char *colname,
					  int attrno,
					  List *indirection,
					  int location)
{
	Oid			type_id;		/* type of value provided */
	Oid			attrtype;		/* type of target column */
	int32		attrtypmod;
	Relation	rd = pstate->p_target_relation;

	Assert(rd != NULL);
	if (attrno <= 0)
		ereport(ERROR,
				(errcode(ERRCODE_FEATURE_NOT_SUPPORTED),
				 errmsg("cannot assign to system column \"%s\"",
						colname),
				 parser_errposition(pstate, location)));
	attrtype = attnumTypeId(rd, attrno);
	attrtypmod = rd->rd_att->attrs[attrno - 1]->atttypmod;

	/*
	 * If the expression is a DEFAULT placeholder, insert the attribute's
	 * type/typmod into it so that exprType will report the right things. (We
	 * expect that the eventually substituted default expression will in fact
	 * have this type and typmod.)	Also, reject trying to update a subfield
	 * or array element with DEFAULT, since there can't be any default for
	 * portions of a column.
	 */
	if (expr && IsA(expr, SetToDefault))
	{
		SetToDefault *def = (SetToDefault *) expr;

		def->typeId = attrtype;
		def->typeMod = attrtypmod;
		if (indirection)
		{
			if (IsA(linitial(indirection), A_Indices))
				ereport(ERROR,
						(errcode(ERRCODE_FEATURE_NOT_SUPPORTED),
						 errmsg("cannot set an array element to DEFAULT"),
						 parser_errposition(pstate, location)));
			else
				ereport(ERROR,
						(errcode(ERRCODE_FEATURE_NOT_SUPPORTED),
						 errmsg("cannot set a subfield to DEFAULT"),
						 parser_errposition(pstate, location)));
		}
	}

	/* Now we can use exprType() safely. */
	type_id = exprType((Node *) expr);

	/*
	 * If there is indirection on the target column, prepare an array or
	 * subfield assignment expression.	This will generate a new column value
	 * that the source value has been inserted into, which can then be placed
	 * in the new tuple constructed by INSERT or UPDATE.
	 */
	if (indirection)
	{
		Node	   *colVar;

		if (pstate->p_is_insert)
		{
			/*
			 * The command is INSERT INTO table (col.something) ... so there
			 * is not really a source value to work with. Insert a NULL
			 * constant as the source value.
			 */
			colVar = (Node *) makeNullConst(attrtype, -1);
		}
		else
		{
			/*
			 * Build a Var for the column to be updated.
			 */
			colVar = (Node *) make_var(pstate,
									   pstate->p_target_rangetblentry,
									   attrno, location);
		}

		expr = (Expr *)
			transformAssignmentIndirection(pstate,
										   colVar,
										   colname,
										   false,
										   attrtype,
										   attrtypmod,
										   list_head(indirection),
										   (Node *) expr,
										   location);
	}
	else
	{
		/*
		 * For normal non-qualified target column, do type checking and
		 * coercion.
		 */
		expr = (Expr *)
			coerce_to_target_type(pstate,
								  (Node *) expr, type_id,
								  attrtype, attrtypmod,
								  COERCION_ASSIGNMENT,
								  COERCE_IMPLICIT_CAST,
								  location);
		if (expr == NULL)
			ereport(ERROR,
					(errcode(ERRCODE_DATATYPE_MISMATCH),
					 errmsg("column \"%s\" is of type %s"
							" but expression is of type %s",
							colname,
							format_type_be(attrtype),
							format_type_be(type_id)),
				 errhint("You will need to rewrite or cast the expression."),
					 parser_errposition(pstate, location)));
	}

	return expr;
}


/*
 * updateTargetListEntry()
 *	This is used in UPDATE statements only. It prepares an UPDATE
 *	TargetEntry for assignment to a column of the target table.
 *	This includes coercing the given value to the target column's type
 *	(if necessary), and dealing with any subfield names or subscripts
 *	attached to the target column itself.
 *
 * pstate		parse state
 * tle			target list entry to be modified
 * colname		target column name (ie, name of attribute to be assigned to)
 * attrno		target attribute number
 * indirection	subscripts/field names for target column, if any
 * location		error cursor position (should point at column name), or -1
 */
void
updateTargetListEntry(ParseState *pstate,
					  TargetEntry *tle,
					  char *colname,
					  int attrno,
					  List *indirection,
					  int location)
{
	/* Fix up expression as needed */
	tle->expr = transformAssignedExpr(pstate,
									  tle->expr,
									  colname,
									  attrno,
									  indirection,
									  location);

	/*
	 * Set the resno to identify the target column --- the rewriter and
	 * planner depend on this.	We also set the resname to identify the target
	 * column, but this is only for debugging purposes; it should not be
	 * relied on.  (In particular, it might be out of date in a stored rule.)
	 */
	tle->resno = (AttrNumber) attrno;
	tle->resname = colname;
}


/*
 * Process indirection (field selection or subscripting) of the target
 * column in INSERT/UPDATE.  This routine recurses for multiple levels
 * of indirection --- but note that several adjacent A_Indices nodes in
 * the indirection list are treated as a single multidimensional subscript
 * operation.
 *
 * In the initial call, basenode is a Var for the target column in UPDATE,
 * or a null Const of the target's type in INSERT.  In recursive calls,
 * basenode is NULL, indicating that a substitute node should be consed up if
 * needed.
 *
 * targetName is the name of the field or subfield we're assigning to, and
 * targetIsArray is true if we're subscripting it.  These are just for
 * error reporting.
 *
 * targetTypeId and targetTypMod indicate the datatype of the object to
 * be assigned to (initially the target column, later some subobject).
 *
 * indirection is the sublist remaining to process.  When it's NULL, we're
 * done recursing and can just coerce and return the RHS.
 *
 * rhs is the already-transformed value to be assigned; note it has not been
 * coerced to any particular type.
 *
 * location is the cursor error position for any errors.  (Note: this points
 * to the head of the target clause, eg "foo" in "foo.bar[baz]".  Later we
 * might want to decorate indirection cells with their own location info,
 * in which case the location argument could probably be dropped.)
 */
static Node *
transformAssignmentIndirection(ParseState *pstate,
							   Node *basenode,
							   const char *targetName,
							   bool targetIsArray,
							   Oid targetTypeId,
							   int32 targetTypMod,
							   ListCell *indirection,
							   Node *rhs,
							   int location)
{
	Node	   *result;
	List	   *subscripts = NIL;
	bool		isSlice = false;
	ListCell   *i;

	if (indirection && !basenode)
	{
		/* Set up a substitution.  We reuse CaseTestExpr for this. */
		CaseTestExpr *ctest = makeNode(CaseTestExpr);

		ctest->typeId = targetTypeId;
		ctest->typeMod = targetTypMod;
		basenode = (Node *) ctest;
	}

	/*
	 * We have to split any field-selection operations apart from
	 * subscripting.  Adjacent A_Indices nodes have to be treated as a single
	 * multidimensional subscript operation.
	 */
	for_each_cell(i, indirection)
	{
		Node	   *n = lfirst(i);

		if (IsA(n, A_Indices))
		{
			subscripts = lappend(subscripts, n);
			if (((A_Indices *) n)->lidx != NULL)
				isSlice = true;
		}
		else
		{
			FieldStore *fstore;
			Oid			typrelid;
			AttrNumber	attnum;
			Oid			fieldTypeId;
			int32		fieldTypMod;

			Assert(IsA(n, String));

			/* process subscripts before this field selection */
			if (subscripts)
			{
				Oid			elementTypeId = transformArrayType(targetTypeId);
				Oid			typeNeeded = isSlice ? targetTypeId : elementTypeId;

				/* recurse to create appropriate RHS for array assign */
				rhs = transformAssignmentIndirection(pstate,
													 NULL,
													 targetName,
													 true,
													 typeNeeded,
													 targetTypMod,
													 i,
													 rhs,
													 location);
				/* process subscripts */
				return (Node *) transformArraySubscripts(pstate,
														 basenode,
														 targetTypeId,
														 elementTypeId,
														 targetTypMod,
														 subscripts,
														 rhs);
			}

			/* No subscripts, so can process field selection here */

			typrelid = typeidTypeRelid(targetTypeId);
			if (!typrelid)
				ereport(ERROR,
						(errcode(ERRCODE_DATATYPE_MISMATCH),
						 errmsg("cannot assign to field \"%s\" of column \"%s\" because its type %s is not a composite type",
								strVal(n), targetName,
								format_type_be(targetTypeId)),
						 parser_errposition(pstate, location)));

			attnum = get_attnum(typrelid, strVal(n));
			if (attnum == InvalidAttrNumber)
				ereport(ERROR,
						(errcode(ERRCODE_UNDEFINED_COLUMN),
						 errmsg("cannot assign to field \"%s\" of column \"%s\" because there is no such column in data type %s",
								strVal(n), targetName,
								format_type_be(targetTypeId)),
						 parser_errposition(pstate, location)));
			if (attnum < 0)
				ereport(ERROR,
						(errcode(ERRCODE_UNDEFINED_COLUMN),
						 errmsg("cannot assign to system column \"%s\"",
								strVal(n)),
						 parser_errposition(pstate, location)));

			get_atttypetypmod(typrelid, attnum,
							  &fieldTypeId, &fieldTypMod);

			/* recurse to create appropriate RHS for field assign */
			rhs = transformAssignmentIndirection(pstate,
												 NULL,
												 strVal(n),
												 false,
												 fieldTypeId,
												 fieldTypMod,
												 lnext(i),
												 rhs,
												 location);

			/* and build a FieldStore node */
			fstore = makeNode(FieldStore);
			fstore->arg = (Expr *) basenode;
			fstore->newvals = list_make1(rhs);
			fstore->fieldnums = list_make1_int(attnum);
			fstore->resulttype = targetTypeId;

			return (Node *) fstore;
		}
	}

	/* process trailing subscripts, if any */
	if (subscripts)
	{
		Oid			elementTypeId = transformArrayType(targetTypeId);
		Oid			typeNeeded = isSlice ? targetTypeId : elementTypeId;

		/* recurse to create appropriate RHS for array assign */
		rhs = transformAssignmentIndirection(pstate,
											 NULL,
											 targetName,
											 true,
											 typeNeeded,
											 targetTypMod,
											 NULL,
											 rhs,
											 location);
		/* process subscripts */
		return (Node *) transformArraySubscripts(pstate,
												 basenode,
												 targetTypeId,
												 elementTypeId,
												 targetTypMod,
												 subscripts,
												 rhs);
	}

	/* base case: just coerce RHS to match target type ID */

	result = coerce_to_target_type(pstate,
								   rhs, exprType(rhs),
								   targetTypeId, targetTypMod,
								   COERCION_ASSIGNMENT,
								   COERCE_IMPLICIT_CAST,
								   location);
	if (result == NULL)
	{
		if (targetIsArray)
			ereport(ERROR,
					(errcode(ERRCODE_DATATYPE_MISMATCH),
					 errmsg("array assignment to \"%s\" requires type %s"
							" but expression is of type %s",
							targetName,
							format_type_be(targetTypeId),
							format_type_be(exprType(rhs))),
				 errhint("You will need to rewrite or cast the expression."),
					 parser_errposition(pstate, location)));
		else
			ereport(ERROR,
					(errcode(ERRCODE_DATATYPE_MISMATCH),
					 errmsg("subfield \"%s\" is of type %s"
							" but expression is of type %s",
							targetName,
							format_type_be(targetTypeId),
							format_type_be(exprType(rhs))),
				 errhint("You will need to rewrite or cast the expression."),
					 parser_errposition(pstate, location)));
	}

	return result;
}


/*
 * checkInsertTargets -
 *	  generate a list of INSERT column targets if not supplied, or
 *	  test supplied column names to make sure they are in target table.
 *	  Also return an integer list of the columns' attribute numbers.
 */
List *
checkInsertTargets(ParseState *pstate, List *cols, List **attrnos)
{
	*attrnos = NIL;

	if (cols == NIL)
	{
		/*
		 * Generate default column list for INSERT.
		 */
		Form_pg_attribute *attr = pstate->p_target_relation->rd_att->attrs;
		int			numcol = pstate->p_target_relation->rd_rel->relnatts;
		int			i;

		for (i = 0; i < numcol; i++)
		{
			ResTarget  *col;

			if (attr[i]->attisdropped)
				continue;

			col = makeNode(ResTarget);
			col->name = pstrdup(NameStr(attr[i]->attname));
			col->indirection = NIL;
			col->val = NULL;
			col->location = -1;
			cols = lappend(cols, col);
			*attrnos = lappend_int(*attrnos, i + 1);
		}
	}
	else
	{
		/*
		 * Do initial validation of user-supplied INSERT column list.
		 */
		Bitmapset  *wholecols = NULL;
		Bitmapset  *partialcols = NULL;
		ListCell   *tl;

		foreach(tl, cols)
		{
			ResTarget  *col = (ResTarget *) lfirst(tl);
			char	   *name = col->name;
			int			attrno;

			/* Lookup column name, ereport on failure */
			attrno = attnameAttNum(pstate->p_target_relation, name, false);
			if (attrno == InvalidAttrNumber)
				ereport(ERROR,
						(errcode(ERRCODE_UNDEFINED_COLUMN),
					errmsg("column \"%s\" of relation \"%s\" does not exist",
						   name,
						 RelationGetRelationName(pstate->p_target_relation)),
						 parser_errposition(pstate, col->location)));

			/*
			 * Check for duplicates, but only of whole columns --- we allow
			 * INSERT INTO foo (col.subcol1, col.subcol2)
			 */
			if (col->indirection == NIL)
			{
				/* whole column; must not have any other assignment */
				if (bms_is_member(attrno, wholecols) ||
					bms_is_member(attrno, partialcols))
					ereport(ERROR,
							(errcode(ERRCODE_DUPLICATE_COLUMN),
							 errmsg("column \"%s\" specified more than once",
									name),
							 parser_errposition(pstate, col->location)));
				wholecols = bms_add_member(wholecols, attrno);
			}
			else
			{
				/* partial column; must not have any whole assignment */
				if (bms_is_member(attrno, wholecols))
					ereport(ERROR,
							(errcode(ERRCODE_DUPLICATE_COLUMN),
							 errmsg("column \"%s\" specified more than once",
									name),
							 parser_errposition(pstate, col->location)));
				partialcols = bms_add_member(partialcols, attrno);
			}

			*attrnos = lappend_int(*attrnos, attrno);
		}
	}

	return cols;
}

/*
 * ExpandColumnRefStar()
 *		Transforms foo.* into a list of expressions or targetlist entries.
 *
 * This handles the case where '*' appears as the last or only name in a
 * ColumnRef.  The code is shared between the case of foo.* at the top level
 * in a SELECT target list (where we want TargetEntry nodes in the result)
 * and foo.* in a ROW() or VALUES() construct (where we want just bare
 * expressions).
 */
static List *
ExpandColumnRefStar(ParseState *pstate, ColumnRef *cref,
					bool targetlist)
{
	List	   *fields = cref->fields;
	int			numnames = list_length(fields);

	if (numnames == 1)
	{
		/*
		 * Target item is a bare '*', expand all tables
		 *
		 * (e.g., SELECT * FROM emp, dept)
		 *
		 * Since the grammar only accepts bare '*' at top level of SELECT, we
		 * need not handle the targetlist==false case here.  However, we must
		 * test for it because the grammar currently fails to distinguish
		 * a quoted name "*" from a real asterisk.
		 */
		if (!targetlist)
			elog(ERROR, "invalid use of *");

		return ExpandAllTables(pstate);
	}
	else
	{
		/*
		 * Target item is relation.*, expand that table
		 *
		 * (e.g., SELECT emp.*, dname FROM emp, dept)
		 */
		char	   *schemaname;
		char	   *relname;
		RangeTblEntry *rte;
		int			sublevels_up;
		int			rtindex;

		switch (numnames)
		{
			case 2:
				schemaname = NULL;
				relname = strVal(linitial(fields));
				break;
			case 3:
				schemaname = strVal(linitial(fields));
				relname = strVal(lsecond(fields));
				break;
			case 4:
				{
					char	   *name1 = strVal(linitial(fields));

					/*
					 * We check the catalog name and then ignore it.
					 */
					if (strcmp(name1, get_database_name(MyDatabaseId)) != 0)
						ereport(ERROR,
								(errcode(ERRCODE_FEATURE_NOT_SUPPORTED),
								 errmsg("cross-database references are not implemented: %s",
										NameListToString(fields)),
								 parser_errposition(pstate, cref->location)));
					schemaname = strVal(lsecond(fields));
					relname = strVal(lthird(fields));
					break;
				}
			default:
				ereport(ERROR,
						(errcode(ERRCODE_SYNTAX_ERROR),
				errmsg("improper qualified name (too many dotted names): %s",
					   NameListToString(fields)),
						 parser_errposition(pstate, cref->location)));
				schemaname = NULL;		/* keep compiler quiet */
				relname = NULL;
				break;
		}

		rte = refnameRangeTblEntry(pstate, schemaname, relname, cref->location,
								   &sublevels_up);
		if (rte == NULL)
			rte = addImplicitRTE(pstate, makeRangeVar(schemaname, relname, cref->location), cref->location);

		/* Require read access --- see comments in setTargetTable() */
		rte->requiredPerms |= ACL_SELECT;

		rtindex = RTERangeTablePosn(pstate, rte, &sublevels_up);

		if (targetlist)
			return expandRelAttrs(pstate, rte, rtindex, sublevels_up, cref->location);
		else
		{
			List	   *vars;

			expandRTE(rte, rtindex, sublevels_up, cref->location, false,
					  NULL, &vars);
			return vars;
		}
	}
}

/*
 * ExpandAllTables()
 *		Transforms '*' (in the target list) into a list of targetlist entries.
 *
 * tlist entries are generated for each relation appearing in the query's
 * varnamespace.  We do not consider relnamespace because that would include
 * input tables of aliasless JOINs, NEW/OLD pseudo-entries, implicit RTEs,
 * etc.
 */
static List *
ExpandAllTables(ParseState *pstate)
{
	List	   *target = NIL;
	ListCell   *l;

	/* Check for SELECT *; */
	if (!pstate->p_varnamespace)
		ereport(ERROR,
				(errcode(ERRCODE_SYNTAX_ERROR),
				 errmsg("SELECT * with no tables specified is not valid")));

	foreach(l, pstate->p_varnamespace)
	{
		RangeTblEntry *rte = (RangeTblEntry *) lfirst(l);
		int			rtindex = RTERangeTablePosn(pstate, rte, NULL);

		/* Require read access --- see comments in setTargetTable() */
		rte->requiredPerms |= ACL_SELECT;

		target = list_concat(target,
							 expandRelAttrs(pstate, rte, rtindex, 0, -1));
	}

	return target;
}

/*
 * ExpandIndirectionStar()
 *		Transforms foo.* into a list of expressions or targetlist entries.
 *
 * This handles the case where '*' appears as the last item in A_Indirection.
 * The code is shared between the case of foo.* at the top level in a SELECT
 * target list (where we want TargetEntry nodes in the result) and foo.* in
 * a ROW() or VALUES() construct (where we want just bare expressions).
 */
static List *
ExpandIndirectionStar(ParseState *pstate, A_Indirection *ind,
					  bool targetlist)
{
	List	   *result = NIL;
	Node	   *expr;
	TupleDesc	tupleDesc;
	int			numAttrs;
	int			i;

	/* Strip off the '*' to create a reference to the rowtype object */
	ind = copyObject(ind);
	ind->indirection = list_truncate(ind->indirection,
									 list_length(ind->indirection) - 1);

	/* And transform that */
	expr = transformExpr(pstate, (Node *) ind);

	/*
	 * Verify it's a composite type, and get the tupdesc.  We use
	 * get_expr_result_type() because that can handle references to functions
	 * returning anonymous record types.  If that fails, use
	 * lookup_rowtype_tupdesc(), which will almost certainly fail as well, but
	 * it will give an appropriate error message.
	 *
	 * If it's a Var of type RECORD, we have to work even harder: we have to
	 * find what the Var refers to, and pass that to get_expr_result_type.
	 * That task is handled by expandRecordVariable().
	 */
	if (IsA(expr, Var) &&
		((Var *) expr)->vartype == RECORDOID)
		tupleDesc = expandRecordVariable(pstate, (Var *) expr, 0);
	else if (get_expr_result_type(expr, NULL, &tupleDesc) != TYPEFUNC_COMPOSITE)
		tupleDesc = lookup_rowtype_tupdesc_copy(exprType(expr),
												exprTypmod(expr));
	Assert(tupleDesc);

	/* Generate a list of references to the individual fields */
	numAttrs = tupleDesc->natts;
	for (i = 0; i < numAttrs; i++)
	{
		Form_pg_attribute att = tupleDesc->attrs[i];
		Node	   *fieldnode;

		if (att->attisdropped)
			continue;

		/*
		 * If we got a whole-row Var from the rowtype reference, we can expand
		 * the fields as simple Vars.  Otherwise we must generate multiple
		 * copies of the rowtype reference and do FieldSelects.
		 */
		if (IsA(expr, Var) &&
			((Var *) expr)->varattno == InvalidAttrNumber)
		{
			Var		   *var = (Var *) expr;

			fieldnode = (Node *) makeVar(var->varno,
										 i + 1,
										 att->atttypid,
										 att->atttypmod,
										 var->varlevelsup);
		}
		else
		{
			FieldSelect *fselect = makeNode(FieldSelect);

			fselect->arg = (Expr *) copyObject(expr);
			fselect->fieldnum = i + 1;
			fselect->resulttype = att->atttypid;
			fselect->resulttypmod = att->atttypmod;

			fieldnode = (Node *) fselect;
		}

		if (targetlist)
		{
			/* add TargetEntry decoration */
			TargetEntry *te;

			te = makeTargetEntry((Expr *) fieldnode,
								 (AttrNumber) pstate->p_next_resno++,
								 pstrdup(NameStr(att->attname)),
								 false);
			result = lappend(result, te);
		}
		else
			result = lappend(result, fieldnode);
	}

	return result;
}

/*
 * expandRecordVariable
 *		Get the tuple descriptor for a Var of type RECORD, if possible.
 *
 * Since no actual table or view column is allowed to have type RECORD, such
 * a Var must refer to a JOIN or FUNCTION RTE or to a subquery output.	We
 * drill down to find the ultimate defining expression and attempt to infer
 * the tupdesc from it.  We ereport if we can't determine the tupdesc.
 *
 * levelsup is an extra offset to interpret the Var's varlevelsup correctly.
 */
TupleDesc
expandRecordVariable(ParseState *pstate, Var *var, int levelsup)
{
	TupleDesc	tupleDesc;
	int			netlevelsup;
	RangeTblEntry *rte;
	AttrNumber	attnum;
	Node	   *expr;

	/* Check my caller didn't mess up */
	Assert(IsA(var, Var));
	Assert(var->vartype == RECORDOID);

	netlevelsup = var->varlevelsup + levelsup;
	rte = GetRTEByRangeTablePosn(pstate, var->varno, netlevelsup);
	attnum = var->varattno;

	if (attnum == InvalidAttrNumber)
	{
		/* Whole-row reference to an RTE, so expand the known fields */
		List	   *names,
				   *vars;
		ListCell   *lname,
				   *lvar;
		int			i;

		expandRTE(rte, var->varno, 0, -1, false,
				  &names, &vars);

		tupleDesc = CreateTemplateTupleDesc(list_length(vars), false);
		i = 1;
		forboth(lname, names, lvar, vars)
		{
			char	   *label = strVal(lfirst(lname));
			Node	   *varnode = (Node *) lfirst(lvar);

			TupleDescInitEntry(tupleDesc, (AttrNumber) i,
							   label,
							   exprType(varnode),
							   exprTypmod(varnode),
							   0);
			i++;
		}
		Assert(lname == NULL && lvar == NULL);	/* lists same length? */

		return tupleDesc;
	}

	expr = (Node *) var;		/* default if we can't drill down */

	switch (rte->rtekind)
	{
		case RTE_RELATION:
		case RTE_SPECIAL:
		case RTE_VALUES:

			/*
			 * This case should not occur: a column of a table or values list
			 * shouldn't have type RECORD.  Fall through and fail (most
			 * likely) at the bottom.
			 */
			break;
		case RTE_SUBQUERY:
			{
				/* Subselect-in-FROM: examine sub-select's output expr */
				TargetEntry *ste = get_tle_by_resno(rte->subquery->targetList,
													attnum);

				if (ste == NULL || ste->resjunk)
					elog(ERROR, "subquery %s does not have attribute %d",
						 rte->eref->aliasname, attnum);
				expr = (Node *) ste->expr;
				if (IsA(expr, Var))
				{
					/*
					 * Recurse into the sub-select to see what its Var refers
					 * to.	We have to build an additional level of ParseState
					 * to keep in step with varlevelsup in the subselect.
					 */
					ParseState	mypstate;

					MemSet(&mypstate, 0, sizeof(mypstate));
					mypstate.parentParseState = pstate;
					mypstate.p_rtable = rte->subquery->rtable;
					/* don't bother filling the rest of the fake pstate */

					return expandRecordVariable(&mypstate, (Var *) expr, 0);
				}
				/* else fall through to inspect the expression */
			}
			break;
		case RTE_CTE:
			if (!rte->self_reference)
			{
				/* Similar to RTE_SUBQUERY */
				CommonTableExpr *cte = GetCTEForRTE(pstate, rte, netlevelsup);
				Assert(cte != NULL);

				TargetEntry *ste = get_tle_by_resno(GetCTETargetList(cte), attnum);
				if (ste == NULL || ste->resjunk)
					elog(ERROR, "WITH query %s does not have attribute %d",
						 cte->ctename, attnum);
				
				expr = (Node *) ste->expr;
				if (IsA(expr, Var))
				{
					/*
					 * Recurse into the sub-select to see what its Var refers
					 * to.	We have to build an additional level of ParseState
					 * to keep in step with varlevelsup in the subselect.
					 */
					ParseState	mypstate;

					MemSet(&mypstate, 0, sizeof(mypstate));

					for (Index levelsup = 0;
						 levelsup < rte->ctelevelsup + netlevelsup;
						 levelsup++)
						pstate = pstate->parentParseState;

					mypstate.parentParseState = pstate;
					mypstate.p_rtable = ((Query *)cte->ctequery)->rtable;
					/* don't bother filling the rest of the fake pstate */

					return expandRecordVariable(&mypstate, (Var *) expr, 0);
				}
				/* else fall through to inspect the expression */
			}
			break;
		case RTE_JOIN:
			/* Join RTE --- recursively inspect the alias variable */
			Assert(attnum > 0 && attnum <= list_length(rte->joinaliasvars));
			expr = (Node *) list_nth(rte->joinaliasvars, attnum - 1);
			if (IsA(expr, Var))
				return expandRecordVariable(pstate, (Var *) expr, netlevelsup);
			/* else fall through to inspect the expression */
			break;
		case RTE_TABLEFUNCTION:
		case RTE_FUNCTION:

			/*
			 * We couldn't get here unless a function is declared with one of
			 * its result columns as RECORD, which is not allowed.
			 */
			break;
        case RTE_VOID:
            Insist(0);
            break;
	}

	/*
	 * We now have an expression we can't expand any more, so see if
	 * get_expr_result_type() can do anything with it.	If not, pass to
	 * lookup_rowtype_tupdesc() which will probably fail, but will give an
	 * appropriate error message while failing.
	 */
	if (get_expr_result_type(expr, NULL, &tupleDesc) != TYPEFUNC_COMPOSITE)
		tupleDesc = lookup_rowtype_tupdesc_copy(exprType(expr),
												exprTypmod(expr));

	return tupleDesc;
}


/*
 * FigureColname -
 *	  if the name of the resulting column is not specified in the target
 *	  list, we have to guess a suitable name.  The SQL spec provides some
 *	  guidance, but not much...
 *
 * Note that the argument is the *untransformed* parse tree for the target
 * item.  This is a shade easier to work with than the transformed tree.
 */
char *
FigureColname(Node *node)
{
	char	   *name = NULL;

	FigureColnameInternal(node, &name);
	if (name != NULL)
		return name;
	/* default result if we can't guess anything */
	return "?column?";
}

static int
FigureColnameInternal(Node *node, char **name)
{
	int			strength = 0;

	if (node == NULL)
		return strength;

	switch (nodeTag(node))
	{
		case T_ColumnRef:
			{
				char	   *fname = NULL;
				ListCell   *l;

				/* find last field name, if any, ignoring "*" */
				foreach(l, ((ColumnRef *) node)->fields)
				{
					Node	   *i = lfirst(l);

					if (strcmp(strVal(i), "*") != 0)
						fname = strVal(i);
				}
				if (fname)
				{
					*name = fname;
					return 2;
				}
			}
			break;
		case T_A_Indirection:
			{
				A_Indirection *ind = (A_Indirection *) node;
				char	   *fname = NULL;
				ListCell   *l;

				/* find last field name, if any, ignoring "*" */
				foreach(l, ind->indirection)
				{
					Node	   *i = lfirst(l);

					if (IsA(i, String) &&
						strcmp(strVal(i), "*") != 0)
						fname = strVal(i);
				}
				if (fname)
				{
					*name = fname;
					return 2;
				}
				return FigureColnameInternal(ind->arg, name);
			}
			break;
		case T_FuncCall:
			*name = strVal(llast(((FuncCall *) node)->funcname));
			return 2;
		case T_A_Expr:
			/* make nullif() act like a regular function */
			if (((A_Expr *) node)->kind == AEXPR_NULLIF)
			{
				*name = "nullif";
				return 2;
			}
			break;
		case T_A_Const:
			if (((A_Const *) node)->typname != NULL)
			{
				*name = strVal(llast(((A_Const *) node)->typname->names));
				return 1;
			}
			break;
		case T_TypeCast:
			strength = FigureColnameInternal(((TypeCast *) node)->arg,
											 name);
			if (strength <= 1)
			{
				if (((TypeCast *) node)->typname != NULL)
				{
					*name = strVal(llast(((TypeCast *) node)->typname->names));
					return 1;
				}
			}
			break;
		case T_CaseExpr:
			strength = FigureColnameInternal((Node *) ((CaseExpr *) node)->defresult,
											 name);
			if (strength <= 1)
			{
				*name = "case";
				return 1;
			}
			break;
		case T_ArrayExpr:
			/* make ARRAY[] act like a function */
			*name = "array";
			return 2;
		case T_RowExpr:
			/* make ROW() act like a function */
			*name = "row";
			return 2;
		case T_CoalesceExpr:
			/* make coalesce() act like a regular function */
			*name = "coalesce";
			return 2;
		case T_MinMaxExpr:
			/* make greatest/least act like a regular function */
			switch (((MinMaxExpr *) node)->op)
			{
				case IS_GREATEST:
					*name = "greatest";
					return 2;
				case IS_LEAST:
					*name = "least";
					return 2;
			}
			break;
		case T_XmlExpr:
			/* make SQL/XML functions act like a regular function */
			switch (((XmlExpr*) node)->op)
			{
				case IS_XMLCONCAT:
					*name = "xmlconcat";
					return 2;
				case IS_XMLELEMENT:
					*name = "xmlelement";
					return 2;
				case IS_XMLFOREST:
					*name = "xmlforest";
					return 2;
				case IS_XMLPARSE:
					*name = "xmlparse";
					return 2;
				case IS_XMLPI:
					*name = "xmlpi";
					return 2;
				case IS_XMLROOT:
					*name = "xmlroot";
					return 2;
				case IS_XMLSERIALIZE:
					*name = "xmlserialize";
					return 2;
				case IS_DOCUMENT:
					/* nothing */
					break;
			}
			break;
		case T_XmlSerialize:
			*name = "xmlserialize";
			return 2;
<<<<<<< HEAD
		case T_GroupingFunc:
			*name = "grouping";
			return 2;
		case T_PercentileExpr:
			switch(((PercentileExpr *) node)->perckind)
			{
				case PERC_MEDIAN:
					*name = "median";
					break;
				case PERC_CONT:
					*name = "percentile_cont";
					break;
				case PERC_DISC:
					*name = "percentile_disc";
					break;
				default:
					elog(ERROR, "unexpected percentile type");
					break;
			}
			return 2;
=======
>>>>>>> 03d442ca
		default:
			break;
	}

	return strength;
}<|MERGE_RESOLUTION|>--- conflicted
+++ resolved
@@ -1442,7 +1442,6 @@
 		case T_XmlSerialize:
 			*name = "xmlserialize";
 			return 2;
-<<<<<<< HEAD
 		case T_GroupingFunc:
 			*name = "grouping";
 			return 2;
@@ -1463,8 +1462,6 @@
 					break;
 			}
 			return 2;
-=======
->>>>>>> 03d442ca
 		default:
 			break;
 	}
