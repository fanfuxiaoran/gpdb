/*-------------------------------------------------------------------------
 *
 * heap.c
 *	  code to create and destroy POSTGRES heap relations
 *
<<<<<<< HEAD
 * Portions Copyright (c) 2005-2010, Greenplum inc
 * Portions Copyright (c) 2012-Present Pivotal Software, Inc.
 * Portions Copyright (c) 1996-2010, PostgreSQL Global Development Group
=======
 * Portions Copyright (c) 1996-2011, PostgreSQL Global Development Group
>>>>>>> a4bebdd9
 * Portions Copyright (c) 1994, Regents of the University of California
 *
 *
 * IDENTIFICATION
 *	  src/backend/catalog/heap.c
 *
 *
 * INTERFACE ROUTINES
 *		heap_create()			- Create an uncataloged heap relation
 *		heap_create_with_catalog() - Create a cataloged relation
 *		heap_drop_with_catalog() - Removes named relation from catalogs
 *
 * NOTES
 *	  this code taken from access/heap/create.c, which contains
 *	  the old heap_create_with_catalog, amcreate, and amdestroy.
 *	  those routines will soon call these routines using the function
 *	  manager,
 *	  just like the poorly named "NewXXX" routines do.	The
 *	  "New" routines are all going to die soon, once and for all!
 *		-cim 1/13/91
 *
 *-------------------------------------------------------------------------
 */
#include "postgres.h"

#include "access/genam.h"
#include "access/heapam.h"
#include "access/sysattr.h"
#include "access/transam.h"
#include "access/reloptions.h"
#include "access/xact.h"
#include "catalog/catalog.h"
#include "catalog/dependency.h"
#include "catalog/gp_policy.h"
#include "catalog/heap.h"
#include "catalog/index.h"
#include "catalog/indexing.h"
#include "catalog/namespace.h"
<<<<<<< HEAD
#include "catalog/pg_appendonly_fn.h"
#include "catalog/pg_attrdef.h"
#include "catalog/pg_attribute_encoding.h"
#include "catalog/pg_authid.h"
#include "catalog/pg_auth_members.h"
#include "catalog/pg_constraint.h"
#include "catalog/pg_database.h"
#include "catalog/pg_exttable.h"
=======
#include "catalog/objectaccess.h"
#include "catalog/pg_attrdef.h"
#include "catalog/pg_collation.h"
#include "catalog/pg_constraint.h"
#include "catalog/pg_foreign_table.h"
>>>>>>> a4bebdd9
#include "catalog/pg_inherits.h"
#include "catalog/pg_namespace.h"
#include "catalog/pg_partition.h"
#include "catalog/pg_partition_rule.h"
#include "catalog/pg_statistic.h"
#include "catalog/pg_stat_last_operation.h"
#include "catalog/pg_stat_last_shoperation.h"
#include "catalog/pg_tablespace.h"
#include "catalog/pg_type.h"
#include "catalog/pg_type_fn.h"
#include "catalog/storage.h"
#include "commands/tablecmds.h"
#include "commands/typecmds.h"
#include "miscadmin.h"
#include "nodes/nodeFuncs.h"
#include "optimizer/var.h"
#include "parser/parse_coerce.h"
#include "parser/parse_collate.h"
#include "parser/parse_expr.h"
#include "parser/parse_relation.h"
#include "storage/bufmgr.h"
#include "storage/freespace.h"
#include "storage/predicate.h"
#include "storage/smgr.h"
#include "utils/acl.h"
#include "utils/builtins.h"
#include "utils/fmgroids.h"
#include "utils/inval.h"
#include "utils/lsyscache.h"
#include "utils/memutils.h"             /* CDB: GetMemoryChunkContext */
#include "utils/relcache.h"
#include "utils/snapmgr.h"
#include "utils/syscache.h"
#include "utils/tqual.h"

#include "cdb/cdbpartition.h"
#include "cdb/cdbsreh.h"
#include "cdb/cdbvars.h"

#include "utils/guc.h"

static void MetaTrackAddUpdInternal(Oid			classid,
									Oid			objoid,
									Oid			relowner,
									char*		actionname,
									char*		subtype,
									Relation	rel,
									HeapTuple	old_tuple);



/* Potentially set by contrib/pg_upgrade_support functions */
Oid			binary_upgrade_next_heap_pg_class_oid = InvalidOid;
Oid			binary_upgrade_next_toast_pg_class_oid = InvalidOid;

static void AddNewRelationTuple(Relation pg_class_desc,
					Relation new_rel_desc,
					Oid new_rel_oid,
					Oid new_type_oid,
					Oid reloftype,
					Oid relowner,
					char relkind,
					char relstorage,
					Datum relacl,
					Datum reloptions);
static Oid AddNewRelationType(const char *typeName,
				   Oid typeNamespace,
				   Oid new_rel_oid,
				   char new_rel_kind,
				   Oid ownerid,
				   Oid new_row_type,
				   Oid new_array_type);
static void RelationRemoveInheritance(Oid relid);
static void StoreRelCheck(Relation rel, char *ccname, Node *expr,
			  bool is_local, int inhcount);
static void StoreConstraints(Relation rel, List *cooked_constraints);
static bool MergeWithExistingConstraint(Relation rel, char *ccname, Node *expr,
							bool allow_merge, bool is_local);
static Node *cookConstraint(ParseState *pstate,
			   Node *raw_constraint,
			   char *relname);
static List *insert_ordered_unique_oid(List *list, Oid datum);

/* ----------------------------------------------------------------
 *				XXX UGLY HARD CODED BADNESS FOLLOWS XXX
 *
 *		these should all be moved to someplace in the lib/catalog
 *		module, if not obliterated first.
 * ----------------------------------------------------------------
 */


/*
 * Note:
 *		Should the system special case these attributes in the future?
 *		Advantage:	consume much less space in the ATTRIBUTE relation.
 *		Disadvantage:  special cases will be all over the place.
 */

/*
 * The initializers below do not include the attoptions or attacl fields,
 * but that's OK - we're never going to reference anything beyond the
 * fixed-size portion of the structure anyway.
 */

static FormData_pg_attribute a1 = {
	0, {"ctid"}, TIDOID, 0, sizeof(ItemPointerData),
	SelfItemPointerAttributeNumber, 0, -1, -1,
	false, 'p', 's', true, false, false, true, 0
};

static FormData_pg_attribute a2 = {
	0, {"oid"}, OIDOID, 0, sizeof(Oid),
	ObjectIdAttributeNumber, 0, -1, -1,
	true, 'p', 'i', true, false, false, true, 0
};

static FormData_pg_attribute a3 = {
	0, {"xmin"}, XIDOID, 0, sizeof(TransactionId),
	MinTransactionIdAttributeNumber, 0, -1, -1,
	true, 'p', 'i', true, false, false, true, 0
};

static FormData_pg_attribute a4 = {
	0, {"cmin"}, CIDOID, 0, sizeof(CommandId),
	MinCommandIdAttributeNumber, 0, -1, -1,
	true, 'p', 'i', true, false, false, true, 0
};

static FormData_pg_attribute a5 = {
	0, {"xmax"}, XIDOID, 0, sizeof(TransactionId),
	MaxTransactionIdAttributeNumber, 0, -1, -1,
	true, 'p', 'i', true, false, false, true, 0
};

static FormData_pg_attribute a6 = {
	0, {"cmax"}, CIDOID, 0, sizeof(CommandId),
	MaxCommandIdAttributeNumber, 0, -1, -1,
	true, 'p', 'i', true, false, false, true, 0
};

/*
 * We decided to call this attribute "tableoid" rather than say
 * "classoid" on the basis that in the future there may be more than one
 * table of a particular class/type. In any case table is still the word
 * used in SQL.
 */
static FormData_pg_attribute a7 = {
	0, {"tableoid"}, OIDOID, 0, sizeof(Oid),
	TableOidAttributeNumber, 0, -1, -1,
	true, 'p', 'i', true, false, false, true, 0
};

/*CDB*/
static FormData_pg_attribute a8 = {
	0, {"gp_segment_id"}, INT4OID, 0, sizeof(gpsegmentId),
	GpSegmentIdAttributeNumber, 0, -1, -1,
	true, 'p', 'i', true, false, false, true, 0
};

static const Form_pg_attribute SysAtt[] = {&a1, &a2, &a3, &a4, &a5, &a6, &a7, &a8};

/*
 * This function returns a Form_pg_attribute pointer for a system attribute.
 * Note that we elog if the presented attno is invalid, which would only
 * happen if there's a problem upstream.
 */
Form_pg_attribute
SystemAttributeDefinition(AttrNumber attno, bool relhasoids)
{
	if (attno >= 0 || attno < -(int) lengthof(SysAtt))
		elog(ERROR, "invalid system attribute number %d", attno);
	if (attno == ObjectIdAttributeNumber && !relhasoids)
		elog(ERROR, "invalid system attribute number %d", attno);
	return SysAtt[-attno - 1];
}

/*
 * If the given name is a system attribute name, return a Form_pg_attribute
 * pointer for a prototype definition.	If not, return NULL.
 */
Form_pg_attribute
SystemAttributeByName(const char *attname, bool relhasoids)
{
	int			j;

	for (j = 0; j < (int) lengthof(SysAtt); j++)
	{
		Form_pg_attribute att = SysAtt[j];

		if (relhasoids || att->attnum != ObjectIdAttributeNumber)
		{
			if (strcmp(NameStr(att->attname), attname) == 0)
				return att;
		}
	}

	return NULL;
}


/* ----------------------------------------------------------------
 *				XXX END OF UGLY HARD CODED BADNESS XXX
 * ---------------------------------------------------------------- */


/* ----------------------------------------------------------------
 *		heap_create		- Create an uncataloged heap relation
 *
 *		Note API change: the caller must now always provide the OID
 *		to use for the relation.
 *
 *		rel->rd_rel is initialized by RelationBuildLocalRelation,
 *		and is mostly zeroes at return.
 * ----------------------------------------------------------------
 */
Relation
heap_create(const char *relname,
			Oid relnamespace,
			Oid reltablespace,
			Oid relid,
			TupleDesc tupDesc,
			Oid relam,
			char relkind,
<<<<<<< HEAD
			char relstorage,
=======
			char relpersistence,
>>>>>>> a4bebdd9
			bool shared_relation,
			bool mapped_relation,
			bool allow_system_table_mods)
{
	bool		create_storage;
	Relation	rel;

	/* The caller must have provided an OID for the relation. */
	Assert(OidIsValid(relid));

	/*
	 * sanity checks
	 */
	if (!allow_system_table_mods &&
		(IsSystemNamespace(relnamespace) || IsToastNamespace(relnamespace) ||
		 IsAoSegmentNamespace(relnamespace)) && IsNormalProcessingMode())
		ereport(ERROR,
				(errcode(ERRCODE_INSUFFICIENT_PRIVILEGE),
				 errmsg("permission denied to create \"%s.%s\"",
						get_namespace_name(relnamespace), relname),
		errdetail("System catalog modifications are currently disallowed.")));

	/*
	 * Decide if we need storage or not, and handle a couple other special
	 * cases for particular relkinds.
	 */
	switch (relkind)
	{
		case RELKIND_VIEW:
		case RELKIND_COMPOSITE_TYPE:
		case RELKIND_FOREIGN_TABLE:
			create_storage = false;

			/*
			 * Force reltablespace to zero if the relation has no physical
			 * storage.  This is mainly just for cleanliness' sake.
			 */
			reltablespace = InvalidOid;
			break;
		case RELKIND_SEQUENCE:
			create_storage = true;

			/*
			 * Force reltablespace to zero for sequences, since we don't
			 * support moving them around into different tablespaces.
			 */
			reltablespace = InvalidOid;
			break;
		default:
			if(relstorage_is_external(relstorage))
				create_storage = false;
			else
				create_storage = true;
			break;
	}

	/*
	 * Never allow a pg_class entry to explicitly specify the database's
	 * default tablespace in reltablespace; force it to zero instead. This
	 * ensures that if the database is cloned with a different default
	 * tablespace, the pg_class entry will still match where CREATE DATABASE
	 * will put the physically copied relation.
	 *
	 * Yes, this is a bit of a hack.
	 */
	if (reltablespace == MyDatabaseTableSpace)
		reltablespace = InvalidOid;

	/*
	 * build the relcache entry.
	 */
	rel = RelationBuildLocalRelation(relname,
									 relnamespace,
									 tupDesc,
									 relid,
									 reltablespace,
                                     relkind,           /*CDB*/
									 shared_relation,
									 mapped_relation,
									 relpersistence);

	/*
	 * Have the storage manager create the relation's disk file, if needed.
	 *
	 * We only create the main fork here, other forks will be created on
	 * demand.
	 */
	if (create_storage)
	{
		bool isAppendOnly;

		// WARNING: Do not use the rel structure -- it doesn't have relstorage set...
		isAppendOnly = (relstorage == RELSTORAGE_AOROWS || relstorage == RELSTORAGE_AOCOLS);

		RelationOpenSmgr(rel);
<<<<<<< HEAD
		RelationCreateStorage(rel->rd_node, rel->rd_istemp);

		/*
		 * AO tables don't use the buffer manager, better to not keep the
		 * smgr open for it.
		 */
		if (isAppendOnly)
			RelationCloseSmgr(rel);
=======
		RelationCreateStorage(rel->rd_node, relpersistence);
>>>>>>> a4bebdd9
	}

	return rel;
}

/* ----------------------------------------------------------------
 *		heap_create_with_catalog		- Create a cataloged relation
 *
 *		this is done in multiple steps:
 *
 *		1) CheckAttributeNamesTypes() is used to make certain the tuple
 *		   descriptor contains a valid set of attribute names and types
 *
 *		2) pg_class is opened and get_relname_relid()
 *		   performs a scan to ensure that no relation with the
 *		   same name already exists.
 *
 *		3) heap_create() is called to create the new relation on disk.
 *
 *		4) TypeCreate() is called to define a new type corresponding
 *		   to the new relation.
 *
 *		5) AddNewRelationTuple() is called to register the
 *		   relation in pg_class.
 *
 *		6) AddNewAttributeTuples() is called to register the
 *		   new relation's schema in pg_attribute.
 *
 *		7) StoreConstraints is called ()		- vadim 08/22/97
 *
 *		8) the relations are closed and the new relation's oid
 *		   is returned.
 *
 * ----------------------------------------------------------------
 */

/* --------------------------------
 *		CheckAttributeNamesTypes
 *
 *		this is used to make certain the tuple descriptor contains a
 *		valid set of attribute names and datatypes.  a problem simply
 *		generates ereport(ERROR) which aborts the current transaction.
 * --------------------------------
 */
void
CheckAttributeNamesTypes(TupleDesc tupdesc, char relkind,
						 bool allow_system_table_mods)
{
	int			i;
	int			j;
	int			natts = tupdesc->natts;

	/* Sanity check on column count */
	if (natts < 0 || natts > MaxHeapAttributeNumber)
		ereport(ERROR,
				(errcode(ERRCODE_TOO_MANY_COLUMNS),
				 errmsg("tables can have at most %d columns",
						MaxHeapAttributeNumber)));

	/*
	 * first check for collision with system attribute names
	 *
	 * Skip this for a view or type relation, since those don't have system
	 * attributes.
	 */
	if (relkind != RELKIND_VIEW && relkind != RELKIND_COMPOSITE_TYPE)
	{
		for (i = 0; i < natts; i++)
		{
			if (SystemAttributeByName(NameStr(tupdesc->attrs[i]->attname),
									  tupdesc->tdhasoid) != NULL)
				ereport(ERROR,
						(errcode(ERRCODE_DUPLICATE_COLUMN),
						 errmsg("column name \"%s\" conflicts with a system column name",
								NameStr(tupdesc->attrs[i]->attname))));
		}
	}

	/*
	 * next check for repeated attribute names
	 */
	for (i = 1; i < natts; i++)
	{
		for (j = 0; j < i; j++)
		{
			if (strcmp(NameStr(tupdesc->attrs[j]->attname),
					   NameStr(tupdesc->attrs[i]->attname)) == 0)
				ereport(ERROR,
						(errcode(ERRCODE_DUPLICATE_COLUMN),
						 errmsg("column name \"%s\" specified more than once",
								NameStr(tupdesc->attrs[j]->attname))));
		}
	}

	/*
	 * next check the attribute types
	 */
	for (i = 0; i < natts; i++)
	{
		CheckAttributeType(NameStr(tupdesc->attrs[i]->attname),
						   tupdesc->attrs[i]->atttypid,
<<<<<<< HEAD
						   NIL,	/* assume we're creating a new rowtype */
=======
						   tupdesc->attrs[i]->attcollation,
						   NIL, /* assume we're creating a new rowtype */
>>>>>>> a4bebdd9
						   allow_system_table_mods);
	}
}

/* --------------------------------
 *		CheckAttributeType
 *
 *		Verify that the proposed datatype of an attribute is legal.
 *		This is needed mainly because there are types (and pseudo-types)
 *		in the catalogs that we do not support as elements of real tuples.
 *		We also check some other properties required of a table column.
 *
 * If the attribute is being proposed for addition to an existing table or
 * composite type, pass a one-element list of the rowtype OID as
 * containing_rowtypes.  When checking a to-be-created rowtype, it's
 * sufficient to pass NIL, because there could not be any recursive reference
 * to a not-yet-existing rowtype.
 * --------------------------------
 */
void
<<<<<<< HEAD
CheckAttributeType(const char *attname, Oid atttypid,
=======
CheckAttributeType(const char *attname,
				   Oid atttypid, Oid attcollation,
>>>>>>> a4bebdd9
				   List *containing_rowtypes,
				   bool allow_system_table_mods)
{
	char		att_typtype = get_typtype(atttypid);
	Oid			att_typelem;
<<<<<<< HEAD

	if (Gp_role == GP_ROLE_EXECUTE)
	{
		/*
		 * In executor nodes, don't bother checking, as the dispatcher should've
		 * checked this already.
		 */
		return;
	}
=======
>>>>>>> a4bebdd9

	if (atttypid == UNKNOWNOID)
	{
		/*
		 * Warn user, but don't fail, if column to be created has UNKNOWN type
		 * (usually as a result of a 'retrieve into' - jolly)
		 */
		ereport(WARNING,
				(errcode(ERRCODE_INVALID_TABLE_DEFINITION),
				 errmsg("column \"%s\" has type \"unknown\"", attname),
				 errdetail("Proceeding with relation creation anyway.")));
	}
	else if (att_typtype == TYPTYPE_PSEUDO)
	{
		/*
		 * Refuse any attempt to create a pseudo-type column, except for a
		 * special hack for pg_statistic: allow ANYARRAY when modifying system
		 * catalogs (this allows creating pg_statistic and cloning it during
		 * VACUUM FULL)
		 */
		if (atttypid != ANYARRAYOID || !allow_system_table_mods)
			ereport(ERROR,
					(errcode(ERRCODE_INVALID_TABLE_DEFINITION),
					 errmsg("column \"%s\" has pseudo-type %s",
							attname, format_type_be(atttypid))));
	}
	else if (att_typtype == TYPTYPE_DOMAIN)
	{
		/*
		 * If it's a domain, recurse to check its base type.
		 */
		CheckAttributeType(attname, getBaseType(atttypid), attcollation,
						   containing_rowtypes,
						   allow_system_table_mods);
	}
	else if (att_typtype == TYPTYPE_COMPOSITE)
	{
		/*
		 * For a composite type, recurse into its attributes.
		 */
		Relation	relation;
		TupleDesc	tupdesc;
		int			i;

		/*
<<<<<<< HEAD
		 * Check for self-containment.  Eventually we might be able to allow
=======
		 * Check for self-containment.	Eventually we might be able to allow
>>>>>>> a4bebdd9
		 * this (just return without complaint, if so) but it's not clear how
		 * many other places would require anti-recursion defenses before it
		 * would be safe to allow tables to contain their own rowtype.
		 */
		if (list_member_oid(containing_rowtypes, atttypid))
			ereport(ERROR,
					(errcode(ERRCODE_INVALID_TABLE_DEFINITION),
<<<<<<< HEAD
					 errmsg("composite type %s cannot be made a member of itself",
							format_type_be(atttypid))));
=======
				errmsg("composite type %s cannot be made a member of itself",
					   format_type_be(atttypid))));
>>>>>>> a4bebdd9

		containing_rowtypes = lcons_oid(atttypid, containing_rowtypes);

		relation = relation_open(get_typ_typrelid(atttypid), AccessShareLock);

		tupdesc = RelationGetDescr(relation);

		for (i = 0; i < tupdesc->natts; i++)
		{
			Form_pg_attribute attr = tupdesc->attrs[i];

			if (attr->attisdropped)
				continue;
<<<<<<< HEAD
			CheckAttributeType(NameStr(attr->attname), attr->atttypid,
=======
			CheckAttributeType(NameStr(attr->attname),
							   attr->atttypid, attr->attcollation,
>>>>>>> a4bebdd9
							   containing_rowtypes,
							   allow_system_table_mods);
		}

		relation_close(relation, AccessShareLock);

		containing_rowtypes = list_delete_first(containing_rowtypes);
	}
	else if (OidIsValid((att_typelem = get_element_type(atttypid))))
	{
		/*
		 * Must recurse into array types, too, in case they are composite.
		 */
<<<<<<< HEAD
		CheckAttributeType(attname, att_typelem,
=======
		CheckAttributeType(attname, att_typelem, attcollation,
>>>>>>> a4bebdd9
						   containing_rowtypes,
						   allow_system_table_mods);
	}

	/*
	 * This might not be strictly invalid per SQL standard, but it is pretty
	 * useless, and it cannot be dumped, so we must disallow it.
	 */
	if (!OidIsValid(attcollation) && type_is_collatable(atttypid))
		ereport(ERROR,
				(errcode(ERRCODE_INVALID_TABLE_DEFINITION),
				 errmsg("no collation was derived for column \"%s\" with collatable type %s",
						attname, format_type_be(atttypid)),
		errhint("Use the COLLATE clause to set the collation explicitly.")));
}

/* MPP-6929: metadata tracking */
/* --------------------------------
 *		MetaTrackAddObject
 *
 *		Track creation of object in pg_stat_last_operation. The
 *		arguments are:
 *
 *		classid		- the oid of the table containing the object, eg
 *					  "pg_class" for a relation
 *		objoid		- the oid of the object itself in the specified table
 *		relowner	- role ? user ?
 *		actionname	- generally CREATE for this case
 *		subtype		- some generic descriptive, eg TABLE for a "CREATE TABLE"
 *
 *
 * --------------------------------
 */

static void MetaTrackAddUpdInternal(Oid			classid,
									Oid			objoid,
									Oid			relowner,
									char*		actionname,
									char*		subtype,
									Relation	rel,
									HeapTuple	old_tuple)
{
	HeapTuple	new_tuple;
	Datum		values[Natts_pg_statlastop];
	bool		isnull[Natts_pg_statlastop];
	bool		new_record_repl[Natts_pg_statlastop];
	NameData	uname;
	NameData	aname;
	HeapTuple	roletup;

	MemSet(isnull, 0, sizeof(bool) * Natts_pg_statlastop);
	MemSet(new_record_repl, 0, sizeof(bool) * Natts_pg_statlastop);

	values[Anum_pg_statlastop_classid - 1] = ObjectIdGetDatum(classid);
	values[Anum_pg_statlastop_objid - 1] = ObjectIdGetDatum(objoid);

	aname.data[0] = '\0';
	namestrcpy(&aname, actionname);
	values[Anum_pg_statlastop_staactionname - 1] = NameGetDatum(&aname);

	values[Anum_pg_statlastop_stasysid - 1] = ObjectIdGetDatum(relowner);
	/* set this column to update */
	new_record_repl[Anum_pg_statlastop_stasysid - 1] = true;

	uname.data[0] = '\0';

	roletup = SearchSysCache(AUTHOID,
							 ObjectIdGetDatum(relowner),
							 0, 0, 0);
	if (HeapTupleIsValid(roletup))
	{
		Form_pg_authid authid_tup = (Form_pg_authid) GETSTRUCT(roletup);

		namecpy(&uname, &authid_tup->rolname);
		ReleaseSysCache(roletup);
	}
	else
	{
		/* Generate numeric OID if we don't find an entry */
		sprintf(NameStr(uname), "%u", relowner);
	}

	values[Anum_pg_statlastop_stausename - 1] = NameGetDatum(&uname);
	/* set this column to update */
	new_record_repl[Anum_pg_statlastop_stausename - 1] = true;

	values[Anum_pg_statlastop_stasubtype - 1] = CStringGetTextDatum(subtype);
	/* set this column to update */
	new_record_repl[Anum_pg_statlastop_stasubtype - 1] = true;

	values[Anum_pg_statlastop_statime - 1] = GetCurrentTimestamp();
	/* set this column to update */
	new_record_repl[Anum_pg_statlastop_statime - 1] = true;

	if (HeapTupleIsValid(old_tuple))
	{
		new_tuple = heap_modify_tuple(old_tuple, RelationGetDescr(rel),
									  values,
									  isnull, new_record_repl);
		simple_heap_update(rel, &old_tuple->t_self, new_tuple);
		CatalogUpdateIndexes(rel, new_tuple);
	}
	else
	{
		new_tuple = heap_form_tuple(RelationGetDescr(rel), values, isnull);

		simple_heap_insert(rel, new_tuple);
		CatalogUpdateIndexes(rel, new_tuple);
	}

	if (HeapTupleIsValid(old_tuple))
		heap_freetuple(new_tuple);

} /* end MetaTrackAddUpdInternal */


void MetaTrackAddObject(Oid		classid, 
						Oid		objoid, 
						Oid		relowner,
						char*	actionname,
						char*	subtype)
{
	Relation	rel;

	if (IsBootstrapProcessingMode())
		return;

	if (IsSharedRelation(classid))
	{
		rel = heap_open(StatLastShOpRelationId, RowExclusiveLock);
	}
	else
	{
		rel = heap_open(StatLastOpRelationId, RowExclusiveLock);
	}

	MetaTrackAddUpdInternal(classid, objoid, relowner,
							actionname, subtype,
							rel, NULL);

	heap_close(rel, RowExclusiveLock);

/*	CommandCounterIncrement(); */

} /* end MetaTrackAddObject */

void MetaTrackUpdObject(Oid		classid, 
						Oid		objoid, 
						Oid		relowner,
						char*	actionname,
						char*	subtype)
{
	HeapTuple	tuple;
	ScanKeyData key[3];
	SysScanDesc desc;
	Relation	rel;
	int			ii = 0;

	if (IsBootstrapProcessingMode())
		return;

	if (IsSharedRelation(classid))
	{
		rel = heap_open(StatLastShOpRelationId, RowExclusiveLock);

		ScanKeyInit(&key[0],
					Anum_pg_statlastshop_classid,
					BTEqualStrategyNumber, F_OIDEQ,
					ObjectIdGetDatum(classid));
		ScanKeyInit(&key[1],
					Anum_pg_statlastshop_objid,
					BTEqualStrategyNumber, F_OIDEQ,
					ObjectIdGetDatum(objoid));
		ScanKeyInit(&key[2],
					Anum_pg_statlastshop_staactionname,
					BTEqualStrategyNumber, F_NAMEEQ,
					CStringGetDatum(actionname));

		desc = systable_beginscan(rel,
								  StatLastShOpClassidObjidStaactionnameIndexId,
								  true,
								  SnapshotNow, 3, key);
	}
	else
	{
		rel = heap_open(StatLastOpRelationId, RowExclusiveLock);

		ScanKeyInit(&key[0],
					Anum_pg_statlastop_classid,
					BTEqualStrategyNumber, F_OIDEQ,
					ObjectIdGetDatum(classid));
		ScanKeyInit(&key[1],
					Anum_pg_statlastop_objid,
					BTEqualStrategyNumber, F_OIDEQ,
					ObjectIdGetDatum(objoid));
		ScanKeyInit(&key[2],
					Anum_pg_statlastop_staactionname,
					BTEqualStrategyNumber, F_NAMEEQ,
					CStringGetDatum(actionname));

		desc = systable_beginscan(rel,
								  StatLastOpClassidObjidStaactionnameIndexId,
								  true,
								  SnapshotNow, 3, key);
	}

	/* should be a unique index - only 1 answer... */
	while (HeapTupleIsValid(tuple = systable_getnext(desc)))
	{
		MetaTrackAddUpdInternal(classid, objoid, relowner,
								actionname, subtype,
								rel, tuple);
		ii++;
	}
	systable_endscan(desc);
	heap_close(rel, RowExclusiveLock);

	/* add it if it didn't already exist */
	if (!ii)
		MetaTrackAddObject(classid, 
						   objoid, 
						   relowner,
						   actionname,
						   subtype);

} /* end MetaTrackUpdObject */
void MetaTrackDropObject(Oid		classid, 
						 Oid		objoid)
{
	HeapTuple	tuple;
	ScanKeyData key[3];
	SysScanDesc desc;
	Relation	rel;

	if (IsSharedRelation(classid))
	{
		/* DELETE FROM pg_stat_last_shoperation WHERE classid = :1 AND objid = :2 */

		rel = heap_open(StatLastShOpRelationId, RowExclusiveLock);

		ScanKeyInit(&key[0],
					Anum_pg_statlastshop_classid,
					BTEqualStrategyNumber, F_OIDEQ,
					ObjectIdGetDatum(classid));
		ScanKeyInit(&key[1],
					Anum_pg_statlastshop_objid,
					BTEqualStrategyNumber, F_OIDEQ,
					ObjectIdGetDatum(objoid));

		desc = systable_beginscan(rel,
								  StatLastShOpClassidObjidStaactionnameIndexId,
								  true,
								  SnapshotNow, 2, key);
	}
	else
	{
		/* DELETE FROM pg_stat_last_operation WHERE classid = :1 AND objid = :2 */
		rel = heap_open(StatLastOpRelationId, RowExclusiveLock);

		ScanKeyInit(&key[0],
					Anum_pg_statlastop_classid,
					BTEqualStrategyNumber, F_OIDEQ,
					ObjectIdGetDatum(classid));
		ScanKeyInit(&key[1],
					Anum_pg_statlastop_objid,
					BTEqualStrategyNumber, F_OIDEQ,
					ObjectIdGetDatum(objoid));

		desc = systable_beginscan(rel,
								  StatLastOpClassidObjidStaactionnameIndexId,
								  true,
								  SnapshotNow, 2, key);
	}

	while (HeapTupleIsValid(tuple = systable_getnext(desc)))
		simple_heap_delete(rel, &tuple->t_self);

	systable_endscan(desc);
	heap_close(rel, RowExclusiveLock);

} /* end MetaTrackDropObject */

/*
 * InsertPgAttributeTuple
 *		Construct and insert a new tuple in pg_attribute.
 *
 * Caller has already opened and locked pg_attribute.  new_attribute is the
 * attribute to insert (but we ignore attacl and attoptions, which are always
 * initialized to NULL).
 *
 * indstate is the index state for CatalogIndexInsert.	It can be passed as
 * NULL, in which case we'll fetch the necessary info.  (Don't do this when
 * inserting multiple attributes, because it's a tad more expensive.)
 */
void
InsertPgAttributeTuple(Relation pg_attribute_rel,
					   Form_pg_attribute new_attribute,
					   CatalogIndexState indstate)
{
	Datum		values[Natts_pg_attribute];
	bool		nulls[Natts_pg_attribute];
	HeapTuple	tup;

	/* This is a tad tedious, but way cleaner than what we used to do... */
	memset(values, 0, sizeof(values));
	memset(nulls, false, sizeof(nulls));

	values[Anum_pg_attribute_attrelid - 1] = ObjectIdGetDatum(new_attribute->attrelid);
	values[Anum_pg_attribute_attname - 1] = NameGetDatum(&new_attribute->attname);
	values[Anum_pg_attribute_atttypid - 1] = ObjectIdGetDatum(new_attribute->atttypid);
	values[Anum_pg_attribute_attstattarget - 1] = Int32GetDatum(new_attribute->attstattarget);
	values[Anum_pg_attribute_attlen - 1] = Int16GetDatum(new_attribute->attlen);
	values[Anum_pg_attribute_attnum - 1] = Int16GetDatum(new_attribute->attnum);
	values[Anum_pg_attribute_attndims - 1] = Int32GetDatum(new_attribute->attndims);
	values[Anum_pg_attribute_attcacheoff - 1] = Int32GetDatum(new_attribute->attcacheoff);
	values[Anum_pg_attribute_atttypmod - 1] = Int32GetDatum(new_attribute->atttypmod);
	values[Anum_pg_attribute_attbyval - 1] = BoolGetDatum(new_attribute->attbyval);
	values[Anum_pg_attribute_attstorage - 1] = CharGetDatum(new_attribute->attstorage);
	values[Anum_pg_attribute_attalign - 1] = CharGetDatum(new_attribute->attalign);
	values[Anum_pg_attribute_attnotnull - 1] = BoolGetDatum(new_attribute->attnotnull);
	values[Anum_pg_attribute_atthasdef - 1] = BoolGetDatum(new_attribute->atthasdef);
	values[Anum_pg_attribute_attisdropped - 1] = BoolGetDatum(new_attribute->attisdropped);
	values[Anum_pg_attribute_attislocal - 1] = BoolGetDatum(new_attribute->attislocal);
	values[Anum_pg_attribute_attinhcount - 1] = Int32GetDatum(new_attribute->attinhcount);
	values[Anum_pg_attribute_attcollation - 1] = ObjectIdGetDatum(new_attribute->attcollation);

	/* start out with empty permissions and empty options */
	nulls[Anum_pg_attribute_attacl - 1] = true;
	nulls[Anum_pg_attribute_attoptions - 1] = true;

	tup = heap_form_tuple(RelationGetDescr(pg_attribute_rel), values, nulls);

	/* finally insert the new tuple, update the indexes, and clean up */
	simple_heap_insert(pg_attribute_rel, tup);

	if (indstate != NULL)
		CatalogIndexInsert(indstate, tup);
	else
		CatalogUpdateIndexes(pg_attribute_rel, tup);

	heap_freetuple(tup);
}

/* --------------------------------
 *		AddNewAttributeTuples
 *
 *		this registers the new relation's schema by adding
 *		tuples to pg_attribute.
 * --------------------------------
 */
static void
AddNewAttributeTuples(Oid new_rel_oid,
					  TupleDesc tupdesc,
					  char relkind,
					  bool oidislocal,
					  int oidinhcount)
{
	Form_pg_attribute attr;
	int			i;
	Relation	rel;
	CatalogIndexState indstate;
	int			natts = tupdesc->natts;
	ObjectAddress myself,
				referenced;

	/*
	 * open pg_attribute and its indexes.
	 */
	rel = heap_open(AttributeRelationId, RowExclusiveLock);

	indstate = CatalogOpenIndexes(rel);

	/*
	 * First we add the user attributes.  This is also a convenient place to
	 * add dependencies on their datatypes and collations.
	 */
	for (i = 0; i < natts; i++)
	{
		attr = tupdesc->attrs[i];
		/* Fill in the correct relation OID */
		attr->attrelid = new_rel_oid;
		/* Make sure these are OK, too */
		attr->attstattarget = -1;
		attr->attcacheoff = -1;

		InsertPgAttributeTuple(rel, attr, indstate);

		/* Add dependency info */
		myself.classId = RelationRelationId;
		myself.objectId = new_rel_oid;
		myself.objectSubId = i + 1;
		referenced.classId = TypeRelationId;
		referenced.objectId = attr->atttypid;
		referenced.objectSubId = 0;
		recordDependencyOn(&myself, &referenced, DEPENDENCY_NORMAL);

		/* The default collation is pinned, so don't bother recording it */
		if (OidIsValid(attr->attcollation) &&
			attr->attcollation != DEFAULT_COLLATION_OID)
		{
			referenced.classId = CollationRelationId;
			referenced.objectId = attr->attcollation;
			referenced.objectSubId = 0;
			recordDependencyOn(&myself, &referenced, DEPENDENCY_NORMAL);
		}
	}

	/*
	 * Next we add the system attributes.  Skip OID if rel has no OIDs. Skip
	 * all for a view or type relation.  We don't bother with making datatype
	 * dependencies here, since presumably all these types are pinned.
	 */
	if (relkind != RELKIND_VIEW && relkind != RELKIND_COMPOSITE_TYPE)
	{
		for (i = 0; i < (int) lengthof(SysAtt); i++)
		{
			FormData_pg_attribute attStruct;

			/* skip OID where appropriate */
			if (!tupdesc->tdhasoid &&
				SysAtt[i]->attnum == ObjectIdAttributeNumber)
				continue;

			memcpy(&attStruct, (char *) SysAtt[i], sizeof(FormData_pg_attribute));

			/* Fill in the correct relation OID in the copied tuple */
			attStruct.attrelid = new_rel_oid;

			/* Fill in correct inheritance info for the OID column */
			if (attStruct.attnum == ObjectIdAttributeNumber)
			{
				attStruct.attislocal = oidislocal;
				attStruct.attinhcount = oidinhcount;
			}

			InsertPgAttributeTuple(rel, &attStruct, indstate);
		}
	}

	/*
	 * clean up
	 */
	CatalogCloseIndexes(indstate);

	heap_close(rel, RowExclusiveLock);
}

/* --------------------------------
 *		InsertPgClassTuple
 *
 *		Construct and insert a new tuple in pg_class.
 *
 * Caller has already opened and locked pg_class.
 * Tuple data is taken from new_rel_desc->rd_rel, except for the
 * variable-width fields which are not present in a cached reldesc.
 * relacl and reloptions are passed in Datum form (to avoid having
 * to reference the data types in heap.h).	Pass (Datum) 0 to set them
 * to NULL.
 * --------------------------------
 */
void
InsertPgClassTuple(Relation pg_class_desc,
				   Relation new_rel_desc,
				   Oid new_rel_oid,
				   Datum relacl,
				   Datum reloptions)
{
	Form_pg_class rd_rel = new_rel_desc->rd_rel;
	Datum		values[Natts_pg_class];
	bool		nulls[Natts_pg_class];
	HeapTuple	tup;

	/* This is a tad tedious, but way cleaner than what we used to do... */
	memset(values, 0, sizeof(values));
	memset(nulls, false, sizeof(nulls));

	values[Anum_pg_class_relname - 1] = NameGetDatum(&rd_rel->relname);
	values[Anum_pg_class_relnamespace - 1] = ObjectIdGetDatum(rd_rel->relnamespace);
	values[Anum_pg_class_reltype - 1] = ObjectIdGetDatum(rd_rel->reltype);
	values[Anum_pg_class_reloftype - 1] = ObjectIdGetDatum(rd_rel->reloftype);
	values[Anum_pg_class_relowner - 1] = ObjectIdGetDatum(rd_rel->relowner);
	values[Anum_pg_class_relam - 1] = ObjectIdGetDatum(rd_rel->relam);
	values[Anum_pg_class_relfilenode - 1] = ObjectIdGetDatum(rd_rel->relfilenode);
	values[Anum_pg_class_reltablespace - 1] = ObjectIdGetDatum(rd_rel->reltablespace);
	values[Anum_pg_class_relpages - 1] = Int32GetDatum(rd_rel->relpages);
	values[Anum_pg_class_reltuples - 1] = Float4GetDatum(rd_rel->reltuples);
	values[Anum_pg_class_reltoastrelid - 1] = ObjectIdGetDatum(rd_rel->reltoastrelid);
	values[Anum_pg_class_reltoastidxid - 1] = ObjectIdGetDatum(rd_rel->reltoastidxid);
	values[Anum_pg_class_relhasindex - 1] = BoolGetDatum(rd_rel->relhasindex);
	values[Anum_pg_class_relisshared - 1] = BoolGetDatum(rd_rel->relisshared);
	values[Anum_pg_class_relpersistence - 1] = CharGetDatum(rd_rel->relpersistence);
	values[Anum_pg_class_relkind - 1] = CharGetDatum(rd_rel->relkind);
	values[Anum_pg_class_relstorage - 1] = CharGetDatum(rd_rel->relstorage);
	values[Anum_pg_class_relnatts - 1] = Int16GetDatum(rd_rel->relnatts);
	values[Anum_pg_class_relchecks - 1] = Int16GetDatum(rd_rel->relchecks);
	values[Anum_pg_class_relhasoids - 1] = BoolGetDatum(rd_rel->relhasoids);
	values[Anum_pg_class_relhaspkey - 1] = BoolGetDatum(rd_rel->relhaspkey);
	values[Anum_pg_class_relhasrules - 1] = BoolGetDatum(rd_rel->relhasrules);
	values[Anum_pg_class_relhastriggers - 1] = BoolGetDatum(rd_rel->relhastriggers);
	values[Anum_pg_class_relhassubclass - 1] = BoolGetDatum(rd_rel->relhassubclass);
	values[Anum_pg_class_relfrozenxid - 1] = TransactionIdGetDatum(rd_rel->relfrozenxid);
	if (relacl != (Datum) 0)
		values[Anum_pg_class_relacl - 1] = relacl;
	else
		nulls[Anum_pg_class_relacl - 1] = true;
	if (reloptions != (Datum) 0)
		values[Anum_pg_class_reloptions - 1] = reloptions;
	else
		nulls[Anum_pg_class_reloptions - 1] = true;

	tup = heap_form_tuple(RelationGetDescr(pg_class_desc), values, nulls);

	/*
	 * The new tuple must have the oid already chosen for the rel.	Sure would
	 * be embarrassing to do this sort of thing in polite company.
	 */
	HeapTupleSetOid(tup, new_rel_oid);

	/* finally insert the new tuple, update the indexes, and clean up */
	simple_heap_insert(pg_class_desc, tup);

	CatalogUpdateIndexes(pg_class_desc, tup);

	heap_freetuple(tup);
}

/* --------------------------------
 *		AddNewRelationTuple
 *
 *		this registers the new relation in the catalogs by
 *		adding a tuple to pg_class.
 * --------------------------------
 */
static void
AddNewRelationTuple(Relation pg_class_desc,
					Relation new_rel_desc,
					Oid new_rel_oid,
					Oid new_type_oid,
					Oid reloftype,
					Oid relowner,
					char relkind,
					char relstorage,
					Datum relacl,
					Datum reloptions)
{
	Form_pg_class new_rel_reltup;

	/*
	 * first we update some of the information in our uncataloged relation's
	 * relation descriptor.
	 */
	new_rel_reltup = new_rel_desc->rd_rel;

	switch (relkind)
	{
		case RELKIND_RELATION:
		case RELKIND_INDEX:
		case RELKIND_TOASTVALUE:
		case RELKIND_AOSEGMENTS:
		case RELKIND_AOBLOCKDIR:
		case RELKIND_AOVISIMAP:
			/* The relation is real, but as yet empty */
			new_rel_reltup->relpages = 0;
			new_rel_reltup->reltuples = 0;

			/* estimated stats for external tables */
			/* NOTE: look at cdb_estimate_rel_size() if changing these values */
			if(relstorage_is_external(relstorage))
			{
				new_rel_reltup->relpages = 1000;
				new_rel_reltup->reltuples = 1000000;
			}
			break;
		case RELKIND_SEQUENCE:
			/* Sequences always have a known size */
			new_rel_reltup->relpages = 1;
			new_rel_reltup->reltuples = 1;
			break;
		default:
			/* Views, etc, have no disk storage */
			new_rel_reltup->relpages = 0;
			new_rel_reltup->reltuples = 0;
			break;
	}

	/* Initialize relfrozenxid */
	if (should_have_valid_relfrozenxid(relkind, relstorage))
	{
		/*
		 * Initialize to the minimum XID that could put tuples in the table.
		 * We know that no xacts older than RecentXmin are still running, so
		 * that will do.
		 */
		new_rel_reltup->relfrozenxid = RecentXmin;
	}
	else
	{
		/*
		 * Other relation types will not contain XIDs, so set relfrozenxid to
		 * InvalidTransactionId.  (Note: a sequence does contain a tuple, but
		 * we force its xmin to be FrozenTransactionId always; see
		 * commands/sequence.c.)
		 */
		new_rel_reltup->relfrozenxid = InvalidTransactionId;
	}

	new_rel_reltup->relowner = relowner;
	new_rel_reltup->reltype = new_type_oid;
	new_rel_reltup->reloftype = reloftype;
	new_rel_reltup->relkind = relkind;
	new_rel_reltup->relstorage = relstorage;

	new_rel_desc->rd_att->tdtypeid = new_type_oid;

	/* Now build and insert the tuple */
	InsertPgClassTuple(pg_class_desc, new_rel_desc, new_rel_oid,
					   relacl, reloptions);
}


/* --------------------------------
 *		AddNewRelationType -
 *
 *		define a composite type corresponding to the new relation
 * --------------------------------
 */
static Oid
AddNewRelationType(const char *typeName,
				   Oid typeNamespace,
				   Oid new_rel_oid,
				   char new_rel_kind,
				   Oid ownerid,
				   Oid new_row_type,
				   Oid new_array_type)
{
	return
		TypeCreate(new_row_type,	/* optional predetermined OID */
				   typeName,	/* type name */
				   typeNamespace,		/* type namespace */
				   new_rel_oid, /* relation oid */
				   new_rel_kind,	/* relation kind */
				   ownerid,		/* owner's ID */
				   -1,			/* internal size (varlena) */
				   TYPTYPE_COMPOSITE,	/* type-type (composite) */
				   TYPCATEGORY_COMPOSITE,		/* type-category (ditto) */
				   false,		/* composite types are never preferred */
				   DEFAULT_TYPDELIM,	/* default array delimiter */
				   F_RECORD_IN, /* input procedure */
				   F_RECORD_OUT,	/* output procedure */
				   F_RECORD_RECV,		/* receive procedure */
				   F_RECORD_SEND,		/* send procedure */
				   InvalidOid,	/* typmodin procedure - none */
				   InvalidOid,	/* typmodout procedure - none */
				   InvalidOid,	/* analyze procedure - default */
				   InvalidOid,	/* array element type - irrelevant */
				   false,		/* this is not an array type */
				   new_array_type,		/* array type if any */
				   InvalidOid,	/* domain base type - irrelevant */
				   NULL,		/* default value - none */
				   NULL,		/* default binary representation */
				   false,		/* passed by reference */
				   'd',			/* alignment - must be the largest! */
				   'x',			/* fully TOASTable */
				   -1,			/* typmod */
				   0,			/* array dimensions for typBaseType */
				   false,		/* Type NOT NULL */
				   InvalidOid); /* rowtypes never have a collation */
}

/* --------------------------------
 *		heap_create_with_catalog
 *
 *		creates a new cataloged relation.  see comments above.
 *
 * Arguments:
 *	relname: name to give to new rel
 *	relnamespace: OID of namespace it goes in
 *	reltablespace: OID of tablespace it goes in
 *	relid: OID to assign to new rel, or InvalidOid to select a new OID
 *	reltypeid: OID to assign to rel's rowtype, or InvalidOid to select one
 *	ownerid: OID of new rel's owner
 *	tupdesc: tuple descriptor (source of column definitions)
 *	cooked_constraints: list of precooked check constraints and defaults
 *	relkind: relkind for new rel
 *	shared_relation: TRUE if it's to be a shared relation
 *	mapped_relation: TRUE if the relation will use the relfilenode map
 *	oidislocal: TRUE if oid column (if any) should be marked attislocal
 *	oidinhcount: attinhcount to assign to oid column (if any)
 *	oncommit: ON COMMIT marking (only relevant if it's a temp table)
 *	reloptions: reloptions in Datum form, or (Datum) 0 if none
 *	use_user_acl: TRUE if should look for user-defined default permissions;
 *		if FALSE, relacl is always set NULL
 *	allow_system_table_mods: TRUE to allow creation in system namespaces
 *
 * Returns the OID of the new relation
 * --------------------------------
 */
Oid
heap_create_with_catalog(const char *relname,
						 Oid relnamespace,
						 Oid reltablespace,
						 Oid relid,
						 Oid reltypeid,
						 Oid reloftypeid,
						 Oid ownerid,
						 TupleDesc tupdesc,
						 List *cooked_constraints,
						 Oid relam,
						 char relkind,
<<<<<<< HEAD
						 char relstorage,
=======
						 char relpersistence,
>>>>>>> a4bebdd9
						 bool shared_relation,
						 bool mapped_relation,
						 bool oidislocal,
						 int oidinhcount,
						 OnCommitAction oncommit,
                         const struct GpPolicy *policy,
						 Datum reloptions,
						 bool use_user_acl,
						 bool allow_system_table_mods,
						 bool valid_opts)
{
	Relation	pg_class_desc;
	Relation	new_rel_desc;
	Acl		   *relacl;
	Oid			existing_relid;
	Oid			old_type_oid;
	Oid			new_type_oid;
	Oid			new_array_oid = InvalidOid;
	bool		appendOnlyRel;
	StdRdOptions *stdRdOptions;
	int			safefswritesize = gp_safefswritesize;
	char	   *relarrayname = NULL;

	pg_class_desc = heap_open(RelationRelationId, RowExclusiveLock);

	/*
	 * sanity checks
	 */
	Assert(IsNormalProcessingMode() || IsBootstrapProcessingMode());

	/*
	 * Was "appendonly" specified in the relopts? If yes, fix our relstorage.
	 * Also, check for override (debug) GUCs.
	 */
	if (relkind == RELKIND_RELATION)
	{
		stdRdOptions = (StdRdOptions*) heap_reloptions(
			relkind, reloptions, !valid_opts);
		appendOnlyRel = stdRdOptions->appendonly;
		validateAppendOnlyRelOptions(appendOnlyRel,
									 stdRdOptions->blocksize,
									 safefswritesize,
									 stdRdOptions->compresslevel,
									 stdRdOptions->compresstype,
									 stdRdOptions->checksum,
									 relkind,
									 stdRdOptions->columnstore);
		if(appendOnlyRel)
		{
			if(stdRdOptions->columnstore)
				relstorage = RELSTORAGE_AOCOLS;
			else
				relstorage = RELSTORAGE_AOROWS;
			reloptions = transformAOStdRdOptions(stdRdOptions, reloptions);
		}
	}
	else
		appendOnlyRel = false;

	/*
	 * MPP-8058: disallow OIDS on column-oriented tables.
	 */
	if (tupdesc->tdhasoid && relstorage == RELSTORAGE_AOCOLS)
		ereport(ERROR,
				(errcode(ERRCODE_INVALID_PARAMETER_VALUE),
				 errmsg("OIDS=TRUE is not allowed on tables that use column-oriented storage. Use OIDS=FALSE")));

	CheckAttributeNamesTypes(tupdesc, relkind, allow_system_table_mods);

	/*
	 * This would fail later on anyway, if the relation already exists.  But
	 * by catching it here we can emit a nicer error message.
	 */
	existing_relid = get_relname_relid(relname, relnamespace);
	if (existing_relid != InvalidOid)
		ereport(ERROR,
				(errcode(ERRCODE_DUPLICATE_TABLE),
				 errmsg("relation \"%s\" already exists", relname)));

	/*
	 * Since we are going to create a rowtype as well, also check for
	 * collision with an existing type name.  If there is one and it's an
	 * autogenerated array, we can rename it out of the way; otherwise we can
	 * at least give a good error message.
	 */
	old_type_oid = GetSysCacheOid2(TYPENAMENSP,
								   CStringGetDatum(relname),
								   ObjectIdGetDatum(relnamespace));
	if (OidIsValid(old_type_oid))
	{
		if (!moveArrayTypeName(old_type_oid, relname, relnamespace))
			ereport(ERROR,
					(errcode(ERRCODE_DUPLICATE_OBJECT),
					 errmsg("type \"%s\" already exists", relname),
			   errhint("A relation has an associated type of the same name, "
					   "so you must use a name that doesn't conflict "
					   "with any existing type.")));
	}

	/*
	 * Shared relations must be in pg_global (last-ditch check)
	 */
	if (shared_relation && reltablespace != GLOBALTABLESPACE_OID)
		elog(ERROR, "shared relations must be placed in pg_global tablespace");

	/*
	 * Get preassigned OID for GP_ROLE_EXECUTE or binary upgrade
	 */
	if (!OidIsValid(relid) && (Gp_role == GP_ROLE_EXECUTE || IsBinaryUpgrade))
		relid = GetPreassignedOidForRelation(relnamespace, relname);

	/*
	 * GP_ROLE_DISPATCH and GP_ROLE_UTILITY do not have preassigned OIDs.
	 * Allocate new OIDs here.
	 *
	 * For sequence relations, the relfilenode has to be the same as OID.
	 * To accomplish this, we have a special function GetSequenceRelationOid
	 * which locks both the Oid and relfilenode counter, syncs them, and
	 * allocates the synced value to here.
	 */
	if (!OidIsValid(relid) && Gp_role != GP_ROLE_EXECUTE)
	{
<<<<<<< HEAD
		if (IsBootstrapProcessingMode())
			relid = GetNewOid(pg_class_desc);
		else if (relkind == RELKIND_SEQUENCE)
			relid = GetNewSequenceRelationOid(pg_class_desc);
		else
			relid = GetNewOid(pg_class_desc);
=======
		/*
		 * Use binary-upgrade override for pg_class.oid/relfilenode, if
		 * supplied.
		 */
		if (IsBinaryUpgrade &&
			OidIsValid(binary_upgrade_next_heap_pg_class_oid) &&
			(relkind == RELKIND_RELATION || relkind == RELKIND_SEQUENCE ||
			 relkind == RELKIND_VIEW || relkind == RELKIND_COMPOSITE_TYPE ||
			 relkind == RELKIND_FOREIGN_TABLE))
		{
			relid = binary_upgrade_next_heap_pg_class_oid;
			binary_upgrade_next_heap_pg_class_oid = InvalidOid;
		}
		else if (IsBinaryUpgrade &&
				 OidIsValid(binary_upgrade_next_toast_pg_class_oid) &&
				 relkind == RELKIND_TOASTVALUE)
		{
			relid = binary_upgrade_next_toast_pg_class_oid;
			binary_upgrade_next_toast_pg_class_oid = InvalidOid;
		}
		else
			relid = GetNewRelFileNode(reltablespace, pg_class_desc,
									  relpersistence);
>>>>>>> a4bebdd9
	}

	/*
	 * Determine the relation's initial permissions.
	 */
	if (use_user_acl)
	{
		switch (relkind)
		{
			case RELKIND_RELATION:
			case RELKIND_VIEW:
			case RELKIND_FOREIGN_TABLE:
				relacl = get_user_default_acl(ACL_OBJECT_RELATION, ownerid,
											  relnamespace);
				break;
			case RELKIND_SEQUENCE:
				relacl = get_user_default_acl(ACL_OBJECT_SEQUENCE, ownerid,
											  relnamespace);
				break;
			default:
				relacl = NULL;
				break;
		}
	}
	else
		relacl = NULL;

	/*
	 * Create the relcache entry (mostly dummy at this point) and the physical
	 * disk file.  (If we fail further down, it's the smgr's responsibility to
	 * remove the disk file again.)
	 */
	new_rel_desc = heap_create(relname,
							   relnamespace,
							   reltablespace,
							   relid,
							   tupdesc,
							   relam,
							   relkind,
<<<<<<< HEAD
							   relstorage,
=======
							   relpersistence,
>>>>>>> a4bebdd9
							   shared_relation,
							   mapped_relation,
							   allow_system_table_mods);

	Assert(relid == RelationGetRelid(new_rel_desc));

	/*
	 * Decide whether to create an array type over the relation's rowtype. We
	 * do not create any array types for system catalogs (ie, those made
	 * during initdb).	We create array types for regular relations, views,
<<<<<<< HEAD
	 * and composite types ... but not, eg, for toast tables or sequences.
	 *
	 * Also not for the auxiliary heaps created for bitmap indexes or append-
	 * only tables.
=======
	 * composite types and foreign tables ... but not, eg, for toast tables or
	 * sequences.
>>>>>>> a4bebdd9
	 */
	if (IsUnderPostmaster && ((relkind == RELKIND_RELATION && !appendOnlyRel) ||
							  relkind == RELKIND_VIEW ||
<<<<<<< HEAD
							  relkind == RELKIND_COMPOSITE_TYPE) &&
		relnamespace != PG_BITMAPINDEX_NAMESPACE)
	{
		/* OK, so pre-assign a type OID for the array type */
		Relation	pg_type = heap_open(TypeRelationId, AccessShareLock);

		relarrayname = makeArrayTypeName(relname, relnamespace);

		/*
		 * If we are expected to get a preassigned Oid but receive InvalidOid,
		 * get a new Oid. This can happen during upgrades from GPDB4 to 5 where
		 * array types over relation rowtypes were introduced so there are no
		 * pre-existing array types to dump from the old cluster
		 */
		if (Gp_role == GP_ROLE_EXECUTE || IsBinaryUpgrade)
		{
			new_array_oid = GetPreassignedOidForType(relnamespace, relarrayname,
													 true);

			if (new_array_oid == InvalidOid && IsBinaryUpgrade)
				new_array_oid = GetNewOid(pg_type);
		}
		else
			new_array_oid = GetNewOid(pg_type);
		heap_close(pg_type, AccessShareLock);
	}
=======
							  relkind == RELKIND_FOREIGN_TABLE ||
							  relkind == RELKIND_COMPOSITE_TYPE))
		new_array_oid = AssignTypeArrayOid();
>>>>>>> a4bebdd9

	/*
	 * Since defining a relation also defines a complex type, we add a new
	 * system type corresponding to the new relation.  The OID of the type can
	 * be preselected by the caller, but if reltypeid is InvalidOid, we'll
	 * generate a new OID for it.
	 *
	 * NOTE: we could get a unique-index failure here, in case someone else is
	 * creating the same type name in parallel but hadn't committed yet when
	 * we checked for a duplicate name above.
	 */
	new_type_oid = AddNewRelationType(relname,
									  relnamespace,
									  relid,
									  relkind,
									  ownerid,
									  reltypeid,
									  new_array_oid);

	/*
	 * Now make the array type if wanted.
	 */
	if (OidIsValid(new_array_oid))
	{
		if (!relarrayname)
			relarrayname = makeArrayTypeName(relname, relnamespace);

		TypeCreate(new_array_oid,		/* force the type's OID to this */
				   relarrayname,	/* Array type name */
				   relnamespace,	/* Same namespace as parent */
				   InvalidOid,	/* Not composite, no relationOid */
				   0,			/* relkind, also N/A here */
				   ownerid,		/* owner's ID */
				   -1,			/* Internal size (varlena) */
				   TYPTYPE_BASE,	/* Not composite - typelem is */
				   TYPCATEGORY_ARRAY,	/* type-category (array) */
				   false,		/* array types are never preferred */
				   DEFAULT_TYPDELIM,	/* default array delimiter */
				   F_ARRAY_IN,	/* array input proc */
				   F_ARRAY_OUT, /* array output proc */
				   F_ARRAY_RECV,	/* array recv (bin) proc */
				   F_ARRAY_SEND,	/* array send (bin) proc */
				   InvalidOid,	/* typmodin procedure - none */
				   InvalidOid,	/* typmodout procedure - none */
				   InvalidOid,	/* analyze procedure - default */
				   new_type_oid,	/* array element type - the rowtype */
				   true,		/* yes, this is an array type */
				   InvalidOid,	/* this has no array type */
				   InvalidOid,	/* domain base type - irrelevant */
				   NULL,		/* default value - none */
				   NULL,		/* default binary representation */
				   false,		/* passed by reference */
				   'd',			/* alignment - must be the largest! */
				   'x',			/* fully TOASTable */
				   -1,			/* typmod */
				   0,			/* array dimensions for typBaseType */
				   false,		/* Type NOT NULL */
				   InvalidOid); /* rowtypes never have a collation */

		pfree(relarrayname);
	}

	/*
	 * now create an entry in pg_class for the relation.
	 *
	 * NOTE: we could get a unique-index failure here, in case someone else is
	 * creating the same relation name in parallel but hadn't committed yet
	 * when we checked for a duplicate name above.
	 */
	AddNewRelationTuple(pg_class_desc,
						new_rel_desc,
						relid,
						new_type_oid,
						reloftypeid,
						ownerid,
						relkind,
						relstorage,
						PointerGetDatum(relacl),
						reloptions);

	/*
	 * if this is an append-only relation, add an entry in pg_appendonly.
	 */
	if(appendOnlyRel)
	{
		InsertAppendOnlyEntry(relid,
							  stdRdOptions->blocksize,
							  safefswritesize,
							  stdRdOptions->compresslevel,
							  stdRdOptions->checksum,
                              stdRdOptions->columnstore,
							  stdRdOptions->compresstype,
							  InvalidOid,
							  InvalidOid,
							  InvalidOid,
							  InvalidOid,
							  InvalidOid);
	}


	/*
	 * now add tuples to pg_attribute for the attributes in our new relation.
	 */
	AddNewAttributeTuples(relid, new_rel_desc->rd_att, relkind,
						  oidislocal, oidinhcount);

	/*
	 * Make a dependency link to force the relation to be deleted if its
	 * namespace is.  Also make a dependency link to its owner, as well as
	 * dependencies for any roles mentioned in the default ACL.
	 *
	 * For composite types, these dependencies are tracked for the pg_type
	 * entry, so we needn't record them here.  Likewise, TOAST tables don't
	 * need a namespace dependency (they live in a pinned namespace) nor an
	 * owner dependency (they depend indirectly through the parent table), nor
	 * should they have any ACL entries.  The same applies for extension
	 * dependencies.
	 *
	 * Also, skip this in bootstrap mode, since we don't make dependencies
	 * while bootstrapping.
	 */
	if (relkind != RELKIND_COMPOSITE_TYPE &&
		relkind != RELKIND_TOASTVALUE &&
		!IsBootstrapProcessingMode())
	{
		ObjectAddress myself,
					referenced;

		myself.classId = RelationRelationId;
		myself.objectId = relid;
		myself.objectSubId = 0;
		referenced.classId = NamespaceRelationId;
		referenced.objectId = relnamespace;
		referenced.objectSubId = 0;
		recordDependencyOn(&myself, &referenced, DEPENDENCY_NORMAL);

		recordDependencyOnOwner(RelationRelationId, relid, ownerid);
		recordDependencyOnCurrentExtension(&myself, false);

		recordDependencyOnCurrentExtension(&myself);

		if (reloftypeid)
		{
			referenced.classId = TypeRelationId;
			referenced.objectId = reloftypeid;
			referenced.objectSubId = 0;
			recordDependencyOn(&myself, &referenced, DEPENDENCY_NORMAL);
		}

		if (relacl != NULL)
		{
			int			nnewmembers;
			Oid		   *newmembers;

			nnewmembers = aclmembers(relacl, &newmembers);
			updateAclDependencies(RelationRelationId, relid, 0,
								  ownerid,
								  0, NULL,
								  nnewmembers, newmembers);
		}
	}

	/* Post creation hook for new relation */
	InvokeObjectAccessHook(OAT_POST_CREATE, RelationRelationId, relid, 0);

	/*
	 * Store any supplied constraints and defaults.
	 *
	 * NB: this may do a CommandCounterIncrement and rebuild the relcache
	 * entry, so the relation must be valid and self-consistent at this point.
	 * In particular, there are not yet constraints and defaults anywhere.
	 */
	StoreConstraints(new_rel_desc, cooked_constraints);

	/*
	 * If there's a special on-commit action, remember it
	 */
	if (oncommit != ONCOMMIT_NOOP)
		register_on_commit_action(relid, oncommit);

	/*
<<<<<<< HEAD
	 * CDB: If caller gave us a distribution policy, store the distribution
	 * key column list in the gp_distribution_policy catalog and attach a
	 * copy to the relcache entry.
	 */
	if (policy &&
			(Gp_role == GP_ROLE_DISPATCH ||
			 Gp_role == GP_ROLE_EXECUTE ||
			 IsBinaryUpgrade))
	{
		Assert(relkind == RELKIND_RELATION);
		new_rel_desc->rd_cdbpolicy = GpPolicyCopy(GetMemoryChunkContext(new_rel_desc), policy);
		GpPolicyStore(relid, policy);
	}

	if (Gp_role == GP_ROLE_DISPATCH) /* MPP-11313: */
	{
		bool doIt = true;
		char *subtyp = "TABLE";

		switch (relkind)
		{
			case RELKIND_RELATION:
				break;
			case RELKIND_INDEX:
				subtyp = "INDEX";
				break;
			case RELKIND_SEQUENCE:
				subtyp = "SEQUENCE";
				break;
			case RELKIND_VIEW:
				subtyp = "VIEW";
				break;
			default:
				doIt = false;
		}

		/* MPP-7576: don't track internal namespace tables */
		switch (relnamespace) 
		{
			case PG_CATALOG_NAMESPACE:
				/* MPP-7773: don't track objects in system namespace
				 * if modifying system tables (eg during upgrade)  
				 */
				if (allowSystemTableModsDDL)
					doIt = false;
				break;

			case PG_TOAST_NAMESPACE:
			case PG_BITMAPINDEX_NAMESPACE:
			case PG_AOSEGMENT_NAMESPACE:
				doIt = false;
				break;
			default:
				break;
		}

		/* MPP-7572: not valid if in any temporary namespace */
		if (doIt)
			doIt = (!(isAnyTempNamespace(relnamespace)));

		/* MPP-6929: metadata tracking */
		if (doIt)
			MetaTrackAddObject(RelationRelationId,
							   relid, GetUserId(), /* not ownerid */
							   "CREATE", subtyp
					);
=======
	 * If this is an unlogged relation, it needs an init fork so that it can
	 * be correctly reinitialized on restart.  Since we're going to do an
	 * immediate sync, we ony need to xlog this if archiving or streaming is
	 * enabled.  And the immediate sync is required, because otherwise there's
	 * no guarantee that this will hit the disk before the next checkpoint
	 * moves the redo pointer.
	 */
	if (relpersistence == RELPERSISTENCE_UNLOGGED)
	{
		Assert(relkind == RELKIND_RELATION || relkind == RELKIND_TOASTVALUE);

		smgrcreate(new_rel_desc->rd_smgr, INIT_FORKNUM, false);
		if (XLogIsNeeded())
			log_smgrcreate(&new_rel_desc->rd_smgr->smgr_rnode.node,
						   INIT_FORKNUM);
		smgrimmedsync(new_rel_desc->rd_smgr, INIT_FORKNUM);
>>>>>>> a4bebdd9
	}

	/*
	 * ok, the relation has been cataloged, so close our relations and return
	 * the OID of the newly created relation.
	 */
	heap_close(new_rel_desc, NoLock);	/* do not unlock till end of xact */
	heap_close(pg_class_desc, RowExclusiveLock);

	return relid;
}


/*
 *		RelationRemoveInheritance
 *
 * Formerly, this routine checked for child relations and aborted the
 * deletion if any were found.	Now we rely on the dependency mechanism
 * to check for or delete child relations.	By the time we get here,
 * there are no children and we need only remove any pg_inherits rows
 * linking this relation to its parent(s).
 */
static void
RelationRemoveInheritance(Oid relid)
{
	Relation	catalogRelation;
	SysScanDesc scan;
	ScanKeyData key;
	HeapTuple	tuple;

	catalogRelation = heap_open(InheritsRelationId, RowExclusiveLock);

	ScanKeyInit(&key,
				Anum_pg_inherits_inhrelid,
				BTEqualStrategyNumber, F_OIDEQ,
				ObjectIdGetDatum(relid));

	scan = systable_beginscan(catalogRelation, InheritsRelidSeqnoIndexId, true,
							  SnapshotNow, 1, &key);

	while (HeapTupleIsValid(tuple = systable_getnext(scan)))
		simple_heap_delete(catalogRelation, &tuple->t_self);

	systable_endscan(scan);
	heap_close(catalogRelation, RowExclusiveLock);
}

static void
RemovePartitioning(Oid relid)
{
	Relation rel;
	SysScanDesc scan;
	ScanKeyData key;
	HeapTuple tuple;
	Relation pgrule;

	if (Gp_role == GP_ROLE_EXECUTE)
		return;

	RemovePartitionEncodingByRelid(relid);

	/* loop through all matches in pg_partition */
	rel = heap_open(PartitionRelationId, RowExclusiveLock);
	pgrule = heap_open(PartitionRuleRelationId,
					   RowExclusiveLock);

	ScanKeyInit(&key,
				Anum_pg_partition_parrelid,
				BTEqualStrategyNumber, F_OIDEQ,
				ObjectIdGetDatum(relid));

	scan = systable_beginscan(rel, PartitionParrelidIndexId, true,
							  SnapshotNow, 1, &key);
	while (HeapTupleIsValid(tuple = systable_getnext(scan)))
	{
		Oid			paroid = HeapTupleGetOid(tuple);
		SysScanDesc rule_scan;
		ScanKeyData rule_key;
		HeapTuple	rule_tuple;

		/* remove all rows for pg_partition_rule */
		ScanKeyInit(&rule_key,
					Anum_pg_partition_rule_paroid,
					BTEqualStrategyNumber, F_OIDEQ,
					ObjectIdGetDatum(paroid));
		rule_scan = systable_beginscan(pgrule, PartitionRuleParoidParparentruleParruleordIndexId, true,
									   SnapshotNow, 1, &rule_key);
		while (HeapTupleIsValid(rule_tuple = systable_getnext(rule_scan)))
			simple_heap_delete(pgrule, &rule_tuple->t_self);
		systable_endscan(rule_scan);

		/* remove ourself */
		simple_heap_delete(rel, &tuple->t_self);
	}
	systable_endscan(scan);
	heap_close(rel, NoLock);

	/* we might be a leaf partition: delete any records */

	ScanKeyInit(&key,
				Anum_pg_partition_rule_parchildrelid,
				BTEqualStrategyNumber, F_OIDEQ,
				ObjectIdGetDatum(relid));

	scan = systable_beginscan(pgrule, PartitionRuleParchildrelidIndexId, true,
							  SnapshotNow, 1, &key);
	while (HeapTupleIsValid(tuple = systable_getnext(scan)))
		simple_heap_delete(pgrule, &tuple->t_self);
	systable_endscan(scan);
	heap_close(pgrule, NoLock);

	CommandCounterIncrement();
}

/*
 *		DeleteRelationTuple
 *
 * Remove pg_class row for the given relid.
 *
 * Note: this is shared by relation deletion and index deletion.  It's
 * not intended for use anyplace else.
 */
void
DeleteRelationTuple(Oid relid)
{
	Relation	pg_class_desc;
	HeapTuple	tup;

	/* Grab an appropriate lock on the pg_class relation */
	pg_class_desc = heap_open(RelationRelationId, RowExclusiveLock);

	tup = SearchSysCache1(RELOID, ObjectIdGetDatum(relid));
	if (!HeapTupleIsValid(tup))
		elog(ERROR, "cache lookup failed for relation %u", relid);

	/* delete the relation tuple from pg_class, and finish up */
	simple_heap_delete(pg_class_desc, &tup->t_self);

	ReleaseSysCache(tup);

	heap_close(pg_class_desc, RowExclusiveLock);
}

/*
 *		DeleteAttributeTuples
 *
 * Remove pg_attribute rows for the given relid.
 *
 * Note: this is shared by relation deletion and index deletion.  It's
 * not intended for use anyplace else.
 */
void
DeleteAttributeTuples(Oid relid)
{
	Relation	attrel;
	SysScanDesc scan;
	ScanKeyData key[1];
	HeapTuple	atttup;

	/* Grab an appropriate lock on the pg_attribute relation */
	attrel = heap_open(AttributeRelationId, RowExclusiveLock);

	/* Use the index to scan only attributes of the target relation */
	ScanKeyInit(&key[0],
				Anum_pg_attribute_attrelid,
				BTEqualStrategyNumber, F_OIDEQ,
				ObjectIdGetDatum(relid));

	scan = systable_beginscan(attrel, AttributeRelidNumIndexId, true,
							  SnapshotNow, 1, key);

	/* Delete all the matching tuples */
	while ((atttup = systable_getnext(scan)) != NULL)
		simple_heap_delete(attrel, &atttup->t_self);

	/* Clean up after the scan */
	systable_endscan(scan);
	heap_close(attrel, RowExclusiveLock);
}

/*
 *		RemoveAttributeById
 *
 * This is the guts of ALTER TABLE DROP COLUMN: actually mark the attribute
 * deleted in pg_attribute.  We also remove pg_statistic entries for it.
 * (Everything else needed, such as getting rid of any pg_attrdef entry,
 * is handled by dependency.c.)
 */
void
RemoveAttributeById(Oid relid, AttrNumber attnum)
{
	Relation	rel;
	Relation	attr_rel;
	HeapTuple	tuple;
	Form_pg_attribute attStruct;
	char		newattname[NAMEDATALEN];

	/*
	 * Grab an exclusive lock on the target table, which we will NOT release
	 * until end of transaction.  (In the simple case where we are directly
	 * dropping this column, AlterTableDropColumn already did this ... but
	 * when cascading from a drop of some other object, we may not have any
	 * lock.)
	 */
	rel = relation_open(relid, AccessExclusiveLock);

	attr_rel = heap_open(AttributeRelationId, RowExclusiveLock);

	tuple = SearchSysCacheCopy2(ATTNUM,
								ObjectIdGetDatum(relid),
								Int16GetDatum(attnum));
	if (!HeapTupleIsValid(tuple))		/* shouldn't happen */
		elog(ERROR, "cache lookup failed for attribute %d of relation %u",
			 attnum, relid);
	attStruct = (Form_pg_attribute) GETSTRUCT(tuple);

	if (attnum < 0)
	{
		/* System attribute (probably OID) ... just delete the row */

		simple_heap_delete(attr_rel, &tuple->t_self);
	}
	else
	{
		/* Dropping user attributes is lots harder */

		/* Mark the attribute as dropped */
		attStruct->attisdropped = true;

		/*
		 * Set the type OID to invalid.  A dropped attribute's type link
		 * cannot be relied on (once the attribute is dropped, the type might
		 * be too). Fortunately we do not need the type row --- the only
		 * really essential information is the type's typlen and typalign,
		 * which are preserved in the attribute's attlen and attalign.  We set
		 * atttypid to zero here as a means of catching code that incorrectly
		 * expects it to be valid.
		 */
		attStruct->atttypid = InvalidOid;

		/* Remove any NOT NULL constraint the column may have */
		attStruct->attnotnull = false;

		/* We don't want to keep stats for it anymore */
		attStruct->attstattarget = 0;

		/*
		 * Change the column name to something that isn't likely to conflict
		 */
		snprintf(newattname, sizeof(newattname),
				 "........pg.dropped.%d........", attnum);
		namestrcpy(&(attStruct->attname), newattname);

		simple_heap_update(attr_rel, &tuple->t_self, tuple);

		/* keep the system catalog indexes current */
		CatalogUpdateIndexes(attr_rel, tuple);
	}

	/*
	 * Because updating the pg_attribute row will trigger a relcache flush for
	 * the target relation, we need not do anything else to notify other
	 * backends of the change.
	 */

	heap_close(attr_rel, RowExclusiveLock);

	if (attnum > 0)
		RemoveStatistics(relid, attnum);

	relation_close(rel, NoLock);
}

/*
 *		RemoveAttrDefault
 *
 * If the specified relation/attribute has a default, remove it.
 * (If no default, raise error if complain is true, else return quietly.)
 */
void
RemoveAttrDefault(Oid relid, AttrNumber attnum,
				  DropBehavior behavior, bool complain)
{
	Relation	attrdef_rel;
	ScanKeyData scankeys[2];
	SysScanDesc scan;
	HeapTuple	tuple;
	bool		found = false;

	attrdef_rel = heap_open(AttrDefaultRelationId, RowExclusiveLock);

	ScanKeyInit(&scankeys[0],
				Anum_pg_attrdef_adrelid,
				BTEqualStrategyNumber, F_OIDEQ,
				ObjectIdGetDatum(relid));
	ScanKeyInit(&scankeys[1],
				Anum_pg_attrdef_adnum,
				BTEqualStrategyNumber, F_INT2EQ,
				Int16GetDatum(attnum));

	scan = systable_beginscan(attrdef_rel, AttrDefaultIndexId, true,
							  SnapshotNow, 2, scankeys);

	/* There should be at most one matching tuple, but we loop anyway */
	while (HeapTupleIsValid(tuple = systable_getnext(scan)))
	{
		ObjectAddress object;

		object.classId = AttrDefaultRelationId;
		object.objectId = HeapTupleGetOid(tuple);
		object.objectSubId = 0;

		performDeletion(&object, behavior);

		found = true;
	}

	systable_endscan(scan);
	heap_close(attrdef_rel, RowExclusiveLock);

	if (complain && !found)
		elog(ERROR, "could not find attrdef tuple for relation %u attnum %d",
			 relid, attnum);
}

/*
 *		RemoveAttrDefaultById
 *
 * Remove a pg_attrdef entry specified by OID.	This is the guts of
 * attribute-default removal.  Note it should be called via performDeletion,
 * not directly.
 */
void
RemoveAttrDefaultById(Oid attrdefId)
{
	Relation	attrdef_rel;
	Relation	attr_rel;
	Relation	myrel;
	ScanKeyData scankeys[1];
	SysScanDesc scan;
	HeapTuple	tuple;
	Oid			myrelid;
	AttrNumber	myattnum;

	/* Grab an appropriate lock on the pg_attrdef relation */
	attrdef_rel = heap_open(AttrDefaultRelationId, RowExclusiveLock);

	/* Find the pg_attrdef tuple */
	ScanKeyInit(&scankeys[0],
				ObjectIdAttributeNumber,
				BTEqualStrategyNumber, F_OIDEQ,
				ObjectIdGetDatum(attrdefId));

	scan = systable_beginscan(attrdef_rel, AttrDefaultOidIndexId, true,
							  SnapshotNow, 1, scankeys);

	tuple = systable_getnext(scan);
	if (!HeapTupleIsValid(tuple))
		elog(ERROR, "could not find tuple for attrdef %u", attrdefId);

	myrelid = ((Form_pg_attrdef) GETSTRUCT(tuple))->adrelid;
	myattnum = ((Form_pg_attrdef) GETSTRUCT(tuple))->adnum;

	/* Get an exclusive lock on the relation owning the attribute */
	myrel = relation_open(myrelid, AccessExclusiveLock);

	/* Now we can delete the pg_attrdef row */
	simple_heap_delete(attrdef_rel, &tuple->t_self);

	systable_endscan(scan);
	heap_close(attrdef_rel, RowExclusiveLock);

	/* Fix the pg_attribute row */
	attr_rel = heap_open(AttributeRelationId, RowExclusiveLock);

	tuple = SearchSysCacheCopy2(ATTNUM,
								ObjectIdGetDatum(myrelid),
								Int16GetDatum(myattnum));
	if (!HeapTupleIsValid(tuple))		/* shouldn't happen */
		elog(ERROR, "cache lookup failed for attribute %d of relation %u",
			 myattnum, myrelid);

	((Form_pg_attribute) GETSTRUCT(tuple))->atthasdef = false;

	simple_heap_update(attr_rel, &tuple->t_self, tuple);

	/* keep the system catalog indexes current */
	CatalogUpdateIndexes(attr_rel, tuple);

	/*
	 * Our update of the pg_attribute row will force a relcache rebuild, so
	 * there's nothing else to do here.
	 */
	heap_close(attr_rel, RowExclusiveLock);

	/* Keep lock on attribute's rel until end of xact */
	relation_close(myrel, NoLock);
}

/*
 * heap_drop_with_catalog	- removes specified relation from catalogs
 *
 * Note that this routine is not responsible for dropping objects that are
 * linked to the pg_class entry via dependencies (for example, indexes and
 * constraints).  Those are deleted by the dependency-tracing logic in
 * dependency.c before control gets here.  In general, therefore, this routine
 * should never be called directly; go through performDeletion() instead.
 */
void
heap_drop_with_catalog(Oid relid)
{
	Relation	rel;
	bool		is_part_child = false;
	bool		is_appendonly_rel;
	bool		is_external_rel;
	char		relkind;

	/*
	 * Open and lock the relation.
	 */
	rel = relation_open(relid, AccessExclusiveLock);

	relkind = rel->rd_rel->relkind;

	is_appendonly_rel = (RelationIsAoRows(rel) || RelationIsAoCols(rel));
	is_external_rel = RelationIsExternal(rel);

	/*
	 * There can no longer be anyone *else* touching the relation, but we
	 * might still have open queries or cursors, or pending trigger events,
	 * in our own session.
	 */
	CheckTableNotInUse(rel, "DROP TABLE");

	/*
	 * There can no longer be anyone *else* touching the relation, but we
	 * might still have open queries or cursors, or pending trigger events, in
	 * our own session.
	 */
	CheckTableNotInUse(rel, "DROP TABLE");

	/*
	 * This effectively deletes all rows in the table, and may be done in a
	 * serializable transaction.  In that case we must record a rw-conflict in
	 * to this transaction from each transaction holding a predicate lock on
	 * the table.
	 */
	CheckTableForSerializableConflictIn(rel);

	/*
	 * Delete pg_foreign_table tuple first.
	 */
	if (rel->rd_rel->relkind == RELKIND_FOREIGN_TABLE)
	{
		Relation	rel;
		HeapTuple	tuple;

		rel = heap_open(ForeignTableRelationId, RowExclusiveLock);

		tuple = SearchSysCache1(FOREIGNTABLEREL, ObjectIdGetDatum(relid));
		if (!HeapTupleIsValid(tuple))
			elog(ERROR, "cache lookup failed for foreign table %u", relid);

		simple_heap_delete(rel, &tuple->t_self);

		ReleaseSysCache(tuple);
		heap_close(rel, RowExclusiveLock);
	}

	/*
	 * Schedule unlinking of the relation's physical files at commit.
	 */
<<<<<<< HEAD
	if (relkind != RELKIND_VIEW &&
		relkind != RELKIND_COMPOSITE_TYPE &&
		!RelationIsExternal(rel))
=======
	if (rel->rd_rel->relkind != RELKIND_VIEW &&
		rel->rd_rel->relkind != RELKIND_COMPOSITE_TYPE &&
		rel->rd_rel->relkind != RELKIND_FOREIGN_TABLE)
>>>>>>> a4bebdd9
	{
		RelationDropStorage(rel);
	}

	/*
	 * Close relcache entry, but *keep* AccessExclusiveLock (unless this is
	 * a child partition) on the relation until transaction commit.  This
	 * ensures no one else will try to do something with the doomed relation.
	 */
	is_part_child = !rel_needs_long_lock(RelationGetRelid(rel));
	if (is_part_child)
		relation_close(rel, AccessExclusiveLock);
	else
		relation_close(rel, NoLock);

	/*
	 * Forget any ON COMMIT action for the rel
	 */
	remove_on_commit_action(relid);

	/*
	 * Flush the relation from the relcache.  We want to do this before
	 * starting to remove catalog entries, just to be certain that no relcache
	 * entry rebuild will happen partway through.  (That should not really
	 * matter, since we don't do CommandCounterIncrement here, but let's be
	 * safe.)
	 */
	RelationForgetRelation(relid);

	/*
	 * remove inheritance information
	 */
	RelationRemoveInheritance(relid);

	/*
	 * remove partitioning configuration
	 */
	RemovePartitioning(relid);

	/*
	 * delete statistics
	 */
	RemoveStatistics(relid, 0);

	/*
	 * delete attribute tuples
	 */
	DeleteAttributeTuples(relid);

	/*
	 * delete relation tuple
	 */
	DeleteRelationTuple(relid);

	/*
	 * delete error log file
	 */
	ErrorLogDelete(MyDatabaseId, relid);

	/*
	 * append-only table? delete the corresponding pg_appendonly tuple
	 */
	if(is_appendonly_rel)
		RemoveAppendonlyEntry(relid);

	/*
	 * External table? If so, delete the pg_exttable tuple.
	 */
	if (is_external_rel)
		RemoveExtTableEntry(relid);

	/*
	 * Remove distribution policy, if any.
 	 */
	if (relkind == RELKIND_RELATION)
		GpPolicyRemove(relid);

	/*
	 * Attribute encoding
	 */
	if (relkind == RELKIND_RELATION)
		RemoveAttributeEncodingsByRelid(relid);

	/* MPP-6929: metadata tracking */
	MetaTrackDropObject(RelationRelationId,
						relid);

}


/*
 * Store a default expression for column attnum of relation rel.
 */
void
StoreAttrDefault(Relation rel, AttrNumber attnum, Node *expr)
{
	char	   *adbin;
	char	   *adsrc;
	Relation	adrel;
	HeapTuple	tuple;
	Datum		values[4];
	static bool nulls[4] = {false, false, false, false};
	Relation	attrrel;
	HeapTuple	atttup;
	Form_pg_attribute attStruct;
	Oid			attrdefOid;
	ObjectAddress colobject,
				defobject;

	/*
	 * Flatten expression to string form for storage.
	 */
	adbin = nodeToString(expr);

	/*
	 * Also deparse it to form the mostly-obsolete adsrc field.
	 */
	adsrc = deparse_expression(expr,
							deparse_context_for(RelationGetRelationName(rel),
												RelationGetRelid(rel)),
							   false, false);

	/*
	 * Make the pg_attrdef entry.
	 */
	values[Anum_pg_attrdef_adrelid - 1] = RelationGetRelid(rel);
	values[Anum_pg_attrdef_adnum - 1] = attnum;
	values[Anum_pg_attrdef_adbin - 1] = CStringGetTextDatum(adbin);
	values[Anum_pg_attrdef_adsrc - 1] = CStringGetTextDatum(adsrc);

	adrel = heap_open(AttrDefaultRelationId, RowExclusiveLock);

	tuple = heap_form_tuple(adrel->rd_att, values, nulls);
	attrdefOid = simple_heap_insert(adrel, tuple);

	CatalogUpdateIndexes(adrel, tuple);

	defobject.classId = AttrDefaultRelationId;
	defobject.objectId = attrdefOid;
	defobject.objectSubId = 0;

	heap_close(adrel, RowExclusiveLock);

	/* now can free some of the stuff allocated above */
	pfree(DatumGetPointer(values[Anum_pg_attrdef_adbin - 1]));
	pfree(DatumGetPointer(values[Anum_pg_attrdef_adsrc - 1]));
	heap_freetuple(tuple);
	pfree(adbin);
	pfree(adsrc);

	/*
	 * Update the pg_attribute entry for the column to show that a default
	 * exists.
	 */
	attrrel = heap_open(AttributeRelationId, RowExclusiveLock);
	atttup = SearchSysCacheCopy2(ATTNUM,
								 ObjectIdGetDatum(RelationGetRelid(rel)),
								 Int16GetDatum(attnum));
	if (!HeapTupleIsValid(atttup))
		elog(ERROR, "cache lookup failed for attribute %d of relation %u",
			 attnum, RelationGetRelid(rel));
	attStruct = (Form_pg_attribute) GETSTRUCT(atttup);
	if (!attStruct->atthasdef)
	{
		attStruct->atthasdef = true;
		simple_heap_update(attrrel, &atttup->t_self, atttup);
		/* keep catalog indexes current */
		CatalogUpdateIndexes(attrrel, atttup);
	}
	heap_close(attrrel, RowExclusiveLock);
	heap_freetuple(atttup);

	/*
	 * Make a dependency so that the pg_attrdef entry goes away if the column
	 * (or whole table) is deleted.
	 */
	colobject.classId = RelationRelationId;
	colobject.objectId = RelationGetRelid(rel);
	colobject.objectSubId = attnum;

	recordDependencyOn(&defobject, &colobject, DEPENDENCY_AUTO);

	/*
	 * Record dependencies on objects used in the expression, too.
	 */
	recordDependencyOnExpr(&defobject, expr, NIL, DEPENDENCY_NORMAL);
}

/*
 * Store a check-constraint expression for the given relation.
 *
 * Caller is responsible for updating the count of constraints
 * in the pg_class entry for the relation.
 */
static void
StoreRelCheck(Relation rel, char *ccname, Node *expr,
			  bool is_local, int inhcount)
{
	char	   *ccbin;
	char	   *ccsrc;
	List	   *varList;
	int			keycount;
	int16	   *attNos;

	/*
	 * Flatten expression to string form for storage.
	 */
	ccbin = nodeToString(expr);

	/*
	 * Also deparse it to form the mostly-obsolete consrc field.
	 */
	ccsrc = deparse_expression(expr,
							deparse_context_for(RelationGetRelationName(rel),
												RelationGetRelid(rel)),
							   false, false);

	/*
	 * Find columns of rel that are used in expr
	 *
	 * NB: pull_var_clause is okay here only because we don't allow subselects
	 * in check constraints; it would fail to examine the contents of
	 * subselects.
	 */
	varList = pull_var_clause(expr,
							  PVC_REJECT_AGGREGATES,
							  PVC_REJECT_PLACEHOLDERS);
	keycount = list_length(varList);

	if (keycount > 0)
	{
		ListCell   *vl;
		int			i = 0;

		attNos = (int16 *) palloc(keycount * sizeof(int16));
		foreach(vl, varList)
		{
			Var		   *var = (Var *) lfirst(vl);
			int			j;

			for (j = 0; j < i; j++)
				if (attNos[j] == var->varattno)
					break;
			if (j == i)
				attNos[i++] = var->varattno;
		}
		keycount = i;
	}
	else
		attNos = NULL;

	/*
	 * Create the Check Constraint
	 */
	CreateConstraintEntry(ccname,		/* Constraint Name */
						  RelationGetNamespace(rel),	/* namespace */
						  CONSTRAINT_CHECK,		/* Constraint Type */
						  false,	/* Is Deferrable */
						  false,	/* Is Deferred */
						  true, /* Is Validated */
						  RelationGetRelid(rel),		/* relation */
						  attNos,		/* attrs in the constraint */
						  keycount,		/* # attrs in the constraint */
						  InvalidOid,	/* not a domain constraint */
						  InvalidOid,	/* no associated index */
						  InvalidOid,	/* Foreign key fields */
						  NULL,
						  NULL,
						  NULL,
						  NULL,
						  0,
						  ' ',
						  ' ',
						  ' ',
						  NULL, /* not an exclusion constraint */
						  expr, /* Tree form of check constraint */
						  ccbin,	/* Binary form of check constraint */
						  ccsrc,	/* Source form of check constraint */
						  is_local,		/* conislocal */
						  inhcount);	/* coninhcount */

	pfree(ccbin);
	pfree(ccsrc);
}

/*
 * Store defaults and constraints (passed as a list of CookedConstraint).
 *
 * NOTE: only pre-cooked expressions will be passed this way, which is to
 * say expressions inherited from an existing relation.  Newly parsed
 * expressions can be added later, by direct calls to StoreAttrDefault
 * and StoreRelCheck (see AddRelationNewConstraints()).
 */
static void
StoreConstraints(Relation rel, List *cooked_constraints)
{
	int			numchecks = 0;
	ListCell   *lc;

	if (!cooked_constraints)
		return;					/* nothing to do */

	/*
	 * Deparsing of constraint expressions will fail unless the just-created
	 * pg_attribute tuples for this relation are made visible.  So, bump the
	 * command counter.  CAUTION: this will cause a relcache entry rebuild.
	 */
	CommandCounterIncrement();

	foreach(lc, cooked_constraints)
	{
		CookedConstraint *con = (CookedConstraint *) lfirst(lc);

		switch (con->contype)
		{
			case CONSTR_DEFAULT:
				StoreAttrDefault(rel, con->attnum, con->expr);
				break;
			case CONSTR_CHECK:
				StoreRelCheck(rel, con->name, con->expr,
							  con->is_local, con->inhcount);
				numchecks++;
				break;
			default:
				elog(ERROR, "unrecognized constraint type: %d",
					 (int) con->contype);
		}
	}

	if (numchecks > 0)
		SetRelationNumChecks(rel, numchecks);
}

/*
 * AddRelationNewConstraints
 *
 * Add new column default expressions and/or constraint check expressions
 * to an existing relation.  This is defined to do both for efficiency in
 * DefineRelation, but of course you can do just one or the other by passing
 * empty lists.
 *
 * rel: relation to be modified
 * newColDefaults: list of RawColumnDefault structures
 * newConstraints: list of Constraint nodes
 * allow_merge: TRUE if check constraints may be merged with existing ones
 * is_local: TRUE if definition is local, FALSE if it's inherited
 *
 * All entries in newColDefaults will be processed.  Entries in newConstraints
 * will be processed only if they are CONSTR_CHECK type.
 *
 * Returns a list of CookedConstraint nodes that shows the cooked form of
 * the default and constraint expressions added to the relation.
 *
 * NB: caller should have opened rel with AccessExclusiveLock, and should
 * hold that lock till end of transaction.	Also, we assume the caller has
 * done a CommandCounterIncrement if necessary to make the relation's catalog
 * tuples visible.
 */
List *
AddRelationNewConstraints(Relation rel,
						  List *newColDefaults,
						  List *newConstraints,
						  bool allow_merge,
						  bool is_local)
{
	List	   *cookedConstraints = NIL;
	TupleDesc	tupleDesc;
	TupleConstr *oldconstr;
	int			numoldchecks;
	ParseState *pstate;
	RangeTblEntry *rte;
	int			numchecks;
	List	   *checknames;
	ListCell   *cell;
	Node	   *expr;
	CookedConstraint *cooked;

	/*
	 * Get info about existing constraints.
	 */
	tupleDesc = RelationGetDescr(rel);
	oldconstr = tupleDesc->constr;
	if (oldconstr)
		numoldchecks = oldconstr->num_check;
	else
		numoldchecks = 0;

	/*
	 * Create a dummy ParseState and insert the target relation as its sole
	 * rangetable entry.  We need a ParseState for transformExpr.
	 */
	pstate = make_parsestate(NULL);
	rte = addRangeTableEntryForRelation(pstate,
										rel,
										NULL,
										false,
										true);
	addRTEtoQuery(pstate, rte, true, true, true);

	/*
	 * Process column default expressions.
	 */
	foreach(cell, newColDefaults)
	{
		RawColumnDefault *colDef = (RawColumnDefault *) lfirst(cell);
		Form_pg_attribute atp = rel->rd_att->attrs[colDef->attnum - 1];

		expr = cookDefault(pstate, colDef->raw_default,
						   atp->atttypid, atp->atttypmod,
						   NameStr(atp->attname));

		/*
		 * If the expression is just a NULL constant, we do not bother to make
		 * an explicit pg_attrdef entry, since the default behavior is
		 * equivalent.
		 *
		 * Note a nonobvious property of this test: if the column is of a
		 * domain type, what we'll get is not a bare null Const but a
		 * CoerceToDomain expr, so we will not discard the default.  This is
		 * critical because the column default needs to be retained to
		 * override any default that the domain might have.
		 */
		if (expr == NULL ||
			(IsA(expr, Const) &&((Const *) expr)->constisnull))
			continue;

		StoreAttrDefault(rel, colDef->attnum, expr);

		cooked = (CookedConstraint *) palloc(sizeof(CookedConstraint));
		cooked->contype = CONSTR_DEFAULT;
		cooked->name = NULL;
		cooked->attnum = colDef->attnum;
		cooked->expr = expr;
		cooked->is_local = is_local;
		cooked->inhcount = is_local ? 0 : 1;
		cookedConstraints = lappend(cookedConstraints, cooked);
	}

	/*
	 * Process constraint expressions.
	 */
	numchecks = numoldchecks;
	checknames = NIL;
	foreach(cell, newConstraints)
	{
		Constraint *cdef = (Constraint *) lfirst(cell);
		char	   *ccname;

		if (cdef->contype != CONSTR_CHECK)
			continue;

		if (cdef->raw_expr != NULL)
		{
			Assert(cdef->cooked_expr == NULL);

			/*
			 * Transform raw parsetree to executable expression, and verify
			 * it's valid as a CHECK constraint.
			 */
			expr = cookConstraint(pstate, cdef->raw_expr,
								  RelationGetRelationName(rel));
		}
		else
		{
			Assert(cdef->cooked_expr != NULL);

			/*
			 * Here, we assume the parser will only pass us valid CHECK
			 * expressions, so we do no particular checking.
			 */
			expr = stringToNode(cdef->cooked_expr);
		}

		/*
		 * Check name uniqueness, or generate a name if none was given.
		 */
		if (cdef->conname != NULL)
		{
			ListCell   *cell2;

			ccname = cdef->conname;
			/* Check against other new constraints */
			/* Needed because we don't do CommandCounterIncrement in loop */
			foreach(cell2, checknames)
			{
				if (strcmp((char *) lfirst(cell2), ccname) == 0)
					ereport(ERROR,
							(errcode(ERRCODE_DUPLICATE_OBJECT),
							 errmsg("check constraint \"%s\" already exists",
									ccname)));
			}

			/* save name for future checks */
			checknames = lappend(checknames, ccname);

			/*
			 * Check against pre-existing constraints.	If we are allowed to
			 * merge with an existing constraint, there's no more to do here.
			 * (We omit the duplicate constraint from the result, which is
			 * what ATAddCheckConstraint wants.)
			 */
			if (MergeWithExistingConstraint(rel, ccname, expr,
											allow_merge, is_local))
				continue;
		}
		else
		{
			/*
			 * When generating a name, we want to create "tab_col_check" for a
			 * column constraint and "tab_check" for a table constraint.  We
			 * no longer have any info about the syntactic positioning of the
			 * constraint phrase, so we approximate this by seeing whether the
			 * expression references more than one column.	(If the user
			 * played by the rules, the result is the same...)
			 *
			 * Note: pull_var_clause() doesn't descend into sublinks, but we
			 * eliminated those above; and anyway this only needs to be an
			 * approximate answer.
			 */
			List	   *vars;
			char	   *colname;

			vars = pull_var_clause(expr,
								   PVC_REJECT_AGGREGATES,
								   PVC_REJECT_PLACEHOLDERS);

			/* eliminate duplicates */
			vars = list_union(NIL, vars);

			if (list_length(vars) == 1)
				colname = get_attname(RelationGetRelid(rel),
									  ((Var *) linitial(vars))->varattno);
			else
				colname = NULL;

			ccname = ChooseConstraintName(RelationGetRelationName(rel),
										  colname,
										  "check",
										  RelationGetNamespace(rel),
										  checknames);

			/* save name for future checks */
			checknames = lappend(checknames, ccname);
		}

		/*
		 * OK, store it.
		 */
		StoreRelCheck(rel, ccname, expr, is_local, is_local ? 0 : 1);

		numchecks++;

		cooked = (CookedConstraint *) palloc(sizeof(CookedConstraint));
		cooked->contype = CONSTR_CHECK;
		cooked->name = ccname;
		cooked->attnum = 0;
		cooked->expr = expr;
		cooked->is_local = is_local;
		cooked->inhcount = is_local ? 0 : 1;
		cookedConstraints = lappend(cookedConstraints, cooked);
	}

	/* Cleanup the parse state */
	free_parsestate(pstate);

	/*
	 * Update the count of constraints in the relation's pg_class tuple. We do
	 * this even if there was no change, in order to ensure that an SI update
	 * message is sent out for the pg_class tuple, which will force other
	 * backends to rebuild their relcache entries for the rel. (This is
	 * critical if we added defaults but not constraints.)
	 */
	SetRelationNumChecks(rel, numchecks);

	return cookedConstraints;
}

/*
 * Check for a pre-existing check constraint that conflicts with a proposed
 * new one, and either adjust its conislocal/coninhcount settings or throw
 * error as needed.
 *
 * Returns TRUE if merged (constraint is a duplicate), or FALSE if it's
 * got a so-far-unique name, or throws error if conflict.
 */
static bool
MergeWithExistingConstraint(Relation rel, char *ccname, Node *expr,
							bool allow_merge, bool is_local)
{
	bool		found;
	Relation	conDesc;
	SysScanDesc conscan;
	ScanKeyData skey[2];
	HeapTuple	tup;

	/* Search for a pg_constraint entry with same name and relation */
	conDesc = heap_open(ConstraintRelationId, RowExclusiveLock);

	found = false;

	ScanKeyInit(&skey[0],
				Anum_pg_constraint_conname,
				BTEqualStrategyNumber, F_NAMEEQ,
				CStringGetDatum(ccname));

	ScanKeyInit(&skey[1],
				Anum_pg_constraint_connamespace,
				BTEqualStrategyNumber, F_OIDEQ,
				ObjectIdGetDatum(RelationGetNamespace(rel)));

	conscan = systable_beginscan(conDesc, ConstraintNameNspIndexId, true,
								 SnapshotNow, 2, skey);

	while (HeapTupleIsValid(tup = systable_getnext(conscan)))
	{
		Form_pg_constraint con = (Form_pg_constraint) GETSTRUCT(tup);

		if (con->conrelid == RelationGetRelid(rel))
		{
			/* Found it.  Conflicts if not identical check constraint */
			if (con->contype == CONSTRAINT_CHECK)
			{
				Datum		val;
				bool		isnull;

				val = fastgetattr(tup,
								  Anum_pg_constraint_conbin,
								  conDesc->rd_att, &isnull);
				if (isnull)
					elog(ERROR, "null conbin for rel %s",
						 RelationGetRelationName(rel));
				if (equal(expr, stringToNode(TextDatumGetCString(val))))
					found = true;
			}
			if (!found || !allow_merge)
				ereport(ERROR,
						(errcode(ERRCODE_DUPLICATE_OBJECT),
				errmsg("constraint \"%s\" for relation \"%s\" already exists",
					   ccname, RelationGetRelationName(rel))));
			/* OK to update the tuple */
			ereport(NOTICE,
			   (errmsg("merging constraint \"%s\" with inherited definition",
					   ccname)));
			tup = heap_copytuple(tup);
			con = (Form_pg_constraint) GETSTRUCT(tup);
			if (is_local)
				con->conislocal = true;
			else
				con->coninhcount++;
			simple_heap_update(conDesc, &tup->t_self, tup);
			CatalogUpdateIndexes(conDesc, tup);
			break;
		}
	}

	systable_endscan(conscan);
	heap_close(conDesc, RowExclusiveLock);

	return found;
}

/*
 * Update the count of constraints in the relation's pg_class tuple.
 *
 * Caller had better hold exclusive lock on the relation.
 *
 * An important side effect is that a SI update message will be sent out for
 * the pg_class tuple, which will force other backends to rebuild their
 * relcache entries for the rel.  Also, this backend will rebuild its
 * own relcache entry at the next CommandCounterIncrement.
 */
void
SetRelationNumChecks(Relation rel, int numchecks)
{
	Relation	relrel;
	HeapTuple	reltup;
	Form_pg_class relStruct;

	relrel = heap_open(RelationRelationId, RowExclusiveLock);
	reltup = SearchSysCacheCopy1(RELOID,
								 ObjectIdGetDatum(RelationGetRelid(rel)));
	if (!HeapTupleIsValid(reltup))
		elog(ERROR, "cache lookup failed for relation %u",
			 RelationGetRelid(rel));
	relStruct = (Form_pg_class) GETSTRUCT(reltup);

	if (relStruct->relchecks != numchecks)
	{
		relStruct->relchecks = numchecks;

		simple_heap_update(relrel, &reltup->t_self, reltup);

		/* keep catalog indexes current */
		CatalogUpdateIndexes(relrel, reltup);
	}
	else
	{
		/* Skip the disk update, but force relcache inval anyway */
		CacheInvalidateRelcache(rel);
	}

	heap_freetuple(reltup);
	heap_close(relrel, RowExclusiveLock);
}

/*
 * Take a raw default and convert it to a cooked format ready for
 * storage.
 *
 * Parse state should be set up to recognize any vars that might appear
 * in the expression.  (Even though we plan to reject vars, it's more
 * user-friendly to give the correct error message than "unknown var".)
 *
 * If atttypid is not InvalidOid, coerce the expression to the specified
 * type (and typmod atttypmod).   attname is only needed in this case:
 * it is used in the error message, if any.
 */
Node *
cookDefault(ParseState *pstate,
			Node *raw_default,
			Oid atttypid,
			int32 atttypmod,
			char *attname)
{
	Node	   *expr;

	Assert(raw_default != NULL);

	/*
	 * Transform raw parsetree to executable expression.
	 */
	expr = transformExpr(pstate, raw_default, EXPR_KIND_COLUMN_DEFAULT);

	/*
	 * Make sure default expr does not refer to any vars (we need this check
	 * since the pstate includes the target table).
	 */
	if (contain_var_clause(expr))
		ereport(ERROR,
				(errcode(ERRCODE_INVALID_COLUMN_REFERENCE),
			  errmsg("cannot use column references in default expression")));

	/*
	 * transformExpr() should have already rejected subqueries, aggregates,
	 * and window functions, based on the EXPR_KIND_ for a default expression.
	 *
	 * It can't return a set either.
	 */
	if (expression_returns_set(expr))
		ereport(ERROR,
				(errcode(ERRCODE_DATATYPE_MISMATCH),
				 errmsg("default expression must not return a set")));

	/*
	 * Coerce the expression to the correct type and typmod, if given. This
	 * should match the parser's processing of non-defaulted expressions ---
	 * see transformAssignedExpr().
	 */
	if (OidIsValid(atttypid))
	{
		Oid			type_id = exprType(expr);

		expr = coerce_to_target_type(pstate, expr, type_id,
									 atttypid, atttypmod,
									 COERCION_ASSIGNMENT,
									 COERCE_IMPLICIT_CAST,
									 -1);
		if (expr == NULL)
			ereport(ERROR,
					(errcode(ERRCODE_DATATYPE_MISMATCH),
					 errmsg("column \"%s\" is of type %s"
							" but default expression is of type %s",
							attname,
							format_type_be(atttypid),
							format_type_be(type_id)),
			   errhint("You will need to rewrite or cast the expression.")));
	}

	/*
	 * Finally, take care of collations in the finished expression.
	 */
	assign_expr_collations(pstate, expr);

	return expr;
}

/*
 * Take a raw CHECK constraint expression and convert it to a cooked format
 * ready for storage.
 *
 * Parse state must be set up to recognize any vars that might appear
 * in the expression.
 */
static Node *
cookConstraint(ParseState *pstate,
			   Node *raw_constraint,
			   char *relname)
{
	Node	   *expr;

	/*
	 * Transform raw parsetree to executable expression.
	 */
	expr = transformExpr(pstate, raw_constraint, EXPR_KIND_CHECK_CONSTRAINT);

	/*
	 * Make sure it yields a boolean result.
	 */
	expr = coerce_to_boolean(pstate, expr, "CHECK");

	/*
	 * Take care of collations.
	 */
	assign_expr_collations(pstate, expr);

	/*
	 * Make sure no outside relations are referred to.
	 */
	if (list_length(pstate->p_rtable) != 1)
		ereport(ERROR,
				(errcode(ERRCODE_INVALID_COLUMN_REFERENCE),
			errmsg("only table \"%s\" can be referenced in check constraint",
				   relname)));

	return expr;
}


/*
 * RemoveStatistics --- remove entries in pg_statistic for a rel or column
 *
 * If attnum is zero, remove all entries for rel; else remove only the one(s)
 * for that column.
 */
void
RemoveStatistics(Oid relid, AttrNumber attnum)
{
	Relation	pgstatistic;
	SysScanDesc scan;
	ScanKeyData key[2];
	int			nkeys;
	HeapTuple	tuple;

	pgstatistic = heap_open(StatisticRelationId, RowExclusiveLock);

	ScanKeyInit(&key[0],
				Anum_pg_statistic_starelid,
				BTEqualStrategyNumber, F_OIDEQ,
				ObjectIdGetDatum(relid));

	if (attnum == 0)
		nkeys = 1;
	else
	{
		ScanKeyInit(&key[1],
					Anum_pg_statistic_staattnum,
					BTEqualStrategyNumber, F_INT2EQ,
					Int16GetDatum(attnum));
		nkeys = 2;
	}

	scan = systable_beginscan(pgstatistic, StatisticRelidAttnumInhIndexId, true,
							  SnapshotNow, nkeys, key);

	/* we must loop even when attnum != 0, in case of inherited stats */
	while (HeapTupleIsValid(tuple = systable_getnext(scan)))
		simple_heap_delete(pgstatistic, &tuple->t_self);

	systable_endscan(scan);

	heap_close(pgstatistic, RowExclusiveLock);
}


/*
 * RelationTruncateIndexes - truncate all indexes associated
 * with the heap relation to zero tuples.
 *
 * The routine will truncate and then reconstruct the indexes on
 * the specified relation.	Caller must hold exclusive lock on rel.
 */
static void
RelationTruncateIndexes(Relation heapRelation)
{
	ListCell   *indlist;

	/* Ask the relcache to produce a list of the indexes of the rel */
	foreach(indlist, RelationGetIndexList(heapRelation))
	{
		Oid			indexId = lfirst_oid(indlist);
		Relation	currentIndex;
		IndexInfo  *indexInfo;

		/* Open the index relation; use exclusive lock, just to be sure */
		currentIndex = index_open(indexId, AccessExclusiveLock);

		/* Fetch info needed for index_build */
		indexInfo = BuildIndexInfo(currentIndex);

		/* Now truncate the actual file (and discard buffers) */
		RelationTruncate(currentIndex, 0);

		/* Initialize the index and rebuild */
		/* Note: we do not need to re-establish pkey setting */
		index_build(heapRelation, currentIndex, indexInfo, false, true);

		/* We're done with this index */
		index_close(currentIndex, NoLock);
	}
}

/*
 *	 heap_truncate
 *
 *	 This routine deletes all data within all the specified relations.
 *
 * This is not transaction-safe!  There is another, transaction-safe
 * implementation in commands/tablecmds.c.	We now use this only for
 * ON COMMIT truncation of temporary tables, where it doesn't matter.
 */
void
heap_truncate(List *relids)
{
	List	   *relations = NIL;
	ListCell   *cell;

	/* Open relations for processing, and grab exclusive access on each */
	foreach(cell, relids)
	{
		Oid			rid = lfirst_oid(cell);
		Relation	rel;

		rel = heap_open(rid, AccessExclusiveLock);
		relations = lappend(relations, rel);
	}

	/* Don't allow truncate on tables that are referenced by foreign keys */
	heap_truncate_check_FKs(relations, true);

	/* OK to do it */
	foreach(cell, relations)
	{
		Relation	rel = lfirst(cell);

		/* Truncate the relation */
		heap_truncate_one_rel(rel);

		/* Close the relation, but keep exclusive lock on it until commit */
		heap_close(rel, NoLock);
	}
}

static void
heap_truncate_one_relid(Oid relid)
{
	if (OidIsValid(relid))
	{
		Relation rel = relation_open(relid, AccessExclusiveLock);
		heap_truncate_one_rel(rel);
		heap_close(rel, NoLock);
	}
}

static void
ao_aux_tables_truncate(Relation rel)
{
	Oid ao_base_relid = RelationGetRelid(rel);

	Oid			aoseg_relid = InvalidOid;
	Oid			aoblkdir_relid = InvalidOid;
	Oid			aovisimap_relid = InvalidOid;

	if (!RelationIsAoRows(rel) && !RelationIsAoCols(rel))
		return;

	GetAppendOnlyEntryAuxOids(ao_base_relid, SnapshotNow,
							  &aoseg_relid,
							  &aoblkdir_relid, NULL,
							  &aovisimap_relid, NULL);

	heap_truncate_one_relid(aoseg_relid);
	heap_truncate_one_relid(aoblkdir_relid);
	heap_truncate_one_relid(aovisimap_relid);
}

/*
 *	 heap_truncate_one_rel
 *
 *	 This routine deletes all data within the specified relation.
 *
 * This is not transaction-safe, because the truncation is done immediately
 * and cannot be rolled back later.  Caller is responsible for having
 * checked permissions etc, and must have obtained AccessExclusiveLock.
 */
void
heap_truncate_one_rel(Relation rel)
{
	Oid			toastrelid;

	/* Truncate the actual file (and discard buffers) */
	RelationTruncate(rel, 0);

	/* If the relation has indexes, truncate the indexes too */
	RelationTruncateIndexes(rel);

	/* If there is a toast table, truncate that too */
	toastrelid = rel->rd_rel->reltoastrelid;
	if (OidIsValid(toastrelid))
	{
		Relation	toastrel = heap_open(toastrelid, AccessExclusiveLock);

		RelationTruncate(toastrel, 0);
		RelationTruncateIndexes(toastrel);
		/* keep the lock... */
		heap_close(toastrel, NoLock);
	}

	ao_aux_tables_truncate(rel);
}

/*
 * heap_truncate_check_FKs
 *		Check for foreign keys referencing a list of relations that
 *		are to be truncated, and raise error if there are any
 *
 * We disallow such FKs (except self-referential ones) since the whole point
 * of TRUNCATE is to not scan the individual rows to be thrown away.
 *
 * This is split out so it can be shared by both implementations of truncate.
 * Caller should already hold a suitable lock on the relations.
 *
 * tempTables is only used to select an appropriate error message.
 */
void
heap_truncate_check_FKs(List *relations, bool tempTables)
{
	List	   *oids = NIL;
	List	   *dependents;
	ListCell   *cell;

	/*
	 * Build a list of OIDs of the interesting relations.
	 *
	 * If a relation has no triggers, then it can neither have FKs nor be
	 * referenced by a FK from another table, so we can ignore it.
	 */
	foreach(cell, relations)
	{
		Relation	rel = lfirst(cell);

		if (rel->rd_rel->relhastriggers)
			oids = lappend_oid(oids, RelationGetRelid(rel));
	}

	/*
	 * Fast path: if no relation has triggers, none has FKs either.
	 */
	if (oids == NIL)
		return;

	/*
	 * Otherwise, must scan pg_constraint.	We make one pass with all the
	 * relations considered; if this finds nothing, then all is well.
	 */
	dependents = heap_truncate_find_FKs(oids);
	if (dependents == NIL)
		return;

	/*
	 * Otherwise we repeat the scan once per relation to identify a particular
	 * pair of relations to complain about.  This is pretty slow, but
	 * performance shouldn't matter much in a failure path.  The reason for
	 * doing things this way is to ensure that the message produced is not
	 * dependent on chance row locations within pg_constraint.
	 */
	foreach(cell, oids)
	{
		Oid			relid = lfirst_oid(cell);
		ListCell   *cell2;

		dependents = heap_truncate_find_FKs(list_make1_oid(relid));

		foreach(cell2, dependents)
		{
			Oid			relid2 = lfirst_oid(cell2);

			if (!list_member_oid(oids, relid2))
			{
				char	   *relname = get_rel_name(relid);
				char	   *relname2 = get_rel_name(relid2);

				if (tempTables)
					ereport(ERROR,
							(errcode(ERRCODE_FEATURE_NOT_SUPPORTED),
							 errmsg("unsupported ON COMMIT and foreign key combination"),
							 errdetail("Table \"%s\" references \"%s\", but they do not have the same ON COMMIT setting.",
									   relname2, relname)));
				else
					ereport(ERROR,
							(errcode(ERRCODE_FEATURE_NOT_SUPPORTED),
							 errmsg("cannot truncate a table referenced in a foreign key constraint"),
							 errdetail("Table \"%s\" references \"%s\".",
									   relname2, relname),
						   errhint("Truncate table \"%s\" at the same time, "
								   "or use TRUNCATE ... CASCADE.",
								   relname2)));
			}
		}
	}
}

/*
 * heap_truncate_find_FKs
 *		Find relations having foreign keys referencing any of the given rels
 *
 * Input and result are both lists of relation OIDs.  The result contains
 * no duplicates, does *not* include any rels that were already in the input
 * list, and is sorted in OID order.  (The last property is enforced mainly
 * to guarantee consistent behavior in the regression tests; we don't want
 * behavior to change depending on chance locations of rows in pg_constraint.)
 *
 * Note: caller should already have appropriate lock on all rels mentioned
 * in relationIds.	Since adding or dropping an FK requires exclusive lock
 * on both rels, this ensures that the answer will be stable.
 */
List *
heap_truncate_find_FKs(List *relationIds)
{
	List	   *result = NIL;
	Relation	fkeyRel;
	SysScanDesc fkeyScan;
	HeapTuple	tuple;

	/*
	 * Must scan pg_constraint.  Right now, it is a seqscan because there is
	 * no available index on confrelid.
	 */
	fkeyRel = heap_open(ConstraintRelationId, AccessShareLock);

	fkeyScan = systable_beginscan(fkeyRel, InvalidOid, false,
								  SnapshotNow, 0, NULL);

	while (HeapTupleIsValid(tuple = systable_getnext(fkeyScan)))
	{
		Form_pg_constraint con = (Form_pg_constraint) GETSTRUCT(tuple);

		/* Not a foreign key */
		if (con->contype != CONSTRAINT_FOREIGN)
			continue;

		/* Not referencing one of our list of tables */
		if (!list_member_oid(relationIds, con->confrelid))
			continue;

		/* Add referencer unless already in input or result list */
		if (!list_member_oid(relationIds, con->conrelid))
			result = insert_ordered_unique_oid(result, con->conrelid);
	}

	systable_endscan(fkeyScan);
	heap_close(fkeyRel, AccessShareLock);

	return result;
}

/*
 * insert_ordered_unique_oid
 *		Insert a new Oid into a sorted list of Oids, preserving ordering,
 *		and eliminating duplicates
 *
 * Building the ordered list this way is O(N^2), but with a pretty small
 * constant, so for the number of entries we expect it will probably be
 * faster than trying to apply qsort().  It seems unlikely someone would be
 * trying to truncate a table with thousands of dependent tables ...
 */
static List *
insert_ordered_unique_oid(List *list, Oid datum)
{
	ListCell   *prev;

	/* Does the datum belong at the front? */
	if (list == NIL || datum < linitial_oid(list))
		return lcons_oid(datum, list);
	/* Does it match the first entry? */
	if (datum == linitial_oid(list))
		return list;			/* duplicate, so don't insert */
	/* No, so find the entry it belongs after */
	prev = list_head(list);
	for (;;)
	{
		ListCell   *curr = lnext(prev);

		if (curr == NULL || datum < lfirst_oid(curr))
			break;				/* it belongs after 'prev', before 'curr' */

		if (datum == lfirst_oid(curr))
			return list;		/* duplicate, so don't insert */

		prev = curr;
	}
	/* Insert datum into list after 'prev' */
	lappend_cell_oid(list, prev, datum);
	return list;
}

/*
 * Note: when modifying this function, make sure to modify the query
 * updating 'relfrozenxid' in function set_frozenxids() too.
 * This is to keep consistent behavior for relfrozenxid before
 * and after upgrade.
 */
bool
should_have_valid_relfrozenxid(char relkind, char relstorage)
{
	switch (relkind)
	{
		case RELKIND_RELATION:
			if (relstorage == RELSTORAGE_EXTERNAL ||
				relstorage == RELSTORAGE_FOREIGN  ||
				relstorage == RELSTORAGE_VIRTUAL ||
				relstorage == RELSTORAGE_AOROWS ||
				relstorage == RELSTORAGE_AOCOLS)
			{
				return false;
			}
			return true;

		case RELKIND_TOASTVALUE:
		case RELKIND_AOSEGMENTS:
		case RELKIND_AOBLOCKDIR:
		case RELKIND_AOVISIMAP:
			return true;
	}

	return false;
}<|MERGE_RESOLUTION|>--- conflicted
+++ resolved
@@ -3,13 +3,9 @@
  * heap.c
  *	  code to create and destroy POSTGRES heap relations
  *
-<<<<<<< HEAD
  * Portions Copyright (c) 2005-2010, Greenplum inc
  * Portions Copyright (c) 2012-Present Pivotal Software, Inc.
- * Portions Copyright (c) 1996-2010, PostgreSQL Global Development Group
-=======
  * Portions Copyright (c) 1996-2011, PostgreSQL Global Development Group
->>>>>>> a4bebdd9
  * Portions Copyright (c) 1994, Regents of the University of California
  *
  *
@@ -48,22 +44,17 @@
 #include "catalog/index.h"
 #include "catalog/indexing.h"
 #include "catalog/namespace.h"
-<<<<<<< HEAD
+#include "catalog/objectaccess.h"
 #include "catalog/pg_appendonly_fn.h"
 #include "catalog/pg_attrdef.h"
 #include "catalog/pg_attribute_encoding.h"
 #include "catalog/pg_authid.h"
 #include "catalog/pg_auth_members.h"
+#include "catalog/pg_collation.h"
 #include "catalog/pg_constraint.h"
 #include "catalog/pg_database.h"
 #include "catalog/pg_exttable.h"
-=======
-#include "catalog/objectaccess.h"
-#include "catalog/pg_attrdef.h"
-#include "catalog/pg_collation.h"
-#include "catalog/pg_constraint.h"
 #include "catalog/pg_foreign_table.h"
->>>>>>> a4bebdd9
 #include "catalog/pg_inherits.h"
 #include "catalog/pg_namespace.h"
 #include "catalog/pg_partition.h"
@@ -288,11 +279,8 @@
 			TupleDesc tupDesc,
 			Oid relam,
 			char relkind,
-<<<<<<< HEAD
+			char relpersistence,
 			char relstorage,
-=======
-			char relpersistence,
->>>>>>> a4bebdd9
 			bool shared_relation,
 			bool mapped_relation,
 			bool allow_system_table_mods)
@@ -388,8 +376,7 @@
 		isAppendOnly = (relstorage == RELSTORAGE_AOROWS || relstorage == RELSTORAGE_AOCOLS);
 
 		RelationOpenSmgr(rel);
-<<<<<<< HEAD
-		RelationCreateStorage(rel->rd_node, rel->rd_istemp);
+		RelationCreateStorage(rel->rd_node, relpersistence);
 
 		/*
 		 * AO tables don't use the buffer manager, better to not keep the
@@ -397,9 +384,6 @@
 		 */
 		if (isAppendOnly)
 			RelationCloseSmgr(rel);
-=======
-		RelationCreateStorage(rel->rd_node, relpersistence);
->>>>>>> a4bebdd9
 	}
 
 	return rel;
@@ -501,12 +485,8 @@
 	{
 		CheckAttributeType(NameStr(tupdesc->attrs[i]->attname),
 						   tupdesc->attrs[i]->atttypid,
-<<<<<<< HEAD
-						   NIL,	/* assume we're creating a new rowtype */
-=======
 						   tupdesc->attrs[i]->attcollation,
 						   NIL, /* assume we're creating a new rowtype */
->>>>>>> a4bebdd9
 						   allow_system_table_mods);
 	}
 }
@@ -527,18 +507,13 @@
  * --------------------------------
  */
 void
-<<<<<<< HEAD
-CheckAttributeType(const char *attname, Oid atttypid,
-=======
 CheckAttributeType(const char *attname,
 				   Oid atttypid, Oid attcollation,
->>>>>>> a4bebdd9
 				   List *containing_rowtypes,
 				   bool allow_system_table_mods)
 {
 	char		att_typtype = get_typtype(atttypid);
 	Oid			att_typelem;
-<<<<<<< HEAD
 
 	if (Gp_role == GP_ROLE_EXECUTE)
 	{
@@ -548,8 +523,6 @@
 		 */
 		return;
 	}
-=======
->>>>>>> a4bebdd9
 
 	if (atttypid == UNKNOWNOID)
 	{
@@ -595,11 +568,7 @@
 		int			i;
 
 		/*
-<<<<<<< HEAD
-		 * Check for self-containment.  Eventually we might be able to allow
-=======
 		 * Check for self-containment.	Eventually we might be able to allow
->>>>>>> a4bebdd9
 		 * this (just return without complaint, if so) but it's not clear how
 		 * many other places would require anti-recursion defenses before it
 		 * would be safe to allow tables to contain their own rowtype.
@@ -607,13 +576,8 @@
 		if (list_member_oid(containing_rowtypes, atttypid))
 			ereport(ERROR,
 					(errcode(ERRCODE_INVALID_TABLE_DEFINITION),
-<<<<<<< HEAD
-					 errmsg("composite type %s cannot be made a member of itself",
-							format_type_be(atttypid))));
-=======
 				errmsg("composite type %s cannot be made a member of itself",
 					   format_type_be(atttypid))));
->>>>>>> a4bebdd9
 
 		containing_rowtypes = lcons_oid(atttypid, containing_rowtypes);
 
@@ -627,12 +591,8 @@
 
 			if (attr->attisdropped)
 				continue;
-<<<<<<< HEAD
-			CheckAttributeType(NameStr(attr->attname), attr->atttypid,
-=======
 			CheckAttributeType(NameStr(attr->attname),
 							   attr->atttypid, attr->attcollation,
->>>>>>> a4bebdd9
 							   containing_rowtypes,
 							   allow_system_table_mods);
 		}
@@ -646,11 +606,7 @@
 		/*
 		 * Must recurse into array types, too, in case they are composite.
 		 */
-<<<<<<< HEAD
-		CheckAttributeType(attname, att_typelem,
-=======
 		CheckAttributeType(attname, att_typelem, attcollation,
->>>>>>> a4bebdd9
 						   containing_rowtypes,
 						   allow_system_table_mods);
 	}
@@ -1360,11 +1316,8 @@
 						 List *cooked_constraints,
 						 Oid relam,
 						 char relkind,
-<<<<<<< HEAD
+						 char relpersistence,
 						 char relstorage,
-=======
-						 char relpersistence,
->>>>>>> a4bebdd9
 						 bool shared_relation,
 						 bool mapped_relation,
 						 bool oidislocal,
@@ -1487,38 +1440,12 @@
 	 */
 	if (!OidIsValid(relid) && Gp_role != GP_ROLE_EXECUTE)
 	{
-<<<<<<< HEAD
 		if (IsBootstrapProcessingMode())
 			relid = GetNewOid(pg_class_desc);
 		else if (relkind == RELKIND_SEQUENCE)
 			relid = GetNewSequenceRelationOid(pg_class_desc);
 		else
 			relid = GetNewOid(pg_class_desc);
-=======
-		/*
-		 * Use binary-upgrade override for pg_class.oid/relfilenode, if
-		 * supplied.
-		 */
-		if (IsBinaryUpgrade &&
-			OidIsValid(binary_upgrade_next_heap_pg_class_oid) &&
-			(relkind == RELKIND_RELATION || relkind == RELKIND_SEQUENCE ||
-			 relkind == RELKIND_VIEW || relkind == RELKIND_COMPOSITE_TYPE ||
-			 relkind == RELKIND_FOREIGN_TABLE))
-		{
-			relid = binary_upgrade_next_heap_pg_class_oid;
-			binary_upgrade_next_heap_pg_class_oid = InvalidOid;
-		}
-		else if (IsBinaryUpgrade &&
-				 OidIsValid(binary_upgrade_next_toast_pg_class_oid) &&
-				 relkind == RELKIND_TOASTVALUE)
-		{
-			relid = binary_upgrade_next_toast_pg_class_oid;
-			binary_upgrade_next_toast_pg_class_oid = InvalidOid;
-		}
-		else
-			relid = GetNewRelFileNode(reltablespace, pg_class_desc,
-									  relpersistence);
->>>>>>> a4bebdd9
 	}
 
 	/*
@@ -1558,11 +1485,8 @@
 							   tupdesc,
 							   relam,
 							   relkind,
-<<<<<<< HEAD
+							   relpersistence,
 							   relstorage,
-=======
-							   relpersistence,
->>>>>>> a4bebdd9
 							   shared_relation,
 							   mapped_relation,
 							   allow_system_table_mods);
@@ -1573,19 +1497,15 @@
 	 * Decide whether to create an array type over the relation's rowtype. We
 	 * do not create any array types for system catalogs (ie, those made
 	 * during initdb).	We create array types for regular relations, views,
-<<<<<<< HEAD
-	 * and composite types ... but not, eg, for toast tables or sequences.
+	 * composite types and foreign tables ... but not, eg, for toast tables or
+	 * sequences.
 	 *
 	 * Also not for the auxiliary heaps created for bitmap indexes or append-
 	 * only tables.
-=======
-	 * composite types and foreign tables ... but not, eg, for toast tables or
-	 * sequences.
->>>>>>> a4bebdd9
 	 */
 	if (IsUnderPostmaster && ((relkind == RELKIND_RELATION && !appendOnlyRel) ||
 							  relkind == RELKIND_VIEW ||
-<<<<<<< HEAD
+							  relkind == RELKIND_FOREIGN_TABLE ||
 							  relkind == RELKIND_COMPOSITE_TYPE) &&
 		relnamespace != PG_BITMAPINDEX_NAMESPACE)
 	{
@@ -1612,11 +1532,6 @@
 			new_array_oid = GetNewOid(pg_type);
 		heap_close(pg_type, AccessShareLock);
 	}
-=======
-							  relkind == RELKIND_FOREIGN_TABLE ||
-							  relkind == RELKIND_COMPOSITE_TYPE))
-		new_array_oid = AssignTypeArrayOid();
->>>>>>> a4bebdd9
 
 	/*
 	 * Since defining a relation also defines a complex type, we add a new
@@ -1756,8 +1671,6 @@
 		recordDependencyOnOwner(RelationRelationId, relid, ownerid);
 		recordDependencyOnCurrentExtension(&myself, false);
 
-		recordDependencyOnCurrentExtension(&myself);
-
 		if (reloftypeid)
 		{
 			referenced.classId = TypeRelationId;
@@ -1798,7 +1711,6 @@
 		register_on_commit_action(relid, oncommit);
 
 	/*
-<<<<<<< HEAD
 	 * CDB: If caller gave us a distribution policy, store the distribution
 	 * key column list in the gp_distribution_policy catalog and attach a
 	 * copy to the relcache entry.
@@ -1865,7 +1777,9 @@
 							   relid, GetUserId(), /* not ownerid */
 							   "CREATE", subtyp
 					);
-=======
+	}
+
+	/*
 	 * If this is an unlogged relation, it needs an init fork so that it can
 	 * be correctly reinitialized on restart.  Since we're going to do an
 	 * immediate sync, we ony need to xlog this if archiving or streaming is
@@ -1882,7 +1796,6 @@
 			log_smgrcreate(&new_rel_desc->rd_smgr->smgr_rnode.node,
 						   INIT_FORKNUM);
 		smgrimmedsync(new_rel_desc->rd_smgr, INIT_FORKNUM);
->>>>>>> a4bebdd9
 	}
 
 	/*
@@ -2355,15 +2268,10 @@
 	/*
 	 * Schedule unlinking of the relation's physical files at commit.
 	 */
-<<<<<<< HEAD
 	if (relkind != RELKIND_VIEW &&
 		relkind != RELKIND_COMPOSITE_TYPE &&
+		relkind != RELKIND_FOREIGN_TABLE &&
 		!RelationIsExternal(rel))
-=======
-	if (rel->rd_rel->relkind != RELKIND_VIEW &&
-		rel->rd_rel->relkind != RELKIND_COMPOSITE_TYPE &&
-		rel->rd_rel->relkind != RELKIND_FOREIGN_TABLE)
->>>>>>> a4bebdd9
 	{
 		RelationDropStorage(rel);
 	}
