/* Test inheritance of structure (LIKE) */
CREATE TABLE inhx (xx text DEFAULT 'text');
/*
 * Test double inheritance
 *
 * Ensure that defaults are NOT included unless
 * INCLUDING DEFAULTS is specified
 */
CREATE TABLE ctla (aa TEXT);
CREATE TABLE ctlb (bb TEXT) INHERITS (ctla);
CREATE TABLE foo (LIKE nonexistent);
ERROR:  relation "nonexistent" does not exist
LINE 1: CREATE TABLE foo (LIKE nonexistent);
                               ^
CREATE TABLE inhe (ee text, LIKE inhx) inherits (ctlb);
INSERT INTO inhe VALUES ('ee-col1', 'ee-col2', DEFAULT, 'ee-col4');
SELECT * FROM inhe; /* Columns aa, bb, xx value NULL, ee */
   aa    |   bb    | ee |   xx    
---------+---------+----+---------
 ee-col1 | ee-col2 |    | ee-col4
(1 row)

SELECT * FROM inhx; /* Empty set since LIKE inherits structure only */
 xx 
----
(0 rows)

SELECT * FROM ctlb; /* Has ee entry */
   aa    |   bb    
---------+---------
 ee-col1 | ee-col2
(1 row)

SELECT * FROM ctla; /* Has ee entry */
   aa    
---------
 ee-col1
(1 row)

CREATE TABLE inhf (LIKE inhx, LIKE inhx); /* Throw error */
ERROR:  column "xx" specified more than once
CREATE TABLE inhf (LIKE inhx INCLUDING DEFAULTS INCLUDING CONSTRAINTS);
INSERT INTO inhf DEFAULT VALUES;
SELECT * FROM inhf; /* Single entry with value 'text' */
  xx  
------
 text
(1 row)

ALTER TABLE inhx add constraint foo CHECK (xx = 'text');
ALTER TABLE inhx ADD PRIMARY KEY (xx);
CREATE TABLE inhg (LIKE inhx); /* Doesn't copy constraint */
INSERT INTO inhg VALUES ('foo');
DROP TABLE inhg;
CREATE TABLE inhg (x text, LIKE inhx INCLUDING CONSTRAINTS, y text); /* Copies constraints */
INSERT INTO inhg VALUES ('x', 'text', 'y'); /* Succeeds */
INSERT INTO inhg VALUES ('x', 'text', 'y'); /* Succeeds -- Unique constraints not copied */
INSERT INTO inhg VALUES ('x', 'foo',  'y');  /* fails due to constraint */
ERROR:  new row for relation "inhg" violates check constraint "foo"
DETAIL:  Failing row contains (x, foo, y).
SELECT * FROM inhg; /* Two records with three columns in order x=x, xx=text, y=y */
 x |  xx  | y 
---+------+---
 x | text | y
 x | text | y
(2 rows)

DROP TABLE inhg;
CREATE TABLE test_like_id_1 (a bigint GENERATED ALWAYS AS IDENTITY, b text);
\d test_like_id_1
                     Table "public.test_like_id_1"
 Column |  Type  | Collation | Nullable |           Default            
--------+--------+-----------+----------+------------------------------
 a      | bigint |           | not null | generated always as identity
 b      | text   |           |          | 

INSERT INTO test_like_id_1 (b) VALUES ('b1');
SELECT * FROM test_like_id_1;
 a | b  
---+----
 1 | b1
(1 row)

CREATE TABLE test_like_id_2 (LIKE test_like_id_1);
\d test_like_id_2
          Table "public.test_like_id_2"
 Column |  Type  | Collation | Nullable | Default 
--------+--------+-----------+----------+---------
 a      | bigint |           | not null | 
 b      | text   |           |          | 

INSERT INTO test_like_id_2 (b) VALUES ('b2');
ERROR:  null value in column "a" violates not-null constraint
DETAIL:  Failing row contains (null, b2).
SELECT * FROM test_like_id_2;  -- identity was not copied
 a | b 
---+---
(0 rows)

CREATE TABLE test_like_id_3 (LIKE test_like_id_1 INCLUDING IDENTITY);
\d test_like_id_3
                     Table "public.test_like_id_3"
 Column |  Type  | Collation | Nullable |           Default            
--------+--------+-----------+----------+------------------------------
 a      | bigint |           | not null | generated always as identity
 b      | text   |           |          | 

INSERT INTO test_like_id_3 (b) VALUES ('b3');
SELECT * FROM test_like_id_3;  -- identity was copied and applied
 a | b  
---+----
 1 | b3
(1 row)

DROP TABLE test_like_id_1, test_like_id_2, test_like_id_3;
CREATE TABLE test_like_gen_1 (a int, b int GENERATED ALWAYS AS (a * 2) STORED);
\d test_like_gen_1
                        Table "public.test_like_gen_1"
 Column |  Type   | Collation | Nullable |              Default               
--------+---------+-----------+----------+------------------------------------
 a      | integer |           |          | 
 b      | integer |           |          | generated always as (a * 2) stored

INSERT INTO test_like_gen_1 (a) VALUES (1);
SELECT * FROM test_like_gen_1;
 a | b 
---+---
 1 | 2
(1 row)

CREATE TABLE test_like_gen_2 (LIKE test_like_gen_1);
\d test_like_gen_2
          Table "public.test_like_gen_2"
 Column |  Type   | Collation | Nullable | Default 
--------+---------+-----------+----------+---------
 a      | integer |           |          | 
 b      | integer |           |          | 

INSERT INTO test_like_gen_2 (a) VALUES (1);
SELECT * FROM test_like_gen_2;
 a | b 
---+---
 1 |  
(1 row)

CREATE TABLE test_like_gen_3 (LIKE test_like_gen_1 INCLUDING GENERATED);
\d test_like_gen_3
                        Table "public.test_like_gen_3"
 Column |  Type   | Collation | Nullable |              Default               
--------+---------+-----------+----------+------------------------------------
 a      | integer |           |          | 
 b      | integer |           |          | generated always as (a * 2) stored

INSERT INTO test_like_gen_3 (a) VALUES (1);
SELECT * FROM test_like_gen_3;
 a | b 
---+---
 1 | 2
(1 row)

DROP TABLE test_like_gen_1, test_like_gen_2, test_like_gen_3;
CREATE TABLE inhg (x text, LIKE inhx INCLUDING INDEXES, y text); /* copies indexes */
INSERT INTO inhg VALUES (5, 10);
INSERT INTO inhg VALUES (20, 10); -- should fail
ERROR:  duplicate key value violates unique constraint "inhg_pkey"
DETAIL:  Key (xx)=(10) already exists.
DROP TABLE inhg;
/* Multiple primary keys creation should fail */
CREATE TABLE inhg (x text, LIKE inhx INCLUDING INDEXES, PRIMARY KEY(x)); /* fails */
ERROR:  multiple primary keys for table "inhg" are not allowed
CREATE TABLE inhz (xx text DEFAULT 'text', yy int UNIQUE);
CREATE UNIQUE INDEX inhz_xx_idx on inhz (xx) WHERE xx <> 'test';
ERROR:  UNIQUE index must contain all columns in the table's distribution key
DETAIL:  Distribution key column "yy" is not included in the constraint.
/* Ok to create multiple unique indexes */
/* GPDB: This query will fail because unique index must contain all distribution key */
CREATE TABLE inhg (x text UNIQUE, LIKE inhz INCLUDING INDEXES);
ERROR:  UNIQUE or PRIMARY KEY definitions are incompatible with each other
HINT:  When there are multiple PRIMARY KEY / UNIQUE constraints, they must have at least one column in common.
CREATE TABLE inhg (x text, LIKE inhz INCLUDING INDEXES);
NOTICE:  Table doesn't have 'DISTRIBUTED BY' clause -- Using column named 'x' as the Greenplum Database data distribution key for this table.
HINT:  The 'DISTRIBUTED BY' clause determines the distribution of data. Make sure column(s) chosen are the optimal data distribution key to minimize skew.
INSERT INTO inhg (xx, yy, x) VALUES ('test', 5, 10);
INSERT INTO inhg (xx, yy, x) VALUES ('test', 10, 15);
INSERT INTO inhg (xx, yy, x) VALUES ('foo', 10, 15); -- should fail
ERROR:  duplicate key value violates unique constraint "inhg_yy_key"  (seg2 172.17.0.2:25434 pid=107504)
DETAIL:  Key (yy)=(10) already exists.
DROP TABLE inhg;
DROP TABLE inhz;
-- including storage and comments
CREATE TABLE ctlt1 (a text CHECK (length(a) > 2) PRIMARY KEY, b text);
CREATE INDEX ctlt1_b_key ON ctlt1 (b);
CREATE INDEX ctlt1_fnidx ON ctlt1 ((a || b));
CREATE STATISTICS ctlt1_a_b_stat ON a,b FROM ctlt1;
COMMENT ON STATISTICS ctlt1_a_b_stat IS 'ab stats';
COMMENT ON COLUMN ctlt1.a IS 'A';
COMMENT ON COLUMN ctlt1.b IS 'B';
COMMENT ON CONSTRAINT ctlt1_a_check ON ctlt1 IS 't1_a_check';
COMMENT ON INDEX ctlt1_pkey IS 'index pkey';
COMMENT ON INDEX ctlt1_b_key IS 'index b_key';
ALTER TABLE ctlt1 ALTER COLUMN a SET STORAGE MAIN;
CREATE TABLE ctlt2 (c text);
ALTER TABLE ctlt2 ALTER COLUMN c SET STORAGE EXTERNAL;
COMMENT ON COLUMN ctlt2.c IS 'C';
CREATE TABLE ctlt3 (a text CHECK (length(a) < 5), c text);
ALTER TABLE ctlt3 ALTER COLUMN c SET STORAGE EXTERNAL;
ALTER TABLE ctlt3 ALTER COLUMN a SET STORAGE MAIN;
COMMENT ON COLUMN ctlt3.a IS 'A3';
COMMENT ON COLUMN ctlt3.c IS 'C';
COMMENT ON CONSTRAINT ctlt3_a_check ON ctlt3 IS 't3_a_check';
CREATE TABLE ctlt4 (a text, c text);
ALTER TABLE ctlt4 ALTER COLUMN c SET STORAGE EXTERNAL;
CREATE TABLE ctlt12_storage (LIKE ctlt1 INCLUDING STORAGE, LIKE ctlt2 INCLUDING STORAGE);
\d+ ctlt12_storage
<<<<<<< HEAD
                   Table "public.ctlt12_storage"
 Column | Type | Modifiers | Storage  | Stats target | Description 
--------+------+-----------+----------+--------------+-------------
 a      | text | not null  | main     |              | 
 b      | text |           | extended |              | 
 c      | text |           | external |              | 
Distributed by: (a)

CREATE TABLE ctlt12_comments (LIKE ctlt1 INCLUDING COMMENTS, LIKE ctlt2 INCLUDING COMMENTS);
\d+ ctlt12_comments
                  Table "public.ctlt12_comments"
 Column | Type | Modifiers | Storage  | Stats target | Description 
--------+------+-----------+----------+--------------+-------------
 a      | text | not null  | extended |              | A
 b      | text |           | extended |              | B
 c      | text |           | extended |              | C
Distributed by: (a)
=======
                             Table "public.ctlt12_storage"
 Column | Type | Collation | Nullable | Default | Storage  | Stats target | Description 
--------+------+-----------+----------+---------+----------+--------------+-------------
 a      | text |           | not null |         | main     |              | 
 b      | text |           |          |         | extended |              | 
 c      | text |           |          |         | external |              | 

CREATE TABLE ctlt12_comments (LIKE ctlt1 INCLUDING COMMENTS, LIKE ctlt2 INCLUDING COMMENTS);
\d+ ctlt12_comments
                             Table "public.ctlt12_comments"
 Column | Type | Collation | Nullable | Default | Storage  | Stats target | Description 
--------+------+-----------+----------+---------+----------+--------------+-------------
 a      | text |           | not null |         | extended |              | A
 b      | text |           |          |         | extended |              | B
 c      | text |           |          |         | extended |              | C
>>>>>>> 9e1c9f95

CREATE TABLE ctlt1_inh (LIKE ctlt1 INCLUDING CONSTRAINTS INCLUDING COMMENTS) INHERITS (ctlt1);
NOTICE:  merging column "a" with inherited definition
NOTICE:  merging column "b" with inherited definition
NOTICE:  merging constraint "ctlt1_a_check" with inherited definition
\d+ ctlt1_inh
                                Table "public.ctlt1_inh"
 Column | Type | Collation | Nullable | Default | Storage  | Stats target | Description 
--------+------+-----------+----------+---------+----------+--------------+-------------
 a      | text |           | not null |         | main     |              | A
 b      | text |           |          |         | extended |              | B
Check constraints:
    "ctlt1_a_check" CHECK (length(a) > 2)
Inherits: ctlt1
Distributed by: (a)

SELECT description FROM pg_description, pg_constraint c WHERE classoid = 'pg_constraint'::regclass AND objoid = c.oid AND c.conrelid = 'ctlt1_inh'::regclass;
 description 
-------------
 t1_a_check
(1 row)

CREATE TABLE ctlt13_inh () INHERITS (ctlt1, ctlt3);
NOTICE:  merging multiple inherited definitions of column "a"
\d+ ctlt13_inh
                               Table "public.ctlt13_inh"
 Column | Type | Collation | Nullable | Default | Storage  | Stats target | Description 
--------+------+-----------+----------+---------+----------+--------------+-------------
 a      | text |           | not null |         | main     |              | 
 b      | text |           |          |         | extended |              | 
 c      | text |           |          |         | external |              | 
Check constraints:
    "ctlt1_a_check" CHECK (length(a) > 2)
    "ctlt3_a_check" CHECK (length(a) < 5)
Inherits: ctlt1,
          ctlt3
Distributed by: (a)

CREATE TABLE ctlt13_like (LIKE ctlt3 INCLUDING CONSTRAINTS INCLUDING COMMENTS INCLUDING STORAGE) INHERITS (ctlt1);
NOTICE:  merging column "a" with inherited definition
\d+ ctlt13_like
                               Table "public.ctlt13_like"
 Column | Type | Collation | Nullable | Default | Storage  | Stats target | Description 
--------+------+-----------+----------+---------+----------+--------------+-------------
 a      | text |           | not null |         | main     |              | A3
 b      | text |           |          |         | extended |              | 
 c      | text |           |          |         | external |              | C
Check constraints:
    "ctlt1_a_check" CHECK (length(a) > 2)
    "ctlt3_a_check" CHECK (length(a) < 5)
Inherits: ctlt1
Distributed by: (a)

SELECT description FROM pg_description, pg_constraint c WHERE classoid = 'pg_constraint'::regclass AND objoid = c.oid AND c.conrelid = 'ctlt13_like'::regclass;
 description 
-------------
 t3_a_check
(1 row)

CREATE TABLE ctlt_all (LIKE ctlt1 INCLUDING ALL);
\d+ ctlt_all
                                Table "public.ctlt_all"
 Column | Type | Collation | Nullable | Default | Storage  | Stats target | Description 
--------+------+-----------+----------+---------+----------+--------------+-------------
 a      | text |           | not null |         | main     |              | A
 b      | text |           |          |         | extended |              | B
Indexes:
    "ctlt_all_pkey" PRIMARY KEY, btree (a)
    "ctlt_all_b_idx" btree (b)
    "ctlt_all_expr_idx" btree ((a || b))
Check constraints:
    "ctlt1_a_check" CHECK (length(a) > 2)
<<<<<<< HEAD
Distributed by: (a)
=======
Statistics objects:
    "public"."ctlt_all_a_b_stat" (ndistinct, dependencies, mcv) ON a, b FROM ctlt_all
>>>>>>> 9e1c9f95

SELECT c.relname, objsubid, description FROM pg_description, pg_index i, pg_class c WHERE classoid = 'pg_class'::regclass AND objoid = i.indexrelid AND c.oid = i.indexrelid AND i.indrelid = 'ctlt_all'::regclass ORDER BY c.relname, objsubid;
    relname     | objsubid | description 
----------------+----------+-------------
 ctlt_all_b_idx |        0 | index b_key
 ctlt_all_pkey  |        0 | index pkey
(2 rows)

SELECT s.stxname, objsubid, description FROM pg_description, pg_statistic_ext s WHERE classoid = 'pg_statistic_ext'::regclass AND objoid = s.oid AND s.stxrelid = 'ctlt_all'::regclass ORDER BY s.stxname, objsubid;
      stxname      | objsubid | description 
-------------------+----------+-------------
 ctlt_all_a_b_stat |        0 | ab stats
(1 row)

CREATE TABLE inh_error1 () INHERITS (ctlt1, ctlt4);
NOTICE:  merging multiple inherited definitions of column "a"
ERROR:  inherited column "a" has a storage parameter conflict
DETAIL:  MAIN versus EXTENDED
CREATE TABLE inh_error2 (LIKE ctlt4 INCLUDING STORAGE) INHERITS (ctlt1);
NOTICE:  merging column "a" with inherited definition
ERROR:  column "a" has a storage parameter conflict
DETAIL:  MAIN versus EXTENDED
DROP TABLE ctlt12_storage, ctlt12_comments, ctlt1_inh, ctlt13_inh, ctlt13_like, ctlt_all, ctlb, ctla, ctlt1, ctlt2, ctlt3, ctlt4 CASCADE;
NOTICE:  drop cascades to table inhe
/* LIKE with other relation kinds */
CREATE TABLE ctlt4 (a int, b text);
CREATE SEQUENCE ctlseq1;
CREATE TABLE ctlt10 (LIKE ctlseq1);  -- fail
ERROR:  "ctlseq1" is not a table, view, materialized view, composite type, or foreign table
LINE 1: CREATE TABLE ctlt10 (LIKE ctlseq1);
                                  ^
CREATE VIEW ctlv1 AS SELECT * FROM ctlt4;
CREATE TABLE ctlt11 (LIKE ctlv1);
CREATE TABLE ctlt11a (LIKE ctlv1 INCLUDING ALL);
CREATE TYPE ctlty1 AS (a int, b text);
CREATE TABLE ctlt12 (LIKE ctlty1);
DROP SEQUENCE ctlseq1;
DROP TYPE ctlty1;
DROP VIEW ctlv1;
DROP TABLE IF EXISTS ctlt4, ctlt10, ctlt11, ctlt11a, ctlt12;
<<<<<<< HEAD
NOTICE:  table "ctlt10" does not exist, skipping
/* LIKE WITH OIDS */
CREATE TABLE has_oid (x INTEGER) WITH OIDS;
HINT:  Use OIDS=FALSE to prevent wrap-around of the OID counter.
NOTICE:  OIDS=TRUE is not recommended for user-created tables
CREATE TABLE no_oid (y INTEGER);
CREATE TABLE like_test (z INTEGER, LIKE has_oid);
HINT:  Use OIDS=FALSE to prevent wrap-around of the OID counter.
NOTICE:  OIDS=TRUE is not recommended for user-created tables
SELECT oid FROM like_test;
 oid 
-----
(0 rows)

CREATE TABLE like_test2 (z INTEGER, LIKE no_oid);
SELECT oid FROM like_test2; -- fail
ERROR:  column "oid" does not exist
LINE 1: SELECT oid FROM like_test2;
               ^
CREATE TABLE like_test3 (z INTEGER, LIKE has_oid, LIKE no_oid);
HINT:  Use OIDS=FALSE to prevent wrap-around of the OID counter.
NOTICE:  OIDS=TRUE is not recommended for user-created tables
SELECT oid FROM like_test3;
 oid 
-----
(0 rows)

/*
 * In gpdb we are hard to support oid as distributed key,
 * this case dose not make sence for us
 * CREATE TABLE like_test4 (z INTEGER, PRIMARY KEY(oid), LIKE has_oid);
 * SELECT oid FROM like_test4;
 */
CREATE TABLE like_test5 (z INTEGER, LIKE no_oid) WITH OIDS;
NOTICE:  OIDS=TRUE is not recommended for user-created tables
HINT:  Use OIDS=FALSE to prevent wrap-around of the OID counter.
SELECT oid FROM like_test5;
 oid 
-----
(0 rows)

DROP TABLE has_oid, no_oid, like_test, like_test2, like_test3,
  like_test5;
=======
NOTICE:  table "ctlt10" does not exist, skipping
>>>>>>> 9e1c9f95
<|MERGE_RESOLUTION|>--- conflicted
+++ resolved
@@ -212,31 +212,13 @@
 ALTER TABLE ctlt4 ALTER COLUMN c SET STORAGE EXTERNAL;
 CREATE TABLE ctlt12_storage (LIKE ctlt1 INCLUDING STORAGE, LIKE ctlt2 INCLUDING STORAGE);
 \d+ ctlt12_storage
-<<<<<<< HEAD
-                   Table "public.ctlt12_storage"
- Column | Type | Modifiers | Storage  | Stats target | Description 
---------+------+-----------+----------+--------------+-------------
- a      | text | not null  | main     |              | 
- b      | text |           | extended |              | 
- c      | text |           | external |              | 
-Distributed by: (a)
-
-CREATE TABLE ctlt12_comments (LIKE ctlt1 INCLUDING COMMENTS, LIKE ctlt2 INCLUDING COMMENTS);
-\d+ ctlt12_comments
-                  Table "public.ctlt12_comments"
- Column | Type | Modifiers | Storage  | Stats target | Description 
---------+------+-----------+----------+--------------+-------------
- a      | text | not null  | extended |              | A
- b      | text |           | extended |              | B
- c      | text |           | extended |              | C
-Distributed by: (a)
-=======
                              Table "public.ctlt12_storage"
  Column | Type | Collation | Nullable | Default | Storage  | Stats target | Description 
 --------+------+-----------+----------+---------+----------+--------------+-------------
  a      | text |           | not null |         | main     |              | 
  b      | text |           |          |         | extended |              | 
  c      | text |           |          |         | external |              | 
+Distributed by: (a)
 
 CREATE TABLE ctlt12_comments (LIKE ctlt1 INCLUDING COMMENTS, LIKE ctlt2 INCLUDING COMMENTS);
 \d+ ctlt12_comments
@@ -246,7 +228,7 @@
  a      | text |           | not null |         | extended |              | A
  b      | text |           |          |         | extended |              | B
  c      | text |           |          |         | extended |              | C
->>>>>>> 9e1c9f95
+Distributed by: (a)
 
 CREATE TABLE ctlt1_inh (LIKE ctlt1 INCLUDING CONSTRAINTS INCLUDING COMMENTS) INHERITS (ctlt1);
 NOTICE:  merging column "a" with inherited definition
@@ -319,12 +301,9 @@
     "ctlt_all_expr_idx" btree ((a || b))
 Check constraints:
     "ctlt1_a_check" CHECK (length(a) > 2)
-<<<<<<< HEAD
-Distributed by: (a)
-=======
 Statistics objects:
     "public"."ctlt_all_a_b_stat" (ndistinct, dependencies, mcv) ON a, b FROM ctlt_all
->>>>>>> 9e1c9f95
+Distributed by: (a)
 
 SELECT c.relname, objsubid, description FROM pg_description, pg_index i, pg_class c WHERE classoid = 'pg_class'::regclass AND objoid = i.indexrelid AND c.oid = i.indexrelid AND i.indrelid = 'ctlt_all'::regclass ORDER BY c.relname, objsubid;
     relname     | objsubid | description 
@@ -365,50 +344,4 @@
 DROP TYPE ctlty1;
 DROP VIEW ctlv1;
 DROP TABLE IF EXISTS ctlt4, ctlt10, ctlt11, ctlt11a, ctlt12;
-<<<<<<< HEAD
-NOTICE:  table "ctlt10" does not exist, skipping
-/* LIKE WITH OIDS */
-CREATE TABLE has_oid (x INTEGER) WITH OIDS;
-HINT:  Use OIDS=FALSE to prevent wrap-around of the OID counter.
-NOTICE:  OIDS=TRUE is not recommended for user-created tables
-CREATE TABLE no_oid (y INTEGER);
-CREATE TABLE like_test (z INTEGER, LIKE has_oid);
-HINT:  Use OIDS=FALSE to prevent wrap-around of the OID counter.
-NOTICE:  OIDS=TRUE is not recommended for user-created tables
-SELECT oid FROM like_test;
- oid 
------
-(0 rows)
-
-CREATE TABLE like_test2 (z INTEGER, LIKE no_oid);
-SELECT oid FROM like_test2; -- fail
-ERROR:  column "oid" does not exist
-LINE 1: SELECT oid FROM like_test2;
-               ^
-CREATE TABLE like_test3 (z INTEGER, LIKE has_oid, LIKE no_oid);
-HINT:  Use OIDS=FALSE to prevent wrap-around of the OID counter.
-NOTICE:  OIDS=TRUE is not recommended for user-created tables
-SELECT oid FROM like_test3;
- oid 
------
-(0 rows)
-
-/*
- * In gpdb we are hard to support oid as distributed key,
- * this case dose not make sence for us
- * CREATE TABLE like_test4 (z INTEGER, PRIMARY KEY(oid), LIKE has_oid);
- * SELECT oid FROM like_test4;
- */
-CREATE TABLE like_test5 (z INTEGER, LIKE no_oid) WITH OIDS;
-NOTICE:  OIDS=TRUE is not recommended for user-created tables
-HINT:  Use OIDS=FALSE to prevent wrap-around of the OID counter.
-SELECT oid FROM like_test5;
- oid 
------
-(0 rows)
-
-DROP TABLE has_oid, no_oid, like_test, like_test2, like_test3,
-  like_test5;
-=======
-NOTICE:  table "ctlt10" does not exist, skipping
->>>>>>> 9e1c9f95
+NOTICE:  table "ctlt10" does not exist, skipping