--- conflicted
+++ resolved
@@ -10,7 +10,7 @@
  *
  *
  * IDENTIFICATION
- *	  $PostgreSQL: pgsql/src/backend/postmaster/autovacuum.c,v 1.32 2007/02/15 23:23:23 alvherre Exp $
+ *	    $PostgreSQL: pgsql/src/backend/postmaster/autovacuum.c,v 1.43 2007/05/02 15:47:14 alvherre Exp $
  *
  *-------------------------------------------------------------------------
  */
@@ -43,10 +43,7 @@
 #include "storage/pmsignal.h"
 #include "storage/proc.h"
 #include "storage/procarray.h"
-<<<<<<< HEAD
 #include "storage/procsignal.h"
-=======
->>>>>>> 4ebb0cf9
 #include "storage/sinval.h"
 #include "tcop/tcopprot.h"
 #include "utils/flatfiles.h"
@@ -58,6 +55,7 @@
 #include "cdb/cdbvars.h"
 
 
+static volatile sig_atomic_t got_SIGUSR1 = false;
 static volatile sig_atomic_t got_SIGHUP = false;
 static volatile sig_atomic_t avlauncher_shutdown_request = false;
 
@@ -78,23 +76,15 @@
 
 int			Log_autovacuum_min_duration = -1;
 
-/* Flag to tell if we are in the autovacuum daemon process */
-<<<<<<< HEAD
-static bool am_autovacuum = false;
+/* Flags to tell if we are in an autovacuum process */
+static bool am_autovacuum_launcher = false;
+static bool am_autovacuum_worker = false;
 
 /* how long to keep pgstat data in the launcher, in milliseconds */
 #define STATS_READ_DELAY 1000
 
 /* the minimum allowed time between two awakenings of the launcher */
 #define MIN_AUTOVAC_SLEEPTIME 100.0		/* milliseconds */
-
-/* Last time autovac daemon started/stopped (only valid in postmaster) */
-static time_t last_autovac_start_time = 0;
-static time_t last_autovac_stop_time = 0;
-=======
-static bool am_autovacuum_launcher = false;
-static bool am_autovacuum_worker = false;
->>>>>>> 4ebb0cf9
 
 /* Comparison point for determining whether freeze_max_age is exceeded */
 static TransactionId recentXid;
@@ -106,28 +96,42 @@
 /* Memory context for long-lived data */
 static MemoryContext AutovacMemCxt;
 
-/* struct to keep list of candidate databases for vacuum */
-typedef struct autovac_dbase
-{
-	Oid			oid;
-	char	   *name;
-	TransactionId frozenxid;
-	PgStat_StatDBEntry *entry;
-} autovac_dbase;
-
-/* struct to keep track of tables to vacuum and/or analyze */
+/* struct to keep track of databases in launcher */
+typedef struct avl_dbase
+{
+	Oid			adl_datid;			/* hash key -- must be first */
+	TimestampTz	adl_next_worker;
+	int			adl_score;
+} avl_dbase;
+
+/* struct to keep track of databases in worker */
+typedef struct avw_dbase
+{
+	Oid			adw_datid;
+	char	   *adw_name;
+	TransactionId adw_frozenxid;
+	PgStat_StatDBEntry *adw_entry;
+} avw_dbase;
+
+/* struct to keep track of tables to vacuum and/or analyze, in 1st pass */
+typedef struct av_relation
+{
+	Oid		ar_relid;
+	Oid		ar_toastrelid;
+} av_relation;
+
+/* struct to keep track of tables to vacuum and/or analyze, after rechecking */
 typedef struct autovac_table
 {
-	Oid			relid;
-	Oid			toastrelid;
-	bool		dovacuum;
-	bool		doanalyze;
-	int			freeze_min_age;
-	int			vacuum_cost_delay;
-	int			vacuum_cost_limit;
+	Oid			at_relid;
+	Oid			at_toastrelid;
+	bool		at_dovacuum;
+	bool		at_doanalyze;
+	int			at_freeze_min_age;
+	int			at_vacuum_cost_delay;
+	int			at_vacuum_cost_limit;
 } autovac_table;
 
-<<<<<<< HEAD
 /*-------------
  * This struct holds information about a single worker's whereabouts.  We keep
  * an array of these in shared memory, sized according to
@@ -197,6 +201,13 @@
 
 static AutoVacuumShmemStruct *AutoVacuumShmem;
 
+/* The database list in the launcher, and the context that contains it */
+static Dllist *DatabaseList = NULL;
+static MemoryContext DatabaseListCxt = NULL;
+
+/* Pointer to my own WorkerInfo, valid on each worker */
+static WorkerInfo MyWorkerInfo = NULL;
+
 /* PID of launcher, valid only in worker while shutting down */
 int			AutovacuumLauncherPid = 0;
 
@@ -204,34 +215,40 @@
 static pid_t autovac_forkexec(void);  // old
 static pid_t avlauncher_forkexec(void); // new
 static pid_t avworker_forkexec(void);  // new
-=======
-typedef struct
-{
-	Oid		process_db;			/* OID of database to process */
-	int		worker_pid;			/* PID of the worker process, if any */
-} AutoVacuumShmemStruct;
-
-static AutoVacuumShmemStruct *AutoVacuumShmem;
-
-#ifdef EXEC_BACKEND
-static pid_t avlauncher_forkexec(void);
-static pid_t avworker_forkexec(void);
->>>>>>> 4ebb0cf9
 #endif
 NON_EXEC_STATIC void AutoVacWorkerMain(int argc, char *argv[]);
 NON_EXEC_STATIC void AutoVacLauncherMain(int argc, char *argv[]);
 
-static void do_autovacuum(PgStat_StatDBEntry *dbentry);
-static List *autovac_get_database_list(void);
-static void test_rel_for_autovac(Oid relid, PgStat_StatTabEntry *tabentry,
-					 Form_pg_class classForm,
-					 Form_pg_autovacuum avForm,
-					 List **vacuum_tables,
-					 List **toast_table_ids);
+static Oid do_start_worker(void);
+static uint64 launcher_determine_sleep(bool canlaunch, bool recursing);
+static void launch_worker(TimestampTz now);
+static List *get_database_list(void);
+static void rebuild_database_list(Oid newdb);
+static int db_comparator(const void *a, const void *b);
+static void autovac_balance_cost(void);
+
+static void do_autovacuum(void);
+static void FreeWorkerInfo(int code, Datum arg);
+
+static void relation_check_autovac(Oid relid, Form_pg_class classForm,
+					   Form_pg_autovacuum avForm, PgStat_StatTabEntry *tabentry,
+					   List **table_oids, List **table_toast_list,
+					   List **toast_oids);
+static autovac_table *table_recheck_autovac(Oid relid);
+static void relation_needs_vacanalyze(Oid relid, Form_pg_autovacuum avForm,
+						  Form_pg_class classForm,
+						  PgStat_StatTabEntry *tabentry, bool *dovacuum,
+						  bool *doanalyze);
+
 static void autovacuum_do_vac_analyze(Oid relid, bool dovacuum,
 						  bool doanalyze, int freeze_min_age);
+static HeapTuple get_pg_autovacuum_tuple_relid(Relation avRel, Oid relid);
+static PgStat_StatTabEntry *get_pgstat_tabentry_relid(Oid relid, bool isshared,
+						  PgStat_StatDBEntry *shared,
+						  PgStat_StatDBEntry *dbentry);
 static void autovac_report_activity(VacuumStmt *vacstmt, Oid relid);
 static void avl_sighup_handler(SIGNAL_ARGS);
+static void avl_sigusr1_handler(SIGNAL_ARGS);
 static void avlauncher_shutdown(SIGNAL_ARGS);
 static void avl_quickdie(SIGNAL_ARGS);
 
@@ -315,15 +332,34 @@
 
 /*
  * Main loop for the autovacuum launcher process.
+ *
+ * The signalling between launcher and worker is as follows:
+ *
+ * When the worker has finished starting up, it stores its PID in wi_workerpid
+ * and sends a SIGUSR1 signal to the launcher.  The launcher then knows that
+ * the postmaster is ready to start a new worker.  We do it this way because
+ * otherwise we risk calling SendPostmasterSignal() when the postmaster hasn't
+ * yet processed the last one, in which case the second signal would be lost.
+ * This is only useful when two workers need to be started close to one
+ * another, which should be rare but it's possible.
+ *
+ * When a worker exits, it resets the WorkerInfo struct and puts it back into
+ * the free list.  If there is no free worker slot, it will also signal the
+ * launcher, which then wakes up and can launch a new worker if it needs to.
+ * Note that we only need to do it when there's no free worker slot, because
+ * otherwise there is no need -- the launcher would be awakened normally per
+ * schedule.
+ *
+ * There is a potential problem if, for some reason, a worker starts and is not
+ * able to bootstrap itself correctly.  To prevent this situation from starving
+ * the whole system, the launcher checks the launch time of the "starting
+ * worker".  If it's too old (older than autovacuum_naptime seconds), it resets
+ * the worker entry and puts it back into the free list.
  */
 NON_EXEC_STATIC void
 AutoVacLauncherMain(int argc, char *argv[])
 {
 	sigjmp_buf	local_sigjmp_buf;
-	List	   *dblist;
-	bool		for_xid_wrap;
-	autovac_dbase *db;
-	MemoryContext	avlauncher_cxt;
 
 	/* we are a postmaster subprocess now */
 	IsUnderPostmaster = true;
@@ -352,9 +388,6 @@
 	 * Set up signal handlers.	Since this is a "dummy" process, it has
 	 * particular signal requirements -- no deadlock checker or sinval
 	 * catchup, for example.
-	 *
-	 * XXX It may be a good idea to receive signals when an avworker process
-	 * finishes.
 	 */
 	pqsignal(SIGHUP, avl_sighup_handler);
 
@@ -364,7 +397,7 @@
 	pqsignal(SIGALRM, SIG_IGN);
 
 	pqsignal(SIGPIPE, SIG_IGN);
-	pqsignal(SIGUSR1, SIG_IGN);
+	pqsignal(SIGUSR1, avl_sigusr1_handler);
 	/* We don't listen for async notifies */
 	pqsignal(SIGUSR2, SIG_IGN);
 	pqsignal(SIGFPE, FloatExceptionHandler);
@@ -380,7 +413,7 @@
 	 * had to do some stuff with LWLocks).
 	 */
 #ifndef EXEC_BACKEND
-	InitDummyProcess();
+	InitProcess();
 #endif
 
 	/*
@@ -388,12 +421,12 @@
 	 * that we can reset the context during error recovery and thereby avoid
 	 * possible memory leaks.
 	 */
-	avlauncher_cxt = AllocSetContextCreate(TopMemoryContext,
-										   "Autovacuum Launcher",
-										   ALLOCSET_DEFAULT_MINSIZE,
-										   ALLOCSET_DEFAULT_INITSIZE,
-										   ALLOCSET_DEFAULT_MAXSIZE);
-	MemoryContextSwitchTo(avlauncher_cxt);
+	AutovacMemCxt = AllocSetContextCreate(TopMemoryContext,
+										  "Autovacuum Launcher",
+										  ALLOCSET_DEFAULT_MINSIZE,
+										  ALLOCSET_DEFAULT_INITSIZE,
+										  ALLOCSET_DEFAULT_MAXSIZE);
+	MemoryContextSwitchTo(AutovacMemCxt);
 
 
 	/*
@@ -424,11 +457,15 @@
 		 * Now return to normal top-level context and clear ErrorContext for
 		 * next time.
 		 */
-		MemoryContextSwitchTo(avlauncher_cxt);
+		MemoryContextSwitchTo(AutovacMemCxt);
 		FlushErrorState();
 
 		/* Flush any leaked data in the top-level context */
-		MemoryContextResetAndDeleteChildren(avlauncher_cxt);
+		MemoryContextResetAndDeleteChildren(AutovacMemCxt);
+
+		/* don't leave dangling pointers to freed memory */
+		DatabaseListCxt = NULL;
+		DatabaseList = NULL;
 
 		/* Make sure pgstat also considers our stat data as gone */
 		pgstat_clear_snapshot();
@@ -449,20 +486,32 @@
 	ereport(LOG,
 			(errmsg("autovacuum launcher started")));
 
+	/* must unblock signals before calling rebuild_database_list */
 	PG_SETMASK(&UnBlockSig);
 
-	/*
-	 * take a nap before executing the first iteration, unless we were
-	 * requested an emergency run.
-	 */
-	if (autovacuum_start_daemon)
-		pg_usleep(autovacuum_naptime * 1000000L); 
+	/* in emergency mode, just start a worker and go away */
+	if (!autovacuum_start_daemon)
+	{
+		do_start_worker();
+		proc_exit(0);		/* done */
+	}
+
+	AutoVacuumShmem->av_launcherpid = MyProcPid;
+
+	/*
+	 * Create the initial database list.  The invariant we want this list to
+	 * keep is that it's ordered by decreasing next_time.  As soon as an entry
+	 * is updated to a higher time, it will be moved to the front (which is
+	 * correct because the only operation is to add autovacuum_naptime to the
+	 * entry, and time always increases).
+	 */
+	rebuild_database_list(InvalidOid);
 
 	for (;;)
 	{
-		TransactionId xidForceLimit;
-		ListCell *cell;
-		int		worker_pid;
+		uint64		micros;
+		bool	can_launch;
+		TimestampTz current_time = 0;
 
 		/*
 		 * Emergency bailout if postmaster has died.  This is to avoid the
@@ -471,6 +520,12 @@
 		if (!PostmasterIsAlive(true))
 			exit(1);
 
+		micros = launcher_determine_sleep((AutoVacuumShmem->av_freeWorkers != NULL), false);
+
+		/* Sleep for a while according to schedule */
+		pg_usleep(micros);
+
+		/* the normal shutdown case */
 		if (avlauncher_shutdown_request)
 			break;
 
@@ -478,140 +533,679 @@
 		{
 			got_SIGHUP = false;
 			ProcessConfigFile(PGC_SIGHUP);
+
+			/* rebalance in case the default cost parameters changed */
+			LWLockAcquire(AutovacuumLock, LW_EXCLUSIVE);
+			autovac_balance_cost();
+			LWLockRelease(AutovacuumLock);
+
+			/* rebuild the list in case the naptime changed */
+			rebuild_database_list(InvalidOid);
 		}
 
-		/*
-		 * if there's a worker already running, sleep until it
-		 * disappears.
-		 */
+		/* a worker started up or finished */
+		if (got_SIGUSR1)
+		{
+			got_SIGUSR1 = false;
+
+			/* rebalance cost limits, if needed */
+			if (AutoVacuumShmem->av_signal[AutoVacRebalance])
+			{
+				LWLockAcquire(AutovacuumLock, LW_EXCLUSIVE);
+				AutoVacuumShmem->av_signal[AutoVacRebalance] = false;
+				autovac_balance_cost();
+				LWLockRelease(AutovacuumLock);
+			}
+		}
+
+		/*
+		 * There are some conditions that we need to check before trying to
+		 * start a launcher.  First, we need to make sure that there is a
+		 * launcher slot available.  Second, we need to make sure that no other
+		 * worker is still starting up.
+		 */
+
 		LWLockAcquire(AutovacuumLock, LW_SHARED);
-		worker_pid = AutoVacuumShmem->worker_pid;
-		LWLockRelease(AutovacuumLock);
-
-		if (worker_pid != 0)
+
+		can_launch = (AutoVacuumShmem->av_freeWorkers != NULL);
+
+		if (can_launch && AutoVacuumShmem->av_startingWorker != NULL)
 		{
-			PGPROC *proc = BackendPidGetProc(worker_pid);
-
-			if (proc != NULL && proc->isAutovacuum)
-				goto sleep;
+			long	secs;
+			int		usecs;
+			WorkerInfo worker = (WorkerInfo) MAKE_PTR(AutoVacuumShmem->av_startingWorker);
+
+			if (current_time == 0)
+				current_time = GetCurrentTimestamp();
+
+			/*
+			 * We can't launch another worker when another one is still
+			 * starting up, so just sleep for a bit more; that worker will wake
+			 * us up again as soon as it's ready.  We will only wait
+			 * autovacuum_naptime seconds for this to happen however.  Note
+			 * that failure to connect to a particular database is not a
+			 * problem here, because the worker removes itself from the
+			 * startingWorker pointer before trying to connect; only low-level
+			 * problems, like fork() failure, can get us here.
+			 */
+			TimestampDifference(worker->wi_launchtime, current_time,
+								&secs, &usecs);
+
+			/* ignore microseconds, as they cannot make any difference */
+			if (secs > autovacuum_naptime)
+			{
+				LWLockRelease(AutovacuumLock);
+				LWLockAcquire(AutovacuumLock, LW_EXCLUSIVE);
+				/*
+				 * No other process can put a worker in starting mode, so if
+				 * startingWorker is still INVALID after exchanging our lock,
+				 * we assume it's the same one we saw above (so we don't
+				 * recheck the launch time).
+				 */
+				if (AutoVacuumShmem->av_startingWorker != NULL)
+				{
+					worker = (WorkerInfo) MAKE_PTR(AutoVacuumShmem->av_startingWorker);
+					worker->wi_dboid = InvalidOid;
+					worker->wi_tableoid = InvalidOid;
+					worker->wi_proc = 0;
+					worker->wi_launchtime = 0;
+					worker->wi_links.next = (SHMEM_OFFSET) AutoVacuumShmem->av_freeWorkers;
+					AutoVacuumShmem->av_freeWorkers = worker;
+					AutoVacuumShmem->av_startingWorker = NULL;
+				}
+			}
 			else
 			{
 				/*
-				 * if the worker is not really running (or it's a process
-				 * that's not an autovacuum worker), remove the PID from shmem.
-				 * This should not happen, because either the worker exits
-				 * cleanly, in which case it'll remove the PID, or it dies, in
-				 * which case postmaster will cause a system reset cycle.
+				 * maybe the postmaster neglected this start signal --
+				 * resend it.  Note: the constraints in
+				 * launcher_determine_sleep keep us from delivering signals too
+				 * quickly (at most once every 100ms).
 				 */
-				LWLockAcquire(AutovacuumLock, LW_EXCLUSIVE);
-				worker_pid = 0;
-				LWLockRelease(AutovacuumLock);
+				SendPostmasterSignal(PMSIGNAL_START_AUTOVAC_WORKER);
+				can_launch = false;
 			}
 		}
-
-		/* Get a list of databases */
-		dblist = autovac_get_database_list();
-
-		/*
-		 * Determine the oldest datfrozenxid/relfrozenxid that we will allow
-		 * to pass without forcing a vacuum.  (This limit can be tightened for
-		 * particular tables, but not loosened.)
-		 */
-		recentXid = ReadNewTransactionId();
-		xidForceLimit = recentXid - autovacuum_freeze_max_age;
-		/* ensure it's a "normal" XID, else TransactionIdPrecedes misbehaves */
-		if (xidForceLimit < FirstNormalTransactionId)
-			xidForceLimit -= FirstNormalTransactionId;
-
-		/*
-		 * Choose a database to connect to.  We pick the database that was least
-		 * recently auto-vacuumed, or one that needs vacuuming to prevent Xid
-		 * wraparound-related data loss.  If any db at risk of wraparound is
-		 * found, we pick the one with oldest datfrozenxid, independently of
-		 * autovacuum times.
-		 *
-		 * Note that a database with no stats entry is not considered, except for
-		 * Xid wraparound purposes.  The theory is that if no one has ever
-		 * connected to it since the stats were last initialized, it doesn't need
-		 * vacuuming.
-		 *
-		 * XXX This could be improved if we had more info about whether it needs
-		 * vacuuming before connecting to it.  Perhaps look through the pgstats
-		 * data for the database's tables?  One idea is to keep track of the
-		 * number of new and dead tuples per database in pgstats.  However it
-		 * isn't clear how to construct a metric that measures that and not cause
-		 * starvation for less busy databases.
-		 */
-		db = NULL;
-		for_xid_wrap = false;
-		foreach(cell, dblist)
+		LWLockRelease(AutovacuumLock);		/* either shared or exclusive */
+
+		if (can_launch)
 		{
-			autovac_dbase *tmp = lfirst(cell);
-
-			/* Find pgstat entry if any */
-			tmp->entry = pgstat_fetch_stat_dbentry(tmp->oid);
-
-			/* Check to see if this one is at risk of wraparound */
-			if (TransactionIdPrecedes(tmp->frozenxid, xidForceLimit))
+			Dlelem	   *elem;
+
+			elem = DLGetTail(DatabaseList);
+
+			if (current_time == 0)
+				current_time = GetCurrentTimestamp();
+
+			if (elem != NULL)
 			{
-				if (db == NULL ||
-					TransactionIdPrecedes(tmp->frozenxid, db->frozenxid))
-					db = tmp;
-				for_xid_wrap = true;
-				continue;
+				avl_dbase *avdb = DLE_VAL(elem);
+				long	secs;
+				int		usecs;
+
+				TimestampDifference(current_time, avdb->adl_next_worker, &secs, &usecs);
+
+				/* do we have to start a worker? */
+				if (secs <= 0 && usecs <= 0)
+					launch_worker(current_time);
 			}
-			else if (for_xid_wrap)
-				continue;			/* ignore not-at-risk DBs */
-
-			/*
-			 * Otherwise, skip a database with no pgstat entry; it means it
-			 * hasn't seen any activity.
-			 */
-			if (!tmp->entry)
-				continue;
-
-			/*
-			 * Remember the db with oldest autovac time.  (If we are here,
-			 * both tmp->entry and db->entry must be non-null.)
-			 */
-			if (db == NULL ||
-				tmp->entry->last_autovac_time < db->entry->last_autovac_time)
-				db = tmp;
+			else
+			{
+				/*
+				 * Special case when the list is empty: start a worker right
+				 * away.  This covers the initial case, when no database is in
+				 * pgstats (thus the list is empty).  Note that the constraints
+				 * in launcher_determine_sleep keep us from starting workers
+				 * too quickly (at most once every autovacuum_naptime when the
+				 * list is empty).
+				 */
+				launch_worker(current_time);
+			}
 		}
-
-		/* Found a database -- process it */
-		if (db != NULL)
-		{
-			LWLockAcquire(AutovacuumLock, LW_EXCLUSIVE);
-			AutoVacuumShmem->process_db = db->oid;
-			LWLockRelease(AutovacuumLock);
-
-			SendPostmasterSignal(PMSIGNAL_START_AUTOVAC_WORKER);
-		}
-		
-sleep:
-		/*
-		 * in emergency mode, exit immediately so that the postmaster can
-		 * request another run right away if needed.
-		 *
-		 * XXX -- maybe it would be better to handle this inside the launcher
-		 * itself.
-		 */
-		if (!autovacuum_start_daemon)
-			break;
-
-		/* have pgstat read the file again next time */
-		pgstat_clear_snapshot();
-
-		/* now sleep until the next autovac iteration */
-		pg_usleep(autovacuum_naptime * 1000000L); 
 	}
 
 	/* Normal exit from the autovac launcher is here */
 	ereport(LOG,
 			(errmsg("autovacuum launcher shutting down")));
+	AutoVacuumShmem->av_launcherpid = 0;
 
 	proc_exit(0);		/* done */
+}
+
+/*
+ * Determine the time to sleep, in microseconds, based on the database list.
+ *
+ * The "canlaunch" parameter indicates whether we can start a worker right now,
+ * for example due to the workers being all busy.
+ */
+static uint64
+launcher_determine_sleep(bool canlaunch, bool recursing)
+{
+	long	secs;
+	int		usecs;
+	Dlelem *elem;
+
+	/*
+	 * We sleep until the next scheduled vacuum.  We trust that when the
+	 * database list was built, care was taken so that no entries have times in
+	 * the past; if the first entry has too close a next_worker value, or a
+	 * time in the past, we will sleep a small nominal time.
+	 */
+	if (!canlaunch)
+	{
+		secs = autovacuum_naptime;
+		usecs = 0;
+	}
+	else if ((elem = DLGetTail(DatabaseList)) != NULL)
+	{
+		avl_dbase  *avdb = DLE_VAL(elem);
+		TimestampTz	current_time = GetCurrentTimestamp();
+		TimestampTz	next_wakeup;
+
+		next_wakeup = avdb->adl_next_worker;
+		TimestampDifference(current_time, next_wakeup, &secs, &usecs);
+	}
+	else
+	{
+		/* list is empty, sleep for whole autovacuum_naptime seconds  */
+		secs = autovacuum_naptime;
+		usecs = 0;
+	}
+
+	/*
+	 * If the result is exactly zero, it means a database had an entry with
+	 * time in the past.  Rebuild the list so that the databases are evenly
+	 * distributed again, and recalculate the time to sleep.  This can happen
+	 * if there are more tables needing vacuum than workers, and they all take
+	 * longer to vacuum than autovacuum_naptime.
+	 *
+	 * We only recurse once.  rebuild_database_list should always return times
+	 * in the future, but it seems best not to trust too much on that.
+	 */
+	if (secs == 0L && usecs == 0 && !recursing)
+	{
+		rebuild_database_list(InvalidOid);
+		return launcher_determine_sleep(canlaunch, true);
+	}
+
+	/* 100ms is the smallest time we'll allow the launcher to sleep */
+	if (secs <= 0L && usecs <= 100000)
+	{
+		secs = 0L;
+		usecs = 100000;	/* 100 ms */
+	}
+
+	return secs * 1000000 + usecs;
+}
+
+/*
+ * Build an updated DatabaseList.  It must only contain databases that appear
+ * in pgstats, and must be sorted by next_worker from highest to lowest,
+ * distributed regularly across the next autovacuum_naptime interval.
+ *
+ * Receives the Oid of the database that made this list be generated (we call
+ * this the "new" database, because when the database was already present on
+ * the list, we expect that this function is not called at all).  The
+ * preexisting list, if any, will be used to preserve the order of the
+ * databases in the autovacuum_naptime period.  The new database is put at the
+ * end of the interval.  The actual values are not saved, which should not be
+ * much of a problem.
+ */
+static void
+rebuild_database_list(Oid newdb)
+{
+	List	   *dblist;
+	ListCell   *cell;
+	MemoryContext newcxt;
+	MemoryContext oldcxt;
+	MemoryContext tmpcxt;
+	HASHCTL		hctl;
+	int			score;
+	int			nelems;
+	HTAB	   *dbhash;
+
+	/* use fresh stats */
+	pgstat_clear_snapshot();
+
+	newcxt = AllocSetContextCreate(AutovacMemCxt,
+								   "AV dblist",
+								   ALLOCSET_DEFAULT_MINSIZE,
+								   ALLOCSET_DEFAULT_INITSIZE,
+								   ALLOCSET_DEFAULT_MAXSIZE);
+	tmpcxt = AllocSetContextCreate(newcxt,
+								   "tmp AV dblist",
+								   ALLOCSET_DEFAULT_MINSIZE,
+								   ALLOCSET_DEFAULT_INITSIZE,
+								   ALLOCSET_DEFAULT_MAXSIZE);
+	oldcxt = MemoryContextSwitchTo(tmpcxt);
+
+	/*
+	 * Implementing this is not as simple as it sounds, because we need to put
+	 * the new database at the end of the list; next the databases that were
+	 * already on the list, and finally (at the tail of the list) all the other
+	 * databases that are not on the existing list.
+	 *
+	 * To do this, we build an empty hash table of scored databases.  We will
+	 * start with the lowest score (zero) for the new database, then increasing
+	 * scores for the databases in the existing list, in order, and lastly
+	 * increasing scores for all databases gotten via get_database_list() that
+	 * are not already on the hash.
+	 *
+	 * Then we will put all the hash elements into an array, sort the array by
+	 * score, and finally put the array elements into the new doubly linked
+	 * list.
+	 */
+	hctl.keysize = sizeof(Oid);
+	hctl.entrysize = sizeof(avl_dbase);
+	hctl.hash = oid_hash;
+	hctl.hcxt = tmpcxt;
+	dbhash = hash_create("db hash", 20, &hctl,	/* magic number here FIXME */
+						 HASH_ELEM | HASH_FUNCTION | HASH_CONTEXT);
+
+	/* start by inserting the new database */
+	score = 0;
+	if (OidIsValid(newdb))
+	{
+		avl_dbase	*db;
+		PgStat_StatDBEntry *entry;
+
+		/* only consider this database if it has a pgstat entry */
+		entry = pgstat_fetch_stat_dbentry(newdb);
+		if (entry != NULL)
+		{
+			/* we assume it isn't found because the hash was just created */
+			db = hash_search(dbhash, &newdb, HASH_ENTER, NULL);
+
+			/* hash_search already filled in the key */
+			db->adl_score = score++;
+			/* next_worker is filled in later */
+		}
+	}
+
+	/* Now insert the databases from the existing list */
+	if (DatabaseList != NULL)
+	{
+		Dlelem	*elem;
+
+		elem = DLGetHead(DatabaseList);
+		while (elem != NULL)
+		{
+			avl_dbase  *avdb = DLE_VAL(elem);
+			avl_dbase  *db;
+			bool		found;
+			PgStat_StatDBEntry *entry;
+
+			elem = DLGetSucc(elem);
+
+			/*
+			 * skip databases with no stat entries -- in particular, this
+			 * gets rid of dropped databases
+			 */
+			entry = pgstat_fetch_stat_dbentry(avdb->adl_datid);
+			if (entry == NULL)
+				continue;
+
+			db = hash_search(dbhash, &(avdb->adl_datid), HASH_ENTER, &found);
+
+			if (!found)
+			{
+				/* hash_search already filled in the key */
+				db->adl_score = score++;
+				/* next_worker is filled in later */
+			}
+		}
+	}
+
+	/* finally, insert all qualifying databases not previously inserted */
+	dblist = get_database_list();
+	foreach(cell, dblist)
+	{
+		avw_dbase  *avdb = lfirst(cell);
+		avl_dbase  *db;
+		bool		found;
+		PgStat_StatDBEntry *entry;
+
+		/* only consider databases with a pgstat entry */
+		entry = pgstat_fetch_stat_dbentry(avdb->adw_datid);
+		if (entry == NULL)
+			continue;
+
+		db = hash_search(dbhash, &(avdb->adw_datid), HASH_ENTER, &found);
+		/* only update the score if the database was not already on the hash */
+		if (!found)
+		{
+			/* hash_search already filled in the key */
+			db->adl_score = score++;
+			/* next_worker is filled in later */
+		}
+	}
+	nelems = score;
+
+	/* from here on, the allocated memory belongs to the new list */
+	MemoryContextSwitchTo(newcxt);
+	DatabaseList = DLNewList();
+
+	if (nelems > 0)
+	{
+		TimestampTz		current_time;
+		int				millis_increment;
+		avl_dbase	   *dbary;
+		avl_dbase	   *db;
+		HASH_SEQ_STATUS	seq;
+		int				i;
+
+		/* put all the hash elements into an array */
+		dbary = palloc(nelems * sizeof(avl_dbase));
+
+		i = 0;
+		hash_seq_init(&seq, dbhash);
+		while ((db = hash_seq_search(&seq)) != NULL)
+			memcpy(&(dbary[i++]), db, sizeof(avl_dbase));
+
+		/* sort the array */
+		qsort(dbary, nelems, sizeof(avl_dbase), db_comparator);
+
+		/* this is the time interval between databases in the schedule */
+		millis_increment = 1000.0 * autovacuum_naptime / nelems;
+		current_time = GetCurrentTimestamp();
+
+		/*
+		 * move the elements from the array into the dllist, setting the 
+		 * next_worker while walking the array
+		 */
+		for (i = 0; i < nelems; i++)
+		{
+			avl_dbase  *db = &(dbary[i]);
+			Dlelem	   *elem;
+
+			current_time = TimestampTzPlusMilliseconds(current_time,
+													   millis_increment);
+			db->adl_next_worker = current_time;
+
+			elem = DLNewElem(db);
+			/* later elements should go closer to the head of the list */
+			DLAddHead(DatabaseList, elem);
+		}
+	}
+
+	/* all done, clean up memory */
+	if (DatabaseListCxt != NULL)
+		MemoryContextDelete(DatabaseListCxt);
+	MemoryContextDelete(tmpcxt);
+	DatabaseListCxt = newcxt;
+	MemoryContextSwitchTo(oldcxt);
+}
+
+/* qsort comparator for avl_dbase, using adl_score */
+static int
+db_comparator(const void *a, const void *b)
+{
+	if (((avl_dbase *) a)->adl_score == ((avl_dbase *) b)->adl_score)
+		return 0;
+	else
+		return (((avl_dbase *) a)->adl_score < ((avl_dbase *) b)->adl_score) ? 1 : -1;
+}
+
+/*
+ * do_start_worker
+ *
+ * Bare-bones procedure for starting an autovacuum worker from the launcher.
+ * It determines what database to work on, sets up shared memory stuff and
+ * signals postmaster to start the worker.  It fails gracefully if invoked when
+ * autovacuum_workers are already active.
+ *
+ * Return value is the OID of the database that the worker is going to process,
+ * or InvalidOid if no worker was actually started.
+ */
+static Oid
+do_start_worker(void)
+{
+	List	   *dblist;
+	ListCell   *cell;
+	TransactionId xidForceLimit;
+	bool		for_xid_wrap;
+	avw_dbase  *avdb;
+	TimestampTz	current_time;
+	bool		skipit = false;
+	Oid			retval = InvalidOid;
+	MemoryContext tmpcxt,
+				oldcxt;
+
+	/* return quickly when there are no free workers */
+	LWLockAcquire(AutovacuumLock, LW_SHARED);
+	if (AutoVacuumShmem->av_freeWorkers == NULL)
+	{
+		LWLockRelease(AutovacuumLock);
+		return InvalidOid;
+	}
+	LWLockRelease(AutovacuumLock);
+
+	/*
+	 * Cretae and switch to a temporary context to avoid leaking the memory
+	 * allocated fir the database list.
+	 */
+	 tmpcxt = AllocSetContextCreate(CurrentMemoryContext,
+	 								"Star worker tmp cxt",
+									ALLOCSET_DEFAULT_MINSIZE,
+									ALLOCSET_DEFAULT_INITSIZE,
+									ALLOCSET_DEFAULT_MAXSIZE);
+	 oldcxt = MemoryContextSwitchTo(tmpcxt);
+
+
+	/* use fresh stats */
+	pgstat_clear_snapshot();
+
+	/* Get a list of databases */
+	dblist = get_database_list();
+
+	/*
+	 * Determine the oldest datfrozenxid/relfrozenxid that we will allow
+	 * to pass without forcing a vacuum.  (This limit can be tightened for
+	 * particular tables, but not loosened.)
+	 */
+	recentXid = ReadNewTransactionId();
+	xidForceLimit = recentXid - autovacuum_freeze_max_age;
+	/* ensure it's a "normal" XID, else TransactionIdPrecedes misbehaves */
+	if (xidForceLimit < FirstNormalTransactionId)
+		xidForceLimit -= FirstNormalTransactionId;
+
+	/*
+	 * Choose a database to connect to.  We pick the database that was least
+	 * recently auto-vacuumed, or one that needs vacuuming to prevent Xid
+	 * wraparound-related data loss.  If any db at risk of wraparound is
+	 * found, we pick the one with oldest datfrozenxid, independently of
+	 * autovacuum times.
+	 *
+	 * Note that a database with no stats entry is not considered, except for
+	 * Xid wraparound purposes.  The theory is that if no one has ever
+	 * connected to it since the stats were last initialized, it doesn't need
+	 * vacuuming.
+	 *
+	 * XXX This could be improved if we had more info about whether it needs
+	 * vacuuming before connecting to it.  Perhaps look through the pgstats
+	 * data for the database's tables?  One idea is to keep track of the
+	 * number of new and dead tuples per database in pgstats.  However it
+	 * isn't clear how to construct a metric that measures that and not cause
+	 * starvation for less busy databases.
+	 */
+	avdb = NULL;
+	for_xid_wrap = false;
+	current_time = GetCurrentTimestamp();
+	foreach(cell, dblist)
+	{
+		avw_dbase  *tmp = lfirst(cell);
+		Dlelem	   *elem;
+
+		/* Check to see if this one is at risk of wraparound */
+		if (TransactionIdPrecedes(tmp->adw_frozenxid, xidForceLimit))
+		{
+			if (avdb == NULL ||
+				TransactionIdPrecedes(tmp->adw_frozenxid, avdb->adw_frozenxid))
+				avdb = tmp;
+			for_xid_wrap = true;
+			continue;
+		}
+		else if (for_xid_wrap)
+			continue;			/* ignore not-at-risk DBs */
+
+		/* Find pgstat entry if any */
+		tmp->adw_entry = pgstat_fetch_stat_dbentry(tmp->adw_datid);
+
+		/*
+		 * Otherwise, skip a database with no pgstat entry; it means it
+		 * hasn't seen any activity.
+		 */
+		if (!tmp->adw_entry)
+			continue;
+
+		/*
+		 * Also, skip a database that appears on the database list as having
+		 * been processed recently (less than autovacuum_naptime seconds ago).
+		 * We do this so that we don't select a database which we just
+		 * selected, but that pgstat hasn't gotten around to updating the last
+		 * autovacuum time yet.
+		 */
+		skipit = false;
+		elem = DatabaseList ? DLGetTail(DatabaseList) : NULL;
+
+		while (elem != NULL)
+		{
+			avl_dbase *dbp = DLE_VAL(elem);
+
+			if (dbp->adl_datid == tmp->adw_datid)
+			{
+				TimestampTz		curr_plus_naptime;
+				TimestampTz		next = dbp->adl_next_worker;
+				
+				curr_plus_naptime =
+					TimestampTzPlusMilliseconds(current_time,
+												autovacuum_naptime * 1000);
+
+				/*
+				 * What we want here if to skip if next_worker falls between
+				 * the current time and the current time plus naptime.
+				 */
+				if (timestamp_cmp_internal(current_time, next) > 0)
+					skipit = false;
+				else if (timestamp_cmp_internal(next, curr_plus_naptime) > 0)
+					skipit = false;
+				else
+					skipit = true;
+
+				break;
+			}
+			elem = DLGetPred(elem);
+		}
+		if (skipit)
+			continue;
+
+		/*
+		 * Remember the db with oldest autovac time.  (If we are here,
+		 * both tmp->entry and db->entry must be non-null.)
+		 */
+		if (avdb == NULL ||
+			tmp->adw_entry->last_autovac_time < avdb->adw_entry->last_autovac_time)
+			avdb = tmp;
+	}
+
+	/* Found a database -- process it */
+	if (avdb != NULL)
+	{
+		WorkerInfo	worker;
+
+		LWLockAcquire(AutovacuumLock, LW_EXCLUSIVE);
+
+		/*
+		 * Get a worker entry from the freelist.  We checked above, so there
+		 * really should be a free slot -- complain very loudly if there isn't.
+		 */
+		worker = AutoVacuumShmem->av_freeWorkers;
+		if (worker == NULL)
+			elog(FATAL, "no free worker found");
+
+		AutoVacuumShmem->av_freeWorkers = (WorkerInfo) worker->wi_links.next;
+
+		worker->wi_dboid = avdb->adw_datid;
+		worker->wi_proc = NULL;
+		worker->wi_launchtime = GetCurrentTimestamp();
+
+		AutoVacuumShmem->av_startingWorker = worker;
+
+		LWLockRelease(AutovacuumLock);
+
+		SendPostmasterSignal(PMSIGNAL_START_AUTOVAC_WORKER);
+
+		retval = avdb->adw_datid;
+	}
+	else if (skipit)
+	{
+		/*
+		 * If we skipped all databases on the list, rebuild it, because it
+		 * probably contains a dropped database.
+		 */
+		rebuild_database_list(InvalidOid);
+	}
+
+	MemoryContextSwitchTo(oldcxt);
+	MemoryContextDelete(tmpcxt);
+	return retval;
+}
+
+/*
+ * launch_worker
+ *
+ * Wrapper for starting a worker from the launcher.  Besides actually starting
+ * it, update the database list to reflect the next time that another one will
+ * need to be started on the selected database.  The actual database choice is
+ * left to do_start_worker.
+ *
+ * This routine is also expected to insert an entry into the database list if
+ * the selected database was previously absent from the list.  It returns the
+ * new database list.
+ */
+static void
+launch_worker(TimestampTz now)
+{
+	Oid		dbid;
+	Dlelem *elem;
+
+	dbid = do_start_worker();
+	if (OidIsValid(dbid))
+	{
+		/*
+		 * Walk the database list and update the corresponding entry.  If the
+		 * database is not on the list, we'll recreate the list.
+		 */
+		elem = (DatabaseList == NULL) ? NULL : DLGetHead(DatabaseList);
+		while (elem != NULL)
+		{
+			avl_dbase *avdb = DLE_VAL(elem);
+
+			if (avdb->adl_datid == dbid)
+			{
+				/*
+				 * add autovacuum_naptime seconds to the current time, and use
+				 * that as the new "next_worker" field for this database.
+				 */
+				avdb->adl_next_worker =
+					TimestampTzPlusMilliseconds(now, autovacuum_naptime * 1000);
+
+				DLMoveToFront(elem);
+				break;
+			}
+			elem = DLGetSucc(elem);
+		}
+
+		/*
+		 * If the database was not present in the database list, we rebuild the
+		 * list.  It's possible that the database does not get into the list
+		 * anyway, for example if it's a database that doesn't have a pgstat
+		 * entry, but this is not a problem because we don't want to schedule
+		 * workers regularly into those in any case.
+		 */
+		if (elem == NULL)
+			rebuild_database_list(dbid);
+	}
 }
 
 /* SIGHUP: set flag to re-read config file at next convenient time */
@@ -621,11 +1215,16 @@
 	got_SIGHUP = true;
 }
 
-<<<<<<< HEAD
+/* SIGUSR1: a worker is up and running, or just finished */
+static void
+avl_sigusr1_handler(SIGNAL_ARGS)
+{
+	got_SIGUSR1 = true;
+}
 
 /********************************************************************
  *					  AUTOVACUUM WORKER CODE
-=======
+ ********************************************************************/
 static void
 avlauncher_shutdown(SIGNAL_ARGS)
 {
@@ -657,11 +1256,6 @@
 }
 
 
-/********************************************************************
- *                    AUTOVACUUM WORKER CODE
->>>>>>> 4ebb0cf9
- ********************************************************************/
-
 #ifdef EXEC_BACKEND
 /*
  * forkexec routines for the autovacuum worker.
@@ -742,7 +1336,7 @@
 AutoVacWorkerMain(int argc, char *argv[])
 {
 	sigjmp_buf	local_sigjmp_buf;
-	Oid			dbid;
+	Oid			dbid = InvalidOid;
 
 	/* we are a postmaster subprocess now */
 	IsUnderPostmaster = true;
@@ -846,22 +1440,52 @@
 	SetConfigOption("zero_damaged_pages", "false", PGC_SUSET, PGC_S_OVERRIDE);
 
 	/*
-	 * Get the database Id we're going to work on, and announce our PID
-	 * in the shared memory area.  We remove the database OID immediately
-	 * from the shared memory area.
+	 * Force statement_timeout to zero to avoid a timeout setting from
+	 * preventing regular maintenance from being executed.
+	 */
+	SetConfigOption("statement_timeout", "0", PGC_SUSET, PGC_S_OVERRIDE);
+
+	/*
+	 * Get the info about the database we're going to work on.
 	 */
 	LWLockAcquire(AutovacuumLock, LW_EXCLUSIVE);
 
-	dbid = AutoVacuumShmem->process_db;
-	AutoVacuumShmem->process_db = InvalidOid;
-	AutoVacuumShmem->worker_pid = MyProcPid;
-
-	LWLockRelease(AutovacuumLock);
+	/*
+	 * beware of startingWorker being INVALID; this could happen if the
+	 * launcher thinks we've taking too long to start.
+	 */
+	if (AutoVacuumShmem->av_startingWorker != NULL)
+	{
+		MyWorkerInfo = AutoVacuumShmem->av_startingWorker;
+		dbid = MyWorkerInfo->wi_dboid;
+		MyWorkerInfo->wi_proc = MyProc;
+
+		/* insert into the running list */
+		SHMQueueInsertBefore(&AutoVacuumShmem->av_runningWorkers, 
+							 &MyWorkerInfo->wi_links);
+		/*
+		 * remove from the "starting" pointer, so that the launcher can start a new
+		 * worker if required
+		 */
+		AutoVacuumShmem->av_startingWorker = NULL;
+		LWLockRelease(AutovacuumLock);
+
+		on_shmem_exit(FreeWorkerInfo, 0);
+
+		/* wake up the launcher */
+		if (AutoVacuumShmem->av_launcherpid != 0)
+			kill(AutoVacuumShmem->av_launcherpid, SIGUSR1);
+	}
+	else {
+		/* no worker entry for me, go away */
+		elog(WARNING, "autovacuum worker started without a worker entry");
+		LWLockRelease(AutovacuumLock);
+		dbid = InvalidOid;
+	}
 
 	if (OidIsValid(dbid))
 	{
-		char	*dbname;
-		PgStat_StatDBEntry *dbentry;
+		char	*dbname = NULL;
 
 		/*
 		 * Report autovac startup to the stats collector.  We deliberately do
@@ -879,11 +1503,7 @@
 		 * Note: if we have selected a just-deleted database (due to using
 		 * stale stats info), we'll fail and exit here.
 		 */
-<<<<<<< HEAD
-		InitPostgres(db->name, db->oid, NULL, NULL);
-=======
-		InitPostgres(NULL, dbid, NULL, &dbname);
->>>>>>> 4ebb0cf9
+		InitPostgres(NULL, dbid, NULL, dbname);
 		SetProcessingMode(NormalProcessing);
 		set_ps_display(dbname, false);
 		ereport(DEBUG1,
@@ -891,37 +1511,162 @@
 
 		/* Create the memory context where cross-transaction state is stored */
 		AutovacMemCxt = AllocSetContextCreate(TopMemoryContext,
-											  "Autovacuum context",
+											  "AV worker",
 											  ALLOCSET_DEFAULT_MINSIZE,
 											  ALLOCSET_DEFAULT_INITSIZE,
 											  ALLOCSET_DEFAULT_MAXSIZE);
 
 		/* And do an appropriate amount of work */
 		recentXid = ReadNewTransactionId();
-		dbentry = pgstat_fetch_stat_dbentry(dbid);
-		do_autovacuum(dbentry);
-	}
-
-	/*
-	 * Now remove our PID from shared memory, so that the launcher can start
-	 * another worker as soon as appropriate.
-	 */
-	LWLockAcquire(AutovacuumLock, LW_EXCLUSIVE);
-	AutoVacuumShmem->worker_pid = 0;
-	LWLockRelease(AutovacuumLock);
+		do_autovacuum();
+	}
+
+	/*
+	 * The launcher will be notified of my death in ProcKill, *if* we managed
+	 * to get a worker slot at all
+	 */
 
 	/* All done, go away */
 	proc_exit(0);
 }
 
 /*
- * autovac_get_database_list
+ * Return a WorkerInfo to the free list */
+static void
+FreeWorkerInfo(int code, Datum arg)
+{
+	if (MyWorkerInfo != NULL)
+	{
+		LWLockAcquire(AutovacuumLock, LW_EXCLUSIVE);
+
+		/*
+		 * If this worker shuts down when there is no free worker slot, wake
+		 * the launcher up so that he can launch a new worker immediately if
+		 * required.  We only save the launcher's PID in local memory here --
+		 * the actual signal will be sent when the PGPROC is recycled, because
+		 * that is when the new worker can actually be launched.
+		 *
+		 * We somewhat ignore the risk that the launcher changes its PID
+		 * between we reading it and the actual kill; we expect ProcKill to be
+		 * called shortly after us, and we assume that PIDs are not reused too
+		 * quickly after a process exits.
+		 */
+		AutovacuumLauncherPid = AutoVacuumShmem->av_launcherpid;
+
+		SHMQueueDelete(&MyWorkerInfo->wi_links);
+		MyWorkerInfo->wi_links.next = (SHMEM_OFFSET) AutoVacuumShmem->av_freeWorkers;
+		MyWorkerInfo->wi_dboid = InvalidOid;
+		MyWorkerInfo->wi_tableoid = InvalidOid;
+		MyWorkerInfo->wi_proc = 0;
+		MyWorkerInfo->wi_launchtime = 0;
+		MyWorkerInfo->wi_cost_delay = 0;
+		MyWorkerInfo->wi_cost_limit = 0;
+		MyWorkerInfo->wi_cost_limit_base = 0;
+		AutoVacuumShmem->av_freeWorkers = MyWorkerInfo;
+		/* not mine anymore */
+		MyWorkerInfo = NULL;
+
+		/*
+		 * now that we're inactive, cause a rebalancing of the surviving
+		 * workers
+		 */
+		AutoVacuumShmem->av_signal[AutoVacRebalance] = true;
+		LWLockRelease(AutovacuumLock);
+	}
+}
+
+/*
+ * Update the cost-based delay parameters, so that multiple workers consume
+ * each a fraction of the total available I/O.
+ */
+void
+AutoVacuumUpdateDelay(void)
+{
+	if (MyWorkerInfo)
+	{
+		VacuumCostDelay = MyWorkerInfo->wi_cost_delay;
+		VacuumCostLimit = MyWorkerInfo->wi_cost_limit;
+	}
+}
+
+/*
+ * autovac_balance_cost
+ *		Recalculate the cost limit setting for each active workers.
+ *
+ * Caller must hold the AutovacuumLock in exclusive mode.
+ */
+static void
+autovac_balance_cost(void)
+{
+	WorkerInfo	worker;
+	int         vac_cost_limit = (autovacuum_vac_cost_limit >= 0 ?
+								  autovacuum_vac_cost_limit : VacuumCostLimit);
+	int         vac_cost_delay = (autovacuum_vac_cost_delay >= 0 ?
+								  autovacuum_vac_cost_delay : VacuumCostDelay);
+	double      cost_total;
+	double      cost_avail;
+
+	/* not set? nothing to do */
+	if (vac_cost_limit <= 0 || vac_cost_delay <= 0)
+		return;
+
+	/* caculate the total base cost limit of active workers */
+	cost_total = 0.0;
+	worker = (WorkerInfo) SHMQueueNext(&AutoVacuumShmem->av_runningWorkers,
+									   &AutoVacuumShmem->av_runningWorkers,
+									   offsetof(WorkerInfoData, wi_links));
+	while (worker)
+	{
+		if (worker->wi_proc != 0 &&
+			worker->wi_cost_limit_base > 0 && worker->wi_cost_delay > 0)
+			cost_total +=
+				(double) worker->wi_cost_limit_base / worker->wi_cost_delay;
+
+		worker = (WorkerInfo) SHMQueueNext(&AutoVacuumShmem->av_runningWorkers,
+										   &worker->wi_links,
+										   offsetof(WorkerInfoData, wi_links));
+	}
+	/* there are no cost limits -- nothing to do */
+	if (cost_total <= 0)
+		return;
+
+	/*
+	 * Adjust each cost limit of active workers to balance the total of
+	 * cost limit to autovacuum_vacuum_cost_limit.
+	 */
+	cost_avail = (double) vac_cost_limit / vac_cost_delay;
+	worker = (WorkerInfo) SHMQueueNext(&AutoVacuumShmem->av_runningWorkers,
+									   &AutoVacuumShmem->av_runningWorkers,
+									   offsetof(WorkerInfoData, wi_links));
+	while (worker)
+	{
+		if (worker->wi_proc != 0 &&
+			worker->wi_cost_limit_base > 0 && worker->wi_cost_delay > 0)
+		{
+			int     limit = (int)
+				(cost_avail * worker->wi_cost_limit_base / cost_total);
+
+			worker->wi_cost_limit = Max(Min(limit, worker->wi_cost_limit_base), 1);
+
+			elog(DEBUG2, "autovac_balance_cost(pid=%u db=%u, rel=%u, cost_limit=%d, cost_delay=%d)",
+				 worker->wi_proc->pid, worker->wi_dboid,
+				 worker->wi_tableoid, worker->wi_cost_limit, worker->wi_cost_delay);
+		}
+
+		worker = (WorkerInfo) SHMQueueNext(&AutoVacuumShmem->av_runningWorkers,
+										   &worker->wi_links,
+										   offsetof(WorkerInfoData, wi_links));
+	}
+}
+
+/*
+ * get_database_list
  *
  *		Return a list of all databases.  Note we cannot use pg_database,
  *		because we aren't connected; we use the flat database file.
  */
 static List *
-autovac_get_database_list(void)
+get_database_list(void)
 {
 	char	   *filename;
 	List	   *dblist = NIL;
@@ -941,17 +1686,17 @@
 	while (read_pg_database_line(db_file, thisname, &db_id,
 								 &db_tablespace, &db_frozenxid))
 	{
-		autovac_dbase *db;
-
-		db = (autovac_dbase *) palloc(sizeof(autovac_dbase));
-
-		db->oid = db_id;
-		db->name = pstrdup(thisname);
-		db->frozenxid = db_frozenxid;
+		avw_dbase *avdb;
+
+		avdb = (avw_dbase *) palloc(sizeof(avw_dbase));
+
+		avdb->adw_datid = db_id;
+		avdb->adw_name = pstrdup(thisname);
+		avdb->adw_frozenxid = db_frozenxid;
 		/* this gets set later: */
-		db->entry = NULL;
-
-		dblist = lappend(dblist, db);
+		avdb->adw_entry = NULL;
+
+		dblist = lappend(dblist, avdb);
 	}
 
 	FreeFile(db_file);
@@ -963,25 +1708,29 @@
 /*
  * Process a database table-by-table
  *
- * dbentry is either a pointer to the database entry in the stats databases
- * hash table, or NULL if we couldn't find any entry (the latter case occurs
- * only if we are forcing a vacuum for anti-wrap purposes).
- *
  * Note that CHECK_FOR_INTERRUPTS is supposed to be used in certain spots in
  * order not to ignore shutdown commands for too long.
  */
 static void
-do_autovacuum(PgStat_StatDBEntry *dbentry)
+do_autovacuum(void)
 {
 	Relation	classRel,
 				avRel;
 	HeapTuple	tuple;
 	HeapScanDesc relScan;
 	Form_pg_database dbForm;
-	List	   *vacuum_tables = NIL;
-	List	   *toast_table_ids = NIL;
+	List	   *table_oids = NIL;
+	List	   *toast_oids = NIL;
+	List	   *table_toast_list = NIL;
 	ListCell   *volatile cell;
 	PgStat_StatDBEntry *shared;
+	PgStat_StatDBEntry *dbentry;
+
+	/*
+	 * may be NULL if we couldn't find an entry (only happens if we
+	 * are forcing a vacuum for anti-wrap purposes).
+	 */
+	dbentry = pgstat_fetch_stat_dbentry(MyDatabaseId);
 
 	/* Start a transaction so our commands have one to play into. */
 	StartTransactionCommand();
@@ -1052,9 +1801,7 @@
 		Form_pg_class classForm = (Form_pg_class) GETSTRUCT(tuple);
 		Form_pg_autovacuum avForm = NULL;
 		PgStat_StatTabEntry *tabentry;
-		SysScanDesc avScan;
 		HeapTuple	avTup;
-		ScanKeyData entry[1];
 		Oid			relid;
 
 		/* Consider only regular, toast and aosegment tables. */
@@ -1074,33 +1821,20 @@
 
 		relid = HeapTupleGetOid(tuple);
 
-		/* See if we have a pg_autovacuum entry for this relation. */
-		ScanKeyInit(&entry[0],
-					Anum_pg_autovacuum_vacrelid,
-					BTEqualStrategyNumber, F_OIDEQ,
-					ObjectIdGetDatum(relid));
-
-		avScan = systable_beginscan(avRel, AutovacuumRelidIndexId, true,
-									SnapshotNow, 1, entry);
-
-		avTup = systable_getnext(avScan);
-
+		/* Fetch the pg_autovacuum tuple for the relation, if any */
+		avTup = get_pg_autovacuum_tuple_relid(avRel, relid);
 		if (HeapTupleIsValid(avTup))
 			avForm = (Form_pg_autovacuum) GETSTRUCT(avTup);
 
-		if (classForm->relisshared && PointerIsValid(shared))
-			tabentry = hash_search(shared->tables, &relid,
-								   HASH_FIND, NULL);
-		else if (PointerIsValid(dbentry))
-			tabentry = hash_search(dbentry->tables, &relid,
-								   HASH_FIND, NULL);
-		else
-			tabentry = NULL;
-
-		test_rel_for_autovac(relid, tabentry, classForm, avForm,
-							 &vacuum_tables, &toast_table_ids);
-
-		systable_endscan(avScan);
+		/* Fetch the pgstat entry for this table */
+		tabentry = get_pgstat_tabentry_relid(relid, classForm->relisshared,
+											 shared, dbentry);
+
+		relation_check_autovac(relid, classForm, avForm, tabentry,
+							   &table_oids, &table_toast_list, &toast_oids);
+
+		if (HeapTupleIsValid(avTup))
+			heap_freetuple(avTup);
 	}
 
 	heap_endscan(relScan);
@@ -1108,38 +1842,140 @@
 	heap_close(classRel, AccessShareLock);
 
 	/*
+	 * Add to the list of tables to vacuum, the OIDs of the tables that
+	 * correspond to the saved OIDs of toast tables needing vacuum.
+	 */
+	foreach(cell, toast_oids)
+	{
+		Oid		toastoid = lfirst_oid(cell);
+		ListCell *cell2;
+
+		foreach(cell2, table_toast_list)
+		{
+			av_relation	   *ar = lfirst(cell2);
+
+			if (ar->ar_toastrelid == toastoid)
+			{
+				table_oids = lappend_oid(table_oids, ar->ar_relid);
+				break;
+			}
+		}
+	}
+
+	list_free_deep(table_toast_list);
+	table_toast_list = NIL;
+	list_free(toast_oids);
+	toast_oids = NIL;
+
+	/*
 	 * Perform operations on collected tables.
 	 */
-	foreach(cell, vacuum_tables)
-	{
-		autovac_table *tab = lfirst(cell);
+	foreach(cell, table_oids)
+	{
+		Oid		relid = lfirst_oid(cell);
+		autovac_table *tab;
+		char   *relname;
+		WorkerInfo	worker;
+		bool        skipit;
 
 		CHECK_FOR_INTERRUPTS();
 
 		/*
-		 * Check to see if we need to force vacuuming of this table because
-		 * its toast table needs it.
-		 */
-		if (OidIsValid(tab->toastrelid) && !tab->dovacuum &&
-			list_member_oid(toast_table_ids, tab->toastrelid))
+		 * hold schedule lock from here until we're sure that this table
+		 * still needs vacuuming.  We also need the AutovacuumLock to walk
+		 * the worker array, but we'll let go of that one quickly.
+		 */
+		LWLockAcquire(AutovacuumScheduleLock, LW_EXCLUSIVE);
+		LWLockAcquire(AutovacuumLock, LW_SHARED);
+
+		/*
+		 * Check whether the table is being vacuumed concurrently by another
+		 * worker.
+		 */
+		skipit = false;
+		worker = (WorkerInfo) SHMQueueNext(&AutoVacuumShmem->av_runningWorkers,
+										   &AutoVacuumShmem->av_runningWorkers,
+										   offsetof(WorkerInfoData, wi_links));
+		while (worker)
 		{
-			tab->dovacuum = true;
-			elog(DEBUG2, "autovac: VACUUM %u because of TOAST table",
-				 tab->relid);
+			/* ignore myself */
+			if (worker == MyWorkerInfo)
+				goto next_worker;
+
+			/* ignore workers in other databases */
+			if (worker->wi_dboid != MyDatabaseId)
+				goto next_worker;
+
+			if (worker->wi_tableoid == relid)
+			{
+				skipit = true;
+				break;
+			}
+
+next_worker:
+			worker = (WorkerInfo) SHMQueueNext(&AutoVacuumShmem->av_runningWorkers,
+											   &worker->wi_links,
+											   offsetof(WorkerInfoData, wi_links));
 		}
-
-		/* Otherwise, ignore table if it needs no work */
-		if (!tab->dovacuum && !tab->doanalyze)
+		LWLockRelease(AutovacuumLock);
+		if (skipit)
+		{
+			LWLockRelease(AutovacuumScheduleLock);
 			continue;
-
-		/* Set the vacuum cost parameters for this table */
-		VacuumCostDelay = tab->vacuum_cost_delay;
-		VacuumCostLimit = tab->vacuum_cost_limit;
-
-		autovacuum_do_vac_analyze(tab->relid,
-								  tab->dovacuum,
-								  tab->doanalyze,
-								  tab->freeze_min_age);
+		}
+
+		/*
+		 * Check whether pgstat data still says we need to vacuum this table.
+		 * It could have changed if something else processed the table while we
+		 * weren't looking.
+		 *
+		 * FIXME we ignore the possibility that the table was finished being
+		 * vacuumed in the last 500ms (PGSTAT_STAT_INTERVAL).  This is a bug.
+		 */
+		tab = table_recheck_autovac(relid);
+		if (tab == NULL)
+		{
+			/* someone else vacuumed the table */
+			LWLockRelease(AutovacuumScheduleLock);
+			continue;
+		}
+
+		/*
+		 * Ok, good to go.  Store the table in shared memory before releasing
+		 * the lock so that other workers don't vacuum it concurrently.
+		 */
+		MyWorkerInfo->wi_tableoid = relid;
+		LWLockRelease(AutovacuumScheduleLock);
+
+		/* Set the initial vacuum cost parameters for this table */
+		VacuumCostDelay = tab->at_vacuum_cost_delay;
+		VacuumCostLimit = tab->at_vacuum_cost_limit;
+
+		relname = get_rel_name(relid);
+		elog(DEBUG2, "autovac: will%s%s %s",
+			 (tab->at_dovacuum ? " VACUUM" : ""),
+			 (tab->at_doanalyze ? " ANALYZE" : ""),
+			 relname);
+
+		/*
+		 * Advertise my cost delay parameters for the balancing algorithm, and
+		 * do a balance
+		 */
+		LWLockAcquire(AutovacuumLock, LW_EXCLUSIVE);
+		MyWorkerInfo->wi_cost_delay = tab->at_vacuum_cost_delay;
+		MyWorkerInfo->wi_cost_limit = tab->at_vacuum_cost_limit;
+		MyWorkerInfo->wi_cost_limit_base = tab->at_vacuum_cost_limit;
+		autovac_balance_cost();
+		LWLockRelease(AutovacuumLock);
+
+		/* have at it */
+		autovacuum_do_vac_analyze(tab->at_relid,
+								  tab->at_dovacuum,
+								  tab->at_doanalyze,
+								  tab->at_freeze_min_age);
+		/* be tidy */
+		pfree(tab);
+		pfree(relname);
 	}
 
 	/*
@@ -1158,10 +1994,260 @@
 }
 
 /*
- * test_rel_for_autovac
- *
- * Check whether a table needs to be vacuumed or analyzed.	Add it to the
- * appropriate output list if so.
+ * Returns a copy of the pg_autovacuum tuple for the given relid, or NULL if
+ * there isn't any.  avRel is pg_autovacuum, already open and suitably locked.
+ */
+static HeapTuple
+get_pg_autovacuum_tuple_relid(Relation avRel, Oid relid)
+{
+	ScanKeyData entry[1];
+	SysScanDesc avScan;
+	HeapTuple	avTup;
+
+	ScanKeyInit(&entry[0],
+				Anum_pg_autovacuum_vacrelid,
+				BTEqualStrategyNumber, F_OIDEQ,
+				ObjectIdGetDatum(relid));
+
+	avScan = systable_beginscan(avRel, AutovacuumRelidIndexId, true,
+								SnapshotNow, 1, entry);
+
+	avTup = systable_getnext(avScan);
+
+	if (HeapTupleIsValid(avTup))
+		avTup = heap_copytuple(avTup);
+
+	systable_endscan(avScan);
+
+	return avTup;
+}
+
+/*
+ * get_pgstat_tabentry_relid
+ *
+ * Fetch the pgstat entry of a table, either local to a database or shared.
+ */
+static PgStat_StatTabEntry *
+get_pgstat_tabentry_relid(Oid relid, bool isshared, PgStat_StatDBEntry *shared,
+						  PgStat_StatDBEntry *dbentry)
+{
+	PgStat_StatTabEntry *tabentry = NULL;
+
+	if (isshared)
+	{
+		if (PointerIsValid(shared))
+			tabentry = hash_search(shared->tables, &relid,
+								   HASH_FIND, NULL);
+	}
+	else if (PointerIsValid(dbentry))
+		tabentry = hash_search(dbentry->tables, &relid,
+							   HASH_FIND, NULL);
+
+	return tabentry;
+}
+
+/*
+ * relation_check_autovac
+ *
+ * For a given relation (either a plain table or TOAST table), check whether it
+ * needs vacuum or analyze.
+ *
+ * Plain tables that need either are added to the table_list.  TOAST tables
+ * that need vacuum are added to toast_list.  Plain tables that don't need
+ * either but which have a TOAST table are added, as a struct, to
+ * table_toast_list.  The latter is to allow appending the OIDs of the plain
+ * tables whose TOAST table needs vacuuming into the plain tables list, which
+ * allows us to substantially reduce the number of "rechecks" that we need to
+ * do later on.
+ */
+static void
+relation_check_autovac(Oid relid, Form_pg_class classForm,
+					   Form_pg_autovacuum avForm, PgStat_StatTabEntry *tabentry,
+					   List **table_oids, List **table_toast_list,
+					   List **toast_oids)
+{
+	bool	dovacuum;
+	bool	doanalyze;
+
+	relation_needs_vacanalyze(relid, avForm, classForm, tabentry,
+							  &dovacuum, &doanalyze);
+
+	if (classForm->relkind == RELKIND_TOASTVALUE)
+	{
+		if (dovacuum)
+			*toast_oids = lappend_oid(*toast_oids, relid);
+	}
+	else
+	{
+		Assert(classForm->relkind == RELKIND_RELATION);
+
+		if (dovacuum || doanalyze)
+			*table_oids = lappend_oid(*table_oids, relid);
+		else if (OidIsValid(classForm->reltoastrelid))
+		{
+			av_relation	   *rel = palloc(sizeof(av_relation));
+
+			rel->ar_relid = relid;
+			rel->ar_toastrelid = classForm->reltoastrelid;
+
+			*table_toast_list = lappend(*table_toast_list, rel);
+		}
+	}
+}
+
+/*
+ * table_recheck_autovac
+ *
+ * Recheck whether a plain table still needs vacuum or analyze; be it because
+ * it does directly, or because its TOAST table does.  Return value is a valid
+ * autovac_table pointer if it does, NULL otherwise.
+ */
+static autovac_table *
+table_recheck_autovac(Oid relid)
+{
+	Form_pg_autovacuum avForm = NULL;
+	Form_pg_class classForm;
+	HeapTuple	classTup;
+	HeapTuple	avTup;
+	Relation	avRel;
+	bool		dovacuum;
+	bool		doanalyze;
+	autovac_table *tab = NULL;
+	PgStat_StatTabEntry *tabentry;
+	bool		doit = false;
+	PgStat_StatDBEntry *shared;
+	PgStat_StatDBEntry *dbentry;
+
+	/* use fresh stats */
+	pgstat_clear_snapshot();
+
+	shared = pgstat_fetch_stat_dbentry(InvalidOid);
+	dbentry = pgstat_fetch_stat_dbentry(MyDatabaseId);
+
+	/* fetch the relation's relcache entry */
+	classTup = SearchSysCacheCopy(RELOID,
+								  ObjectIdGetDatum(relid),
+								  0, 0, 0);
+	if (!HeapTupleIsValid(classTup))
+		return NULL;
+	classForm = (Form_pg_class) GETSTRUCT(classTup);
+
+	/* fetch the pg_autovacuum entry, if any */
+	avRel = heap_open(AutovacuumRelationId, AccessShareLock);
+	avTup = get_pg_autovacuum_tuple_relid(avRel, relid);
+	if (HeapTupleIsValid(avTup))
+		avForm = (Form_pg_autovacuum) GETSTRUCT(avTup);
+
+	/* fetch the pgstat table entry */
+	tabentry = get_pgstat_tabentry_relid(relid, classForm->relisshared,
+										 shared, dbentry);
+
+	relation_needs_vacanalyze(relid, avForm, classForm, tabentry,
+							  &dovacuum, &doanalyze);
+
+	/* OK, it needs vacuum by itself */
+	if (dovacuum)
+		doit = true;
+	/* it doesn't need vacuum, but what about it's TOAST table? */
+	else if (OidIsValid(classForm->reltoastrelid))
+	{
+		Oid		toastrelid = classForm->reltoastrelid;
+		HeapTuple	toastClassTup;
+
+		toastClassTup = SearchSysCacheCopy(RELOID,
+										   ObjectIdGetDatum(toastrelid),
+										   0, 0, 0);
+		if (HeapTupleIsValid(toastClassTup))
+		{
+			bool			toast_dovacuum;
+			bool			toast_doanalyze;
+			Form_pg_class	toastClassForm;
+			PgStat_StatTabEntry *toasttabentry;
+
+			toastClassForm = (Form_pg_class) GETSTRUCT(toastClassTup);
+			toasttabentry = get_pgstat_tabentry_relid(toastrelid,
+													  toastClassForm->relisshared,
+													  shared, dbentry);
+
+			/* note we use the pg_autovacuum entry for the main table */
+			relation_needs_vacanalyze(toastrelid, avForm, toastClassForm,
+									  toasttabentry, &toast_dovacuum,
+									  &toast_doanalyze);
+			/* we only consider VACUUM for toast tables */
+			if (toast_dovacuum)
+			{
+				dovacuum = true;
+				doit = true;
+			}
+
+			heap_freetuple(toastClassTup);
+		}
+	}
+
+	if (doanalyze)
+		doit = true;
+
+	if (doit)
+	{
+		int			freeze_min_age;
+		int			vac_cost_limit;
+		int			vac_cost_delay;
+
+		/*
+		 * Calculate the vacuum cost parameters and the minimum freeze age.  If
+		 * there is a tuple in pg_autovacuum, use it; else, use the GUC
+		 * defaults.  Note that the fields may contain "-1" (or indeed any
+		 * negative value), which means use the GUC defaults for each setting.
+		 */
+		if (avForm != NULL)
+		{
+			vac_cost_limit = (avForm->vac_cost_limit >= 0) ?
+				avForm->vac_cost_limit :
+				((autovacuum_vac_cost_limit >= 0) ?
+				 autovacuum_vac_cost_limit : VacuumCostLimit);
+
+			vac_cost_delay = (avForm->vac_cost_delay >= 0) ?
+				avForm->vac_cost_delay :
+				((autovacuum_vac_cost_delay >= 0) ?
+				 autovacuum_vac_cost_delay : VacuumCostDelay);
+
+			freeze_min_age = (avForm->freeze_min_age >= 0) ?
+				avForm->freeze_min_age : default_freeze_min_age;
+		}
+		else
+		{
+			vac_cost_limit = (autovacuum_vac_cost_limit >= 0) ?
+				autovacuum_vac_cost_limit : VacuumCostLimit;
+
+			vac_cost_delay = (autovacuum_vac_cost_delay >= 0) ?
+				autovacuum_vac_cost_delay : VacuumCostDelay;
+
+			freeze_min_age = default_freeze_min_age;
+		}
+
+		tab = palloc(sizeof(autovac_table));
+		tab->at_relid = relid;
+		tab->at_dovacuum = dovacuum;
+		tab->at_doanalyze = doanalyze;
+		tab->at_freeze_min_age = freeze_min_age;
+		tab->at_vacuum_cost_limit = vac_cost_limit;
+		tab->at_vacuum_cost_delay = vac_cost_delay;
+	}
+
+	heap_close(avRel, AccessShareLock);
+	if (HeapTupleIsValid(avTup))
+		heap_freetuple(avTup);
+	heap_freetuple(classTup);
+
+	return tab;
+}
+
+/*
+ * relation_needs_vacanalyze
+ *
+ * Check whether a relation needs to be vacuumed or analyzed; return each into
+ * "dovacuum" and "doanalyze", respectively.  avForm and tabentry can be NULL,
+ * classForm shouldn't.
  *
  * A table needs to be vacuumed if the number of dead tuples exceeds a
  * threshold.  This threshold is calculated as
@@ -1188,15 +2274,15 @@
  * autovacuum_vacuum_scale_factor GUC variable.  Ditto for analyze.
  */
 static void
-test_rel_for_autovac(Oid relid, PgStat_StatTabEntry *tabentry,
-					 Form_pg_class classForm,
-					 Form_pg_autovacuum avForm,
-					 List **vacuum_tables,
-					 List **toast_table_ids)
+relation_needs_vacanalyze(Oid relid,
+						  Form_pg_autovacuum avForm,
+						  Form_pg_class classForm,
+						  PgStat_StatTabEntry *tabentry,
+						  /* output params below */
+						  bool *dovacuum,
+						  bool *doanalyze)
 {
 	bool		force_vacuum;
-	bool		dovacuum;
-	bool		doanalyze;
 	float4		reltuples;		/* pg_class.reltuples */
 	/* constants from pg_autovacuum or GUC variables */
 	int			vac_base_thresh,
@@ -1210,17 +2296,17 @@
 	float4		vactuples,
 				anltuples;
 	/* freeze parameters */
-	int			freeze_min_age;
 	int			freeze_max_age;
 	TransactionId xidForceLimit;
-	/* cost-based vacuum delay parameters */
-	int			vac_cost_limit;
-	int			vac_cost_delay;
-
-	/*
-	 * If there is a tuple in pg_autovacuum, use it; else, use the GUC
-	 * defaults.  Note that the fields may contain "-1" (or indeed any
-	 * negative value), which means use the GUC defaults for each setting.
+
+	AssertArg(classForm != NULL);
+	AssertArg(OidIsValid(relid));
+
+	/*
+	 * Determine vacuum/analyze equation parameters.  If there is a tuple in
+	 * pg_autovacuum, use it; else, use the GUC defaults.  Note that the fields
+	 * may contain "-1" (or indeed any negative value), which means use the GUC
+	 * defaults for each setting.	
 	 *
 	 * Note: in cost_limit, 0 also means use the value from elsewhere,
 	 * because 0 is not a valid value for VacuumCostLimit.
@@ -1237,21 +2323,9 @@
 		anl_base_thresh = (avForm->anl_base_thresh >= 0) ?
 			avForm->anl_base_thresh : autovacuum_anl_thresh;
 
-		freeze_min_age = (avForm->freeze_min_age >= 0) ?
-			avForm->freeze_min_age : default_freeze_min_age;
 		freeze_max_age = (avForm->freeze_max_age >= 0) ?
 			Min(avForm->freeze_max_age, autovacuum_freeze_max_age) :
 			autovacuum_freeze_max_age;
-
-		vac_cost_limit = (avForm->vac_cost_limit > 0) ?
-			avForm->vac_cost_limit :
-			((autovacuum_vac_cost_limit > 0) ?
-			 autovacuum_vac_cost_limit : VacuumCostLimit);
-
-		vac_cost_delay = (avForm->vac_cost_delay >= 0) ?
-			avForm->vac_cost_delay :
-			((autovacuum_vac_cost_delay >= 0) ?
-			 autovacuum_vac_cost_delay : VacuumCostDelay);
 	}
 	else
 	{
@@ -1261,14 +2335,7 @@
 		anl_scale_factor = autovacuum_anl_scale;
 		anl_base_thresh = autovacuum_anl_thresh;
 
-		freeze_min_age = default_freeze_min_age;
 		freeze_max_age = autovacuum_freeze_max_age;
-
-		vac_cost_limit = (autovacuum_vac_cost_limit > 0) ?
-			autovacuum_vac_cost_limit : VacuumCostLimit;
-
-		vac_cost_delay = (autovacuum_vac_cost_delay >= 0) ?
-			autovacuum_vac_cost_delay : VacuumCostDelay;
 	}
 
 	/* Force vacuum if table is at risk of wraparound */
@@ -1281,7 +2348,11 @@
 
 	/* User disabled it in pg_autovacuum?  (But ignore if at risk) */
 	if (avForm && !avForm->enabled && !force_vacuum)
+	{
+		*doanalyze = false;
+		*dovacuum = false;
 		return;
+	}
 
 	if (PointerIsValid(tabentry))
 	{
@@ -1303,8 +2374,8 @@
 			 vactuples, vacthresh, anltuples, anlthresh);
 
 		/* Determine if this table needs vacuum or analyze. */
-		dovacuum = force_vacuum || (vactuples > vacthresh);
-		doanalyze = (anltuples > anlthresh);
+		*dovacuum = force_vacuum || (vactuples > vacthresh);
+		*doanalyze = (anltuples > anlthresh);
 	}
 	else
 	{
@@ -1313,53 +2384,13 @@
 		 * vacuum for anti-wrap purposes.  If it's not acted upon, there's
 		 * no need to vacuum it.
 		 */
-		dovacuum = force_vacuum;
-		doanalyze = false;
+		*dovacuum = force_vacuum;
+		*doanalyze = false;
 	}
 
 	/* ANALYZE refuses to work with pg_statistics */
 	if (relid == StatisticRelationId)
-		doanalyze = false;
-
-	Assert(CurrentMemoryContext == AutovacMemCxt);
-
-	if (classForm->relkind == RELKIND_RELATION)
-	{
-		if (dovacuum || doanalyze)
-			elog(DEBUG2, "autovac: will%s%s %s",
-				 (dovacuum ? " VACUUM" : ""),
-				 (doanalyze ? " ANALYZE" : ""),
-				 NameStr(classForm->relname));
-
-		/*
-		 * we must record tables that have a toast table, even if we currently
-		 * don't think they need vacuuming.
-		 */
-		if (dovacuum || doanalyze || OidIsValid(classForm->reltoastrelid))
-		{
-			autovac_table *tab;
-
-			tab = (autovac_table *) palloc(sizeof(autovac_table));
-			tab->relid = relid;
-			tab->toastrelid = classForm->reltoastrelid;
-			tab->dovacuum = dovacuum;
-			tab->doanalyze = doanalyze;
-			tab->freeze_min_age = freeze_min_age;
-			tab->vacuum_cost_limit = vac_cost_limit;
-			tab->vacuum_cost_delay = vac_cost_delay;
-
-			*vacuum_tables = lappend(*vacuum_tables, tab);
-		}
-	}
-	else if (classForm->relkind != RELKIND_AOSEGMENTS &&
-			 classForm->relkind != RELKIND_AOBLOCKDIR &&
-			 classForm->relkind != RELKIND_AOVISIMAP)
-	{
-        if (classForm->relkind != RELKIND_TOASTVALUE)
-            elog(ERROR,"Expected relkind to be 't' (toast), but was '%c'.",classForm->relkind);
-		if (dovacuum)
-			*toast_table_ids = lappend_oid(*toast_table_ids, relid);
-	}
+		*doanalyze = false;
 }
 
 /*
@@ -1388,17 +2419,14 @@
 	QueryContext = CurrentMemoryContext;
 
 	/* Set up command parameters */
+	vacstmt->type = T_VacuumStmt;
 	vacstmt->vacuum = dovacuum;
 	vacstmt->full = false;
 	vacstmt->analyze = doanalyze;
 	vacstmt->freeze_min_age = freeze_min_age;
 	vacstmt->verbose = false;
-<<<<<<< HEAD
 	vacstmt->rootonly = false;
 	vacstmt->relation = NULL;	/* not used since we pass relids list */
-=======
-	vacstmt->relation = NULL;	/* not used since we pass a relids list */
->>>>>>> 4ebb0cf9
 	vacstmt->va_cols = NIL;
 
 	/* Let pgstat know what we're doing */
@@ -1487,7 +2515,7 @@
 	{
 		ereport(WARNING,
 				(errmsg("autovacuum not started because of misconfiguration"),
-				 errhint("Enable options \"stats_start_collector\" and \"stats_row_level\".")));
+				 errhint("Enable the \"track_counts\" option.")));
 
 		/*
 		 * Set the GUC var so we don't fork autovacuum uselessly, and also to
@@ -1511,43 +2539,17 @@
 bool
 IsAutoVacuumWorkerProcess(void)
 {
-<<<<<<< HEAD
-	return am_autovacuum;
-}
-
-/*
- * IsAutoVacuum functions
- *		Return whether this is either a launcher autovacuum process or a worker
- *		process.
- */
-bool
-IsAutoVacuumLauncherProcess(void)
-{
-	return false; // am_autovacuum_launcher;
-}
-
-bool
-IsAutoVacuumWorkerProcess(void)
-{
-	return false; // am_autovacuum_worker;
-=======
 	return am_autovacuum_worker;
->>>>>>> 4ebb0cf9
 }
 
 
 /*
  * AutoVacuumShmemSize
-<<<<<<< HEAD
  *		Compute space needed for autovacuum-related shared memory
-=======
- * 		Compute space needed for autovacuum-related shared memory
->>>>>>> 4ebb0cf9
  */
 Size
 AutoVacuumShmemSize(void)
 {
-<<<<<<< HEAD
 	Size		size;
 
 	/*
@@ -1558,9 +2560,6 @@
 	size = add_size(size, mul_size(autovacuum_max_workers,
 								   sizeof(WorkerInfoData)));
 	return size;
-=======
-	return sizeof(AutoVacuumShmemStruct);
->>>>>>> 4ebb0cf9
 }
 
 /*
@@ -1570,11 +2569,7 @@
 void
 AutoVacuumShmemInit(void)
 {
-<<<<<<< HEAD
 	bool		found;
-=======
-	bool        found;
->>>>>>> 4ebb0cf9
 
 	AutoVacuumShmem = (AutoVacuumShmemStruct *)
 		ShmemInitStruct("AutoVacuum Data",
@@ -1584,7 +2579,6 @@
 		ereport(FATAL,
 				(errcode(ERRCODE_OUT_OF_MEMORY),
 				 errmsg("not enough shared memory for autovacuum")));
-<<<<<<< HEAD
 
 	if (!IsUnderPostmaster)
 	{
@@ -1610,10 +2604,4 @@
 	}
 	else
 		Assert(found);
-=======
-	if (found)
-		return;                 /* already initialized */
-
-	MemSet(AutoVacuumShmem, 0, sizeof(AutoVacuumShmemStruct));
->>>>>>> 4ebb0cf9
 }