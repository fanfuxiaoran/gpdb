--- conflicted
+++ resolved
@@ -225,23 +225,7 @@
 #endif
 #endif   /* USE_REPL_SNPRINTF */
 
-<<<<<<< HEAD
-/*
- * Versions of libintl >= 0.18? try to replace setlocale() with a macro
- * to their own versions.  Remove the macro, if it exists, because it
- * ends up calling the wrong version when the backend and libintl use
- * different versions of msvcrt.
- */
-#if defined(setlocale) && defined(WIN32)
-#undef setlocale
-#endif
-
-/* Portable prompt handling */
-extern char *simple_prompt(const char *prompt, int maxlen, bool echo);
-
-=======
 #if defined(WIN32)
->>>>>>> 80edfd76
 /*
  * Versions of libintl >= 0.18? try to replace setlocale() with a macro
  * to their own versions.  Remove the macro, if it exists, because it
