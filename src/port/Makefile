#-------------------------------------------------------------------------
#
# Makefile
#    Makefile for the port-specific subsystem of the backend
#
# These files are used in other directories for portability on systems
# with broken/missing library files, and for common code sharing.
#
# This makefile generates two outputs:
#
#	libpgport.a - contains object files with FRONTEND defined,
#		for use by client application and libraries
#
#	libpgport_srv.a - contains object files without FRONTEND defined,
#		for use only by the backend binaries
#
# LIBOBJS is set by configure (via Makefile.global) to be the list of object
# files that are conditionally needed as determined by configure's probing.
# OBJS adds additional object files that are always compiled.
#
# IDENTIFICATION
#    src/port/Makefile
#
#-------------------------------------------------------------------------

subdir = src/port
top_builddir = ../..
include $(top_builddir)/src/Makefile.global

override CPPFLAGS := -I$(top_builddir)/src/port -DFRONTEND $(CPPFLAGS)
LIBS += $(PTHREAD_LIBS)

<<<<<<< HEAD
OBJS = $(LIBOBJS) $(PG_CRC32C_OBJS) chklocale.o dirmod.o erand48.o exec.o fls.o inet_net_ntop.o \
=======
OBJS = $(LIBOBJS) chklocale.o dirmod.o erand48.o fls.o inet_net_ntop.o \
>>>>>>> ab76208e
	noblock.o path.o pgcheckdir.o pg_crc.o pgmkdirp.o pgsleep.o \
	pgstrcasecmp.o pqsignal.o \
	qsort.o qsort_arg.o quotes.o sprompt.o tar.o thread.o

# foo_srv.o and foo.o are both built from foo.c, but only foo.o has -DFRONTEND
OBJS_SRV = $(OBJS:%.o=%_srv.o)

all: libpgport.a libpgport_srv.a

# libpgport is needed by some contrib
install: all installdirs
	$(INSTALL_STLIB) libpgport.a '$(DESTDIR)$(libdir)/libpgport.a'

installdirs:
	$(MKDIR_P) '$(DESTDIR)$(libdir)'

uninstall:
	rm -f '$(DESTDIR)$(libdir)/libpgport.a'

libpgport.a: $(OBJS)
	$(AR) $(AROPT) $@ $^

# thread.o needs PTHREAD_CFLAGS (but thread_srv.o does not)
thread.o: CFLAGS+=$(PTHREAD_CFLAGS)

# pg_crc32c_sse42.o and its _srv.o version need CFLAGS_SSE42
pg_crc32c_sse42.o: CFLAGS+=$(CFLAGS_SSE42)
pg_crc32c_sse42_srv.o: CFLAGS+=$(CFLAGS_SSE42)

#
# Server versions of object files
#

libpgport_srv.a: $(OBJS_SRV)
	$(AR) $(AROPT) $@ $^

# Because this uses its own compilation rule, it doesn't use the
# dependency tracking logic from Makefile.global.  To make sure that
# dependency tracking works anyway for the *_srv.o files, depend on
# their *.o siblings as well, which do have proper dependencies.  It's
# a hack that might fail someday if there is a *_srv.o without a
# corresponding *.o, but it works for now (and those would probably go
# into src/backend/port/ anyway).
%_srv.o: %.c %.o
	$(CC) $(CFLAGS) $(subst -DFRONTEND,, $(CPPFLAGS)) -c $< -o $@

$(OBJS_SRV): | submake-errcodes

.PHONY: submake-errcodes

submake-errcodes:
	$(MAKE) -C ../backend submake-errcodes

# Dependency is to ensure that path changes propagate

path.o: path.c pg_config_paths.h

path_srv.o: path.c pg_config_paths.h

# We create a separate file rather than put these in pg_config.h
# because many of these values come from makefiles and are not
# available to configure.
pg_config_paths.h: $(top_builddir)/src/Makefile.global
	echo "#define PGBINDIR \"$(bindir)\"" >$@
	echo "#define PGSHAREDIR \"$(datadir)\"" >>$@
	echo "#define SYSCONFDIR \"$(sysconfdir)\"" >>$@
	echo "#define INCLUDEDIR \"$(includedir)\"" >>$@
	echo "#define PKGINCLUDEDIR \"$(pkgincludedir)\"" >>$@
	echo "#define INCLUDEDIRSERVER \"$(includedir_server)\"" >>$@
	echo "#define LIBDIR \"$(libdir)\"" >>$@
	echo "#define PKGLIBDIR \"$(pkglibdir)\"" >>$@
	echo "#define LOCALEDIR \"$(localedir)\"" >>$@
	echo "#define DOCDIR \"$(docdir)\"" >>$@
	echo "#define HTMLDIR \"$(htmldir)\"" >>$@
	echo "#define MANDIR \"$(mandir)\"" >>$@

clean distclean maintainer-clean:
	rm -f libpgport.a libpgport_srv.a $(OBJS) $(OBJS_SRV) pg_config_paths.h<|MERGE_RESOLUTION|>--- conflicted
+++ resolved
@@ -30,11 +30,7 @@
 override CPPFLAGS := -I$(top_builddir)/src/port -DFRONTEND $(CPPFLAGS)
 LIBS += $(PTHREAD_LIBS)
 
-<<<<<<< HEAD
-OBJS = $(LIBOBJS) $(PG_CRC32C_OBJS) chklocale.o dirmod.o erand48.o exec.o fls.o inet_net_ntop.o \
-=======
-OBJS = $(LIBOBJS) chklocale.o dirmod.o erand48.o fls.o inet_net_ntop.o \
->>>>>>> ab76208e
+OBJS = $(LIBOBJS) $(PG_CRC32C_OBJS) chklocale.o dirmod.o erand48.o fls.o inet_net_ntop.o \
 	noblock.o path.o pgcheckdir.o pg_crc.o pgmkdirp.o pgsleep.o \
 	pgstrcasecmp.o pqsignal.o \
 	qsort.o qsort_arg.o quotes.o sprompt.o tar.o thread.o
