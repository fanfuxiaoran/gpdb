--- conflicted
+++ resolved
@@ -1,12 +1,8 @@
 @echo off
-<<<<<<< HEAD
 REM src/tools/msvc/pgflex.bat
 
 REM silence flex bleatings about file path style
 SET CYGWIN=nodosfilewarning
-=======
-REM $PostgreSQL: pgsql/src/tools/msvc/pgflex.bat,v 1.6 2009/11/12 00:13:00 tgl Exp $
->>>>>>> 78a09145
 
 IF NOT EXIST src\tools\msvc\buildenv.pl goto nobuildenv
 perl -e "require 'src/tools/msvc/buildenv.pl'; while(($k,$v) = each %ENV) { print qq[\@SET $k=$v\n]; }" > bldenv.bat
