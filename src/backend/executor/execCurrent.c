/*-------------------------------------------------------------------------
 *
 * execCurrent.c
 *	  executor support for WHERE CURRENT OF cursor
 *
 * Portions Copyright (c) 1996-2019, PostgreSQL Global Development Group
 * Portions Copyright (c) 1994, Regents of the University of California
 *
 *	src/backend/executor/execCurrent.c
 *
 *-------------------------------------------------------------------------
 */
#include "postgres.h"

<<<<<<< HEAD
=======
#include "access/genam.h"
>>>>>>> 9e1c9f95
#include "access/relscan.h"
#include "access/sysattr.h"
#include "catalog/pg_type.h"
#include "executor/executor.h"
#include "utils/builtins.h"
#include "utils/lsyscache.h"
#include "utils/portal.h"
#include "utils/rel.h"

#include "parser/parse_relation.h"
#include "parser/parsetree.h"
#include "cdb/cdbvars.h"
#include "cdb/cdbpartition.h"


static char *fetch_cursor_param_value(ExprContext *econtext, int paramId);
<<<<<<< HEAD
static ScanState *search_plan_tree(PlanState *node, Oid table_oid);
#ifdef NOT_USED
static ScanState *search_plan_tree(PlanState *node, Oid table_oid,
				 bool *pending_rescan);
#endif /* NOT_USED */
=======
static ScanState *search_plan_tree(PlanState *node, Oid table_oid,
								   bool *pending_rescan);

>>>>>>> 9e1c9f95

/*
 * execCurrentOf
 *
 * Given a CURRENT OF expression and the OID of a table, determine which row
 * of the table is currently being scanned by the cursor named by CURRENT OF,
 * and return the row's TID into *current_tid.
 *
 * Returns true if a row was identified.  Returns false if the cursor is valid
 * for the table but is not currently scanning a row of the table (this is a
 * legal situation in inheritance cases).  Raises error if cursor is not a
 * valid updatable scan of the specified table.
 *
 * In GPDB, we also check that the tuple came from the current segment.
 */
bool
execCurrentOf(CurrentOfExpr *cexpr,
			  ExprContext *econtext,
			  Oid table_oid,
			  ItemPointer current_tid)
{
	int			current_gp_segment_id = -1;
	Oid			current_table_oid;

	/*
	 * In an executor node, the dispatcher should've included the current
	 * position of the cursor along with the query plan. Find and return it
	 * from there.
	 */
	if (Gp_role == GP_ROLE_EXECUTE)
	{
		ListCell   *lc;
		char	   *cursor_name;
		bool		found = false;

		/* Get the cursor name --- may have to look up a parameter reference */
		if (cexpr->cursor_name)
			cursor_name = cexpr->cursor_name;
		else
			cursor_name = fetch_cursor_param_value(econtext, cexpr->cursor_param);

		foreach (lc, econtext->ecxt_estate->es_cursorPositions)
		{
			CursorPosInfo *cpos = (CursorPosInfo *) lfirst(lc);

			if (strcmp(cpos->cursor_name, cursor_name) == 0)
			{
				current_gp_segment_id = cpos->gp_segment_id;
				current_table_oid = cpos->table_oid;
				ItemPointerCopy(&cpos->ctid, current_tid);
				found = true;
				break;
			}
		}

		/* Not found. Odd, the dispatcher should've checked for this already. */
		if (!found)
			elog(ERROR, "no cursor position information found for cursor \"%s\"",
				 cursor_name);
	}
	else
	{
		getCurrentOf(cexpr, econtext, table_oid, current_tid,
					 &current_gp_segment_id, &current_table_oid, NULL);
	}

	/*
	 * Found the cursor. Does the table and segment match?
	 */
	if (current_gp_segment_id == GpIdentity.segindex &&
		(current_table_oid == InvalidOid || current_table_oid == table_oid))
	{
		return true;
	}
	else
		return false;
}

/*
 * Return the current position of a cursor that a CURRENT OF expression
 * refers to.
 *
 * This checks that the cursor is valid for table specified by 'table_oid',
 * but it doesn't have to be scanning a row of that table (i.e. it can
 * be scanning a row of a different table in the same inheritance hierarchy).
 * The current table's oid is returned in *current_table_oid.
 */
void
getCurrentOf(CurrentOfExpr *cexpr,
			 ExprContext *econtext,
			 Oid table_oid,
			 ItemPointer current_tid,
			 int *current_gp_segment_id,
			 Oid *current_table_oid,
			 char **p_cursor_name)
{
	char	   *cursor_name;
	char	   *table_name;
	Portal		portal;
	QueryDesc  *queryDesc;
	TupleTableSlot *slot;
	AttrNumber	gp_segment_id_attno;
	AttrNumber	ctid_attno;
	AttrNumber	tableoid_attno;
	bool		isnull;
	Datum		value;

	/*
	 * In an executor node, execCurrentOf() is supposed to use the cursor
	 * position information received from the dispatcher, and we shouldn't
	 * get here.
	 */
	if (Gp_role == GP_ROLE_EXECUTE)
		elog(ERROR, "getCurrentOf called in executor node");

	/* Get the cursor name --- may have to look up a parameter reference */
	if (cexpr->cursor_name)
		cursor_name = cexpr->cursor_name;
	else
	{
		if (!econtext->ecxt_param_list_info)
			elog(ERROR, "no cursor name information found");

		cursor_name = fetch_cursor_param_value(econtext, cexpr->cursor_param);
	}

	/* Fetch table name for possible use in error messages */
	table_name = get_rel_name(table_oid);
	if (table_name == NULL)
		elog(ERROR, "cache lookup failed for relation %u", table_oid);

	/* Find the cursor's portal */
	portal = GetPortalByName(cursor_name);
	if (!PortalIsValid(portal))
		ereport(ERROR,
				(errcode(ERRCODE_UNDEFINED_CURSOR),
				 errmsg("cursor \"%s\" does not exist", cursor_name)));

	/*
	 * We have to watch out for non-SELECT queries as well as held cursors,
	 * both of which may have null queryDesc.
	 */
	if (portal->strategy != PORTAL_ONE_SELECT)
		ereport(ERROR,
				(errcode(ERRCODE_INVALID_CURSOR_STATE),
				 errmsg("cursor \"%s\" is not a SELECT query",
						cursor_name)));
	queryDesc = portal->queryDesc;
	if (queryDesc == NULL || queryDesc->estate == NULL)
		ereport(ERROR,
				(errcode(ERRCODE_INVALID_CURSOR_STATE),
				 errmsg("cursor \"%s\" is held from a previous transaction",
						cursor_name)));

	/*
	 * gpdb partition table routine is different with upstream
	 * so we hold private updatable check method.
	 */
	if(rel_is_partitioned(table_oid)
	|| rel_is_leaf_partition(table_oid)
	|| get_rel_persistence(table_oid) == RELPERSISTENCE_TEMP)
	{
		/*
		 * The referenced cursor must be simply updatable. This has already
		 * been discerned by parse/analyze for the DECLARE CURSOR of the given
		 * cursor. This flag assures us that gp_segment_id, ctid, and tableoid (if necessary)
		 * will be available as junk metadata, courtesy of preprocess_targetlist.
		 */
		if (!queryDesc->plannedstmt->simplyUpdatable)
			ereport(ERROR,
			        (errcode(ERRCODE_INVALID_CURSOR_STATE),
					        errmsg("cursor \"%s\" is not a simply updatable scan of table \"%s\"",
					               cursor_name, table_name)));

		/*
		 * The target relation must directly match the cursor's relation. This throws out
		 * the simple case in which a cursor is declared against table X and the update is
		 * issued against Y. Moreover, this disallows some subtler inheritance cases where
		 * Y inherits from X. While such cases could be implemented, it seems wiser to
		 * simply error out cleanly.
		 */
		Index varno = extractSimplyUpdatableRTEIndex(queryDesc->plannedstmt->rtable);
		Oid cursor_relid = getrelid(varno, queryDesc->plannedstmt->rtable);
		if (table_oid != cursor_relid)
			ereport(ERROR,
			        (errcode(ERRCODE_INVALID_CURSOR_STATE),
					        errmsg("cursor \"%s\" is not a simply updatable scan of table \"%s\"",
					               cursor_name, table_name)));
	}
	else
	{
		ScanState  *scanstate;
		/*
		 * Without FOR UPDATE, we dig through the cursor's plan to find the
		 * scan node.  Fail if it's not there or buried underneath
		 * aggregation.
		 */
		scanstate = search_plan_tree(queryDesc->planstate, table_oid);
		if (!scanstate)
			ereport(ERROR,
			        (errcode(ERRCODE_INVALID_CURSOR_STATE),
					        errmsg("cursor \"%s\" is not a simply updatable scan of table \"%s\"",
					               cursor_name, table_name)));
	}

	/*
	 * The cursor must have a current result row: per the SQL spec, it's an
	 * error if not.  We test this at the top level, rather than at the scan
	 * node level, because in inheritance cases any one table scan could
	 * easily not be on a row.	We want to return false, not raise error, if
	 * the passed-in table OID is for one of the inactive scans.
	 */
	if (portal->atStart || portal->atEnd)
		ereport(ERROR,
				(errcode(ERRCODE_INVALID_CURSOR_STATE),
				 errmsg("cursor \"%s\" is not positioned on a row",
						cursor_name)));

	/*
	 * We have two different strategies depending on whether the cursor uses
	 * FOR UPDATE/SHARE or not.  The reason for supporting both is that the
	 * FOR UPDATE code is able to identify a target table in many cases where
	 * the other code can't, while the non-FOR-UPDATE case allows use of WHERE
	 * CURRENT OF with an insensitive cursor.
	 *
	 * GPDB: Neither of those methods work in GPDB, however, because the scan
	 * is most likely below a Motion node, and belongs to a different slice
	 * than the top node. The slot of the scan node is empty, and the tuple
	 * has been received by a Motion node higher up in the tree instead. So
	 * we use a different approach.
	 */
<<<<<<< HEAD
#if 0
	if (queryDesc->estate->es_rowMarks)
=======
	if (queryDesc->estate->es_rowmarks)
>>>>>>> 9e1c9f95
	{
		ExecRowMark *erm;
		Index		i;

		/*
		 * Here, the query must have exactly one FOR UPDATE/SHARE reference to
		 * the target table, and we dig the ctid info out of that.
		 */
		erm = NULL;
		for (i = 0; i < queryDesc->estate->es_range_table_size; i++)
		{
			ExecRowMark *thiserm = queryDesc->estate->es_rowmarks[i];

			if (thiserm == NULL ||
				!RowMarkRequiresRowShareLock(thiserm->markType))
				continue;		/* ignore non-FOR UPDATE/SHARE items */

			if (thiserm->relid == table_oid)
			{
				if (erm)
					ereport(ERROR,
							(errcode(ERRCODE_INVALID_CURSOR_STATE),
							 errmsg("cursor \"%s\" has multiple FOR UPDATE/SHARE references to table \"%s\"",
									cursor_name, table_name)));
				erm = thiserm;
			}
		}

		if (erm == NULL)
			ereport(ERROR,
					(errcode(ERRCODE_INVALID_CURSOR_STATE),
					 errmsg("cursor \"%s\" does not have a FOR UPDATE/SHARE reference to table \"%s\"",
							cursor_name, table_name)));

		/*
		 * The cursor must have a current result row: per the SQL spec, it's
		 * an error if not.
		 */
		if (portal->atStart || portal->atEnd)
			ereport(ERROR,
					(errcode(ERRCODE_INVALID_CURSOR_STATE),
					 errmsg("cursor \"%s\" is not positioned on a row",
							cursor_name)));

		/* Return the currently scanned TID, if there is one */
		if (ItemPointerIsValid(&(erm->curCtid)))
		{
			*current_tid = erm->curCtid;
			return true;
		}

		/*
		 * This table didn't produce the cursor's current row; some other
		 * inheritance child of the same parent must have.  Signal caller to
		 * do nothing on this table.
		 */
		return false;
	}
	else
	{
		/*
		 * Without FOR UPDATE, we dig through the cursor's plan to find the
		 * scan node.  Fail if it's not there or buried underneath
		 * aggregation.
		 */
		ScanState  *scanstate;
		bool		pending_rescan = false;

		scanstate = search_plan_tree(queryDesc->planstate, table_oid,
									 &pending_rescan);
		if (!scanstate)
			ereport(ERROR,
					(errcode(ERRCODE_INVALID_CURSOR_STATE),
					 errmsg("cursor \"%s\" is not a simply updatable scan of table \"%s\"",
							cursor_name, table_name)));

		/*
		 * The cursor must have a current result row: per the SQL spec, it's
		 * an error if not.  We test this at the top level, rather than at the
		 * scan node level, because in inheritance cases any one table scan
		 * could easily not be on a row. We want to return false, not raise
		 * error, if the passed-in table OID is for one of the inactive scans.
		 */
		if (portal->atStart || portal->atEnd)
			ereport(ERROR,
					(errcode(ERRCODE_INVALID_CURSOR_STATE),
					 errmsg("cursor \"%s\" is not positioned on a row",
							cursor_name)));

		/*
		 * Now OK to return false if we found an inactive scan.  It is
		 * inactive either if it's not positioned on a row, or there's a
		 * rescan pending for it.
		 */
		if (TupIsNull(scanstate->ss_ScanTupleSlot) || pending_rescan)
			return false;

		/*
		 * Extract TID of the scan's current row.  The mechanism for this is
		 * in principle scan-type-dependent, but for most scan types, we can
		 * just dig the TID out of the physical scan tuple.
		 */
		if (IsA(scanstate, IndexOnlyScanState))
		{
			/*
			 * For IndexOnlyScan, the tuple stored in ss_ScanTupleSlot may be
			 * a virtual tuple that does not have the ctid column, so we have
			 * to get the TID from xs_ctup.t_self.
			 */
			IndexScanDesc scan = ((IndexOnlyScanState *) scanstate)->ioss_ScanDesc;
<<<<<<< HEAD

			*current_tid = scan->xs_ctup.t_self;
		}
		else
		{
			/*
			 * Default case: try to fetch TID from the scan node's current
			 * tuple.  As an extra cross-check, verify tableoid in the current
			 * tuple.  If the scan hasn't provided a physical tuple, we have
			 * to fail.
			 */
			Datum		ldatum;
			bool		lisnull;
			ItemPointer tuple_tid;

#ifdef USE_ASSERT_CHECKING
			if (!slot_getsysattr(scanstate->ss_ScanTupleSlot,
								 TableOidAttributeNumber,
								 &ldatum,
								 &lisnull))
				ereport(ERROR,
						(errcode(ERRCODE_INVALID_CURSOR_STATE),
						 errmsg("cursor \"%s\" is not a simply updatable scan of table \"%s\"",
								cursor_name, table_name)));
			Assert(!lisnull);
			Assert(DatumGetObjectId(ldatum) == table_oid);
#endif

			if (!slot_getsysattr(scanstate->ss_ScanTupleSlot,
								 SelfItemPointerAttributeNumber,
								 &ldatum,
								 &lisnull))
				ereport(ERROR,
						(errcode(ERRCODE_INVALID_CURSOR_STATE),
						 errmsg("cursor \"%s\" is not a simply updatable scan of table \"%s\"",
								cursor_name, table_name)));
			Assert(!lisnull);
			tuple_tid = (ItemPointer) DatumGetPointer(ldatum);

			*current_tid = *tuple_tid;
		}

=======

			*current_tid = scan->xs_heaptid;
		}
		else
		{
			/*
			 * Default case: try to fetch TID from the scan node's current
			 * tuple.  As an extra cross-check, verify tableoid in the current
			 * tuple.  If the scan hasn't provided a physical tuple, we have
			 * to fail.
			 */
			Datum		ldatum;
			bool		lisnull;
			ItemPointer tuple_tid;

#ifdef USE_ASSERT_CHECKING
			ldatum = slot_getsysattr(scanstate->ss_ScanTupleSlot,
									 TableOidAttributeNumber,
									 &lisnull);
			if (lisnull)
				ereport(ERROR,
						(errcode(ERRCODE_INVALID_CURSOR_STATE),
						 errmsg("cursor \"%s\" is not a simply updatable scan of table \"%s\"",
								cursor_name, table_name)));
			Assert(DatumGetObjectId(ldatum) == table_oid);
#endif

			ldatum = slot_getsysattr(scanstate->ss_ScanTupleSlot,
									 SelfItemPointerAttributeNumber,
									 &lisnull);
			if (lisnull)
				ereport(ERROR,
						(errcode(ERRCODE_INVALID_CURSOR_STATE),
						 errmsg("cursor \"%s\" is not a simply updatable scan of table \"%s\"",
								cursor_name, table_name)));
			tuple_tid = (ItemPointer) DatumGetPointer(ldatum);

			*current_tid = *tuple_tid;
		}

>>>>>>> 9e1c9f95
		Assert(ItemPointerIsValid(current_tid));

		return true;
	}
#endif
	{
		/*
		 * GPDB method:
		 *
		 * The planner should've made the gp_segment_id, ctid, and tableoid
		 * available as junk columns at the top of the plan. To retrieve this
		 * junk metadata, we leverage the EState's junkfilter against the raw
		 * tuple yielded by the top node in the plan.
		 */
		slot = queryDesc->planstate->ps_ResultTupleSlot;
		Insist(!TupIsNull(slot));
		Assert(queryDesc->estate->es_junkFilter);

		/* extract gp_segment_id metadata */
		gp_segment_id_attno = ExecFindJunkAttribute(queryDesc->estate->es_junkFilter, "gp_segment_id");
		if (!AttributeNumberIsValid(gp_segment_id_attno))
			elog(ERROR, "could not find junk gp_segment_id column");

		value = ExecGetJunkAttribute(slot, gp_segment_id_attno, &isnull);
		if (isnull)
			elog(ERROR, "gp_segment_id is NULL");
		*current_gp_segment_id = DatumGetInt32(value);

		/* extract ctid metadata */
		ctid_attno = ExecFindJunkAttribute(queryDesc->estate->es_junkFilter, "ctid");
		if (!AttributeNumberIsValid(ctid_attno))
			elog(ERROR, "could not find junk ctid column");
		value = ExecGetJunkAttribute(slot, ctid_attno, &isnull);
		if (isnull)
			elog(ERROR, "ctid is NULL");
		ItemPointerCopy(DatumGetItemPointer(value), current_tid);

		/*
		 * extract tableoid metadata
		 *
		 * DECLARE CURSOR planning only includes tableoid metadata when
		 * scrolling a partitioned table. Otherwise gp_segment_id and ctid alone
		 * are sufficient to uniquely identify a tuple.
		 */
		tableoid_attno = ExecFindJunkAttribute(queryDesc->estate->es_junkFilter,
											   "tableoid");
		if (AttributeNumberIsValid(tableoid_attno))
		{
			value = ExecGetJunkAttribute(slot, tableoid_attno, &isnull);
			if (isnull)
				elog(ERROR, "tableoid is NULL");
			*current_table_oid = DatumGetObjectId(value);

			/*
			 * This is our last opportunity to verify that the physical table given
			 * by tableoid is, indeed, simply updatable.
			 */
			if (!isSimplyUpdatableRelation(*current_table_oid, true /* noerror */))
				ereport(ERROR,
						(errcode(ERRCODE_FEATURE_NOT_SUPPORTED),
						 errmsg("%s is not updatable",
								get_rel_name_partition(*current_table_oid))));
		}

		if (p_cursor_name)
			*p_cursor_name = pstrdup(cursor_name);
	}
}

/*
 * fetch_cursor_param_value
 *
 * Fetch the string value of a param, verifying it is of type REFCURSOR.
 */
static char *
fetch_cursor_param_value(ExprContext *econtext, int paramId)
{
	ParamListInfo paramInfo = econtext->ecxt_param_list_info;

	if (paramInfo &&
		paramId > 0 && paramId <= paramInfo->numParams)
	{
		ParamExternData *prm;
		ParamExternData prmdata;

		/* give hook a chance in case parameter is dynamic */
		if (paramInfo->paramFetch != NULL)
			prm = paramInfo->paramFetch(paramInfo, paramId, false, &prmdata);
		else
			prm = &paramInfo->params[paramId - 1];

		if (OidIsValid(prm->ptype) && !prm->isnull)
		{
			/* safety check in case hook did something unexpected */
			if (prm->ptype != REFCURSOROID)
				ereport(ERROR,
						(errcode(ERRCODE_DATATYPE_MISMATCH),
						 errmsg("type of parameter %d (%s) does not match that when preparing the plan (%s)",
								paramId,
								format_type_be(prm->ptype),
								format_type_be(REFCURSOROID))));

			/* We know that refcursor uses text's I/O routines */
			return TextDatumGetCString(prm->value);
		}
	}

	ereport(ERROR,
			(errcode(ERRCODE_UNDEFINED_OBJECT),
			 errmsg("no value found for parameter %d", paramId)));
	return NULL;
}

/*
 * search_plan_tree
 *
 * Search through a PlanState tree for a scan node on the specified table.
 * Return NULL if not found or multiple candidates.
 *
 * If a candidate is found, set *pending_rescan to true if that candidate
 * or any node above it has a pending rescan action, i.e. chgParam != NULL.
 * That indicates that we shouldn't consider the node to be positioned on a
 * valid tuple, even if its own state would indicate that it is.  (Caller
 * must initialize *pending_rescan to false, and should not trust its state
 * if multiple candidates are found.)
 */
static ScanState *
search_plan_tree(PlanState *node, Oid table_oid,
				 bool *pending_rescan)
{
	ScanState  *result = NULL;

	if (node == NULL)
		return NULL;
	switch (nodeTag(node))
	{
		/*
		 * Relation scan nodes can all be treated alike
		 */
		case T_SeqScanState:
		case T_SampleScanState:
		case T_IndexScanState:
		case T_IndexOnlyScanState:
		case T_BitmapHeapScanState:
		case T_TidScanState:
		case T_ForeignScanState:
		case T_CustomScanState:
		{
			ScanState  *sstate = (ScanState *) node;

<<<<<<< HEAD
			if (RelationGetRelid(sstate->ss_currentRelation) == table_oid)
				return sstate;
			break;
		}
=======
				if (RelationGetRelid(sstate->ss_currentRelation) == table_oid)
					result = sstate;
				break;
			}
>>>>>>> 9e1c9f95

			/*
			 * For Append, we must look through the members; watch out for
			 * multiple matches (possible if it was from UNION ALL)
			 */
		case T_AppendState:
		{
			AppendState *astate = (AppendState *) node;
			ScanState  *result = NULL;
			int			i;

			for (i = 0; i < astate->as_nplans; i++)
			{
<<<<<<< HEAD
				ScanState  *elem = search_plan_tree(astate->appendplans[i],
				                                    table_oid);

				if (!elem)
					continue;
				if (result)
					return NULL;	/* multiple matches */
				result = elem;
=======
				AppendState *astate = (AppendState *) node;
				int			i;

				for (i = 0; i < astate->as_nplans; i++)
				{
					ScanState  *elem = search_plan_tree(astate->appendplans[i],
														table_oid,
														pending_rescan);

					if (!elem)
						continue;
					if (result)
						return NULL;	/* multiple matches */
					result = elem;
				}
				break;
>>>>>>> 9e1c9f95
			}
			return result;
		}

			/*
			 * Similarly for MergeAppend
			 */
		case T_MergeAppendState:
		{
			MergeAppendState *mstate = (MergeAppendState *) node;
			ScanState  *result = NULL;
			int			i;

			for (i = 0; i < mstate->ms_nplans; i++)
			{
<<<<<<< HEAD
				ScanState  *elem = search_plan_tree(mstate->mergeplans[i],
				                                    table_oid);

				if (!elem)
					continue;
				if (result)
					return NULL;	/* multiple matches */
				result = elem;
=======
				MergeAppendState *mstate = (MergeAppendState *) node;
				int			i;

				for (i = 0; i < mstate->ms_nplans; i++)
				{
					ScanState  *elem = search_plan_tree(mstate->mergeplans[i],
														table_oid,
														pending_rescan);

					if (!elem)
						continue;
					if (result)
						return NULL;	/* multiple matches */
					result = elem;
				}
				break;
>>>>>>> 9e1c9f95
			}
			return result;
		}

			/*
			 * Result and Limit can be descended through (these are safe
			 * because they always return their input's current row)
			 */
		case T_ResultState:
		case T_LimitState:
			result = search_plan_tree(node->lefttree,
									  table_oid,
									  pending_rescan);
			break;

			/*
			 * SubqueryScan too, but it keeps the child in a different place
			 */
		case T_SubqueryScanState:
<<<<<<< HEAD
			return search_plan_tree(((SubqueryScanState *) node)->subplan,
			                        table_oid);

		case T_MotionState:
			return search_plan_tree(node->lefttree, table_oid);
=======
			result = search_plan_tree(((SubqueryScanState *) node)->subplan,
									  table_oid,
									  pending_rescan);
			break;
>>>>>>> 9e1c9f95

		default:
			/* Otherwise, assume we can't descend through it */
			break;
	}

	/*
	 * If we found a candidate at or below this node, then this node's
	 * chgParam indicates a pending rescan that will affect the candidate.
	 */
	if (result && node->chgParam != NULL)
		*pending_rescan = true;

	return result;
}<|MERGE_RESOLUTION|>--- conflicted
+++ resolved
@@ -12,10 +12,7 @@
  */
 #include "postgres.h"
 
-<<<<<<< HEAD
-=======
 #include "access/genam.h"
->>>>>>> 9e1c9f95
 #include "access/relscan.h"
 #include "access/sysattr.h"
 #include "catalog/pg_type.h"
@@ -25,24 +22,15 @@
 #include "utils/portal.h"
 #include "utils/rel.h"
 
+#include "access/table.h"
 #include "parser/parse_relation.h"
 #include "parser/parsetree.h"
 #include "cdb/cdbvars.h"
-#include "cdb/cdbpartition.h"
 
 
 static char *fetch_cursor_param_value(ExprContext *econtext, int paramId);
-<<<<<<< HEAD
-static ScanState *search_plan_tree(PlanState *node, Oid table_oid);
-#ifdef NOT_USED
-static ScanState *search_plan_tree(PlanState *node, Oid table_oid,
-				 bool *pending_rescan);
-#endif /* NOT_USED */
-=======
 static ScanState *search_plan_tree(PlanState *node, Oid table_oid,
 								   bool *pending_rescan);
-
->>>>>>> 9e1c9f95
 
 /*
  * execCurrentOf
@@ -201,9 +189,15 @@
 	 * gpdb partition table routine is different with upstream
 	 * so we hold private updatable check method.
 	 */
-	if(rel_is_partitioned(table_oid)
-	|| rel_is_leaf_partition(table_oid)
-	|| get_rel_persistence(table_oid) == RELPERSISTENCE_TEMP)
+	/* better hold a lock already since we're scanning it */
+	Relation	rel = table_open(table_oid, NoLock);
+	char		relkind = rel->rd_rel->relkind;
+	bool		relispartition = rel->rd_rel->relispartition;
+	table_close(rel, NoLock);
+
+	if (relkind == RELKIND_PARTITIONED_TABLE ||
+		relispartition ||
+		get_rel_persistence(table_oid) == RELPERSISTENCE_TEMP)
 	{
 		/*
 		 * The referenced cursor must be simply updatable. This has already
@@ -211,7 +205,7 @@
 		 * cursor. This flag assures us that gp_segment_id, ctid, and tableoid (if necessary)
 		 * will be available as junk metadata, courtesy of preprocess_targetlist.
 		 */
-		if (!queryDesc->plannedstmt->simplyUpdatable)
+		if (!OidIsValid(queryDesc->plannedstmt->simplyUpdatableRel))
 			ereport(ERROR,
 			        (errcode(ERRCODE_INVALID_CURSOR_STATE),
 					        errmsg("cursor \"%s\" is not a simply updatable scan of table \"%s\"",
@@ -224,9 +218,7 @@
 		 * Y inherits from X. While such cases could be implemented, it seems wiser to
 		 * simply error out cleanly.
 		 */
-		Index varno = extractSimplyUpdatableRTEIndex(queryDesc->plannedstmt->rtable);
-		Oid cursor_relid = getrelid(varno, queryDesc->plannedstmt->rtable);
-		if (table_oid != cursor_relid)
+		if (table_oid != queryDesc->plannedstmt->simplyUpdatableRel)
 			ereport(ERROR,
 			        (errcode(ERRCODE_INVALID_CURSOR_STATE),
 					        errmsg("cursor \"%s\" is not a simply updatable scan of table \"%s\"",
@@ -235,12 +227,15 @@
 	else
 	{
 		ScanState  *scanstate;
+		bool		pending_rescan = false;
+
 		/*
 		 * Without FOR UPDATE, we dig through the cursor's plan to find the
 		 * scan node.  Fail if it's not there or buried underneath
 		 * aggregation.
 		 */
-		scanstate = search_plan_tree(queryDesc->planstate, table_oid);
+		scanstate = search_plan_tree(queryDesc->planstate, table_oid,
+									 &pending_rescan);
 		if (!scanstate)
 			ereport(ERROR,
 			        (errcode(ERRCODE_INVALID_CURSOR_STATE),
@@ -274,12 +269,8 @@
 	 * has been received by a Motion node higher up in the tree instead. So
 	 * we use a different approach.
 	 */
-<<<<<<< HEAD
 #if 0
-	if (queryDesc->estate->es_rowMarks)
-=======
 	if (queryDesc->estate->es_rowmarks)
->>>>>>> 9e1c9f95
 	{
 		ExecRowMark *erm;
 		Index		i;
@@ -390,50 +381,6 @@
 			 * to get the TID from xs_ctup.t_self.
 			 */
 			IndexScanDesc scan = ((IndexOnlyScanState *) scanstate)->ioss_ScanDesc;
-<<<<<<< HEAD
-
-			*current_tid = scan->xs_ctup.t_self;
-		}
-		else
-		{
-			/*
-			 * Default case: try to fetch TID from the scan node's current
-			 * tuple.  As an extra cross-check, verify tableoid in the current
-			 * tuple.  If the scan hasn't provided a physical tuple, we have
-			 * to fail.
-			 */
-			Datum		ldatum;
-			bool		lisnull;
-			ItemPointer tuple_tid;
-
-#ifdef USE_ASSERT_CHECKING
-			if (!slot_getsysattr(scanstate->ss_ScanTupleSlot,
-								 TableOidAttributeNumber,
-								 &ldatum,
-								 &lisnull))
-				ereport(ERROR,
-						(errcode(ERRCODE_INVALID_CURSOR_STATE),
-						 errmsg("cursor \"%s\" is not a simply updatable scan of table \"%s\"",
-								cursor_name, table_name)));
-			Assert(!lisnull);
-			Assert(DatumGetObjectId(ldatum) == table_oid);
-#endif
-
-			if (!slot_getsysattr(scanstate->ss_ScanTupleSlot,
-								 SelfItemPointerAttributeNumber,
-								 &ldatum,
-								 &lisnull))
-				ereport(ERROR,
-						(errcode(ERRCODE_INVALID_CURSOR_STATE),
-						 errmsg("cursor \"%s\" is not a simply updatable scan of table \"%s\"",
-								cursor_name, table_name)));
-			Assert(!lisnull);
-			tuple_tid = (ItemPointer) DatumGetPointer(ldatum);
-
-			*current_tid = *tuple_tid;
-		}
-
-=======
 
 			*current_tid = scan->xs_heaptid;
 		}
@@ -474,7 +421,6 @@
 			*current_tid = *tuple_tid;
 		}
 
->>>>>>> 9e1c9f95
 		Assert(ItemPointerIsValid(current_tid));
 
 		return true;
@@ -532,11 +478,7 @@
 			 * This is our last opportunity to verify that the physical table given
 			 * by tableoid is, indeed, simply updatable.
 			 */
-			if (!isSimplyUpdatableRelation(*current_table_oid, true /* noerror */))
-				ereport(ERROR,
-						(errcode(ERRCODE_FEATURE_NOT_SUPPORTED),
-						 errmsg("%s is not updatable",
-								get_rel_name_partition(*current_table_oid))));
+			(void) isSimplyUpdatableRelation(*current_table_oid, false /* noerror */);
 		}
 
 		if (p_cursor_name)
@@ -622,43 +564,20 @@
 		case T_TidScanState:
 		case T_ForeignScanState:
 		case T_CustomScanState:
-		{
-			ScanState  *sstate = (ScanState *) node;
-
-<<<<<<< HEAD
-			if (RelationGetRelid(sstate->ss_currentRelation) == table_oid)
-				return sstate;
-			break;
-		}
-=======
+			{
+				ScanState  *sstate = (ScanState *) node;
+
 				if (RelationGetRelid(sstate->ss_currentRelation) == table_oid)
 					result = sstate;
 				break;
 			}
->>>>>>> 9e1c9f95
 
 			/*
 			 * For Append, we must look through the members; watch out for
 			 * multiple matches (possible if it was from UNION ALL)
 			 */
 		case T_AppendState:
-		{
-			AppendState *astate = (AppendState *) node;
-			ScanState  *result = NULL;
-			int			i;
-
-			for (i = 0; i < astate->as_nplans; i++)
 			{
-<<<<<<< HEAD
-				ScanState  *elem = search_plan_tree(astate->appendplans[i],
-				                                    table_oid);
-
-				if (!elem)
-					continue;
-				if (result)
-					return NULL;	/* multiple matches */
-				result = elem;
-=======
 				AppendState *astate = (AppendState *) node;
 				int			i;
 
@@ -675,32 +594,13 @@
 					result = elem;
 				}
 				break;
->>>>>>> 9e1c9f95
 			}
-			return result;
-		}
 
 			/*
 			 * Similarly for MergeAppend
 			 */
 		case T_MergeAppendState:
-		{
-			MergeAppendState *mstate = (MergeAppendState *) node;
-			ScanState  *result = NULL;
-			int			i;
-
-			for (i = 0; i < mstate->ms_nplans; i++)
 			{
-<<<<<<< HEAD
-				ScanState  *elem = search_plan_tree(mstate->mergeplans[i],
-				                                    table_oid);
-
-				if (!elem)
-					continue;
-				if (result)
-					return NULL;	/* multiple matches */
-				result = elem;
-=======
 				MergeAppendState *mstate = (MergeAppendState *) node;
 				int			i;
 
@@ -717,10 +617,7 @@
 					result = elem;
 				}
 				break;
->>>>>>> 9e1c9f95
 			}
-			return result;
-		}
 
 			/*
 			 * Result and Limit can be descended through (these are safe
@@ -737,18 +634,14 @@
 			 * SubqueryScan too, but it keeps the child in a different place
 			 */
 		case T_SubqueryScanState:
-<<<<<<< HEAD
-			return search_plan_tree(((SubqueryScanState *) node)->subplan,
-			                        table_oid);
-
-		case T_MotionState:
-			return search_plan_tree(node->lefttree, table_oid);
-=======
 			result = search_plan_tree(((SubqueryScanState *) node)->subplan,
 									  table_oid,
 									  pending_rescan);
 			break;
->>>>>>> 9e1c9f95
+
+		case T_MotionState:
+			result = search_plan_tree(node->lefttree, table_oid, pending_rescan);
+			break;
 
 		default:
 			/* Otherwise, assume we can't descend through it */
