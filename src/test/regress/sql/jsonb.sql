--- conflicted
+++ resolved
@@ -96,14 +96,11 @@
               generate_series(4,5) y) q;
 
 SELECT jsonb_agg(q ORDER BY x, y)
-<<<<<<< HEAD
-=======
   FROM rows q;
 
 UPDATE rows SET x = NULL WHERE x = 1;
 
 SELECT jsonb_agg(q ORDER BY x NULLS FIRST, y)
->>>>>>> b5bce6c1
   FROM rows q;
 
 -- jsonb extraction functions
@@ -503,15 +500,12 @@
 SELECT * FROM jsonb_populate_recordset(row('def',99,NULL)::jbpop,'[{"a":"blurfl","x":43.2},{"b":3,"c":"2012-01-20 10:42:53"}]') q;
 SELECT * FROM jsonb_populate_recordset(row('def',99,NULL)::jbpop,'[{"a":[100,200,300],"x":43.2},{"a":{"z":true},"b":3,"c":"2012-01-20 10:42:53"}]') q;
 
-<<<<<<< HEAD
 -- negative cases where the wrong record type is supplied
 select * from jsonb_populate_recordset(row(0::int),'[{"a":"1","b":"2"},{"a":"3"}]') q (a text, b text);
 select * from jsonb_populate_recordset(row(0::int,0::int),'[{"a":"1","b":"2"},{"a":"3"}]') q (a text, b text);
 select * from jsonb_populate_recordset(row(0::int,0::int,0::int),'[{"a":"1","b":"2"},{"a":"3"}]') q (a text, b text);
 select * from jsonb_populate_recordset(row(1000000000::int,50::int),'[{"b":"2"},{"a":"3"}]') q (a text, b text);
 
-=======
->>>>>>> b5bce6c1
 -- jsonb_to_record and jsonb_to_recordset
 
 select * from jsonb_to_record('{"a":1,"b":"foo","c":"bar"}')
