/*-------------------------------------------------------------------------
 *
 * builtins.h
 *	  Declarations for operations on built-in types.
 *
 *
<<<<<<< HEAD
 * Portions Copyright (c) 2005-2010, Greenplum inc
 * Portions Copyright (c) 2012-Present Pivotal Software, Inc.
 * Portions Copyright (c) 1996-2012, PostgreSQL Global Development Group
=======
 * Portions Copyright (c) 1996-2013, PostgreSQL Global Development Group
>>>>>>> e472b921
 * Portions Copyright (c) 1994, Regents of the University of California
 *
 * src/include/utils/builtins.h
 *
 *-------------------------------------------------------------------------
 */
#ifndef BUILTINS_H
#define BUILTINS_H

#include "fmgr.h"
#include "nodes/parsenodes.h"
#include "executor/executor.h" /* for AttrMap */

/*
 *		Defined in adt/
 */

/* acl.c */
extern Datum has_any_column_privilege_name_name(PG_FUNCTION_ARGS);
extern Datum has_any_column_privilege_name_id(PG_FUNCTION_ARGS);
extern Datum has_any_column_privilege_id_name(PG_FUNCTION_ARGS);
extern Datum has_any_column_privilege_id_id(PG_FUNCTION_ARGS);
extern Datum has_any_column_privilege_name(PG_FUNCTION_ARGS);
extern Datum has_any_column_privilege_id(PG_FUNCTION_ARGS);
extern Datum has_column_privilege_name_name_name(PG_FUNCTION_ARGS);
extern Datum has_column_privilege_name_name_attnum(PG_FUNCTION_ARGS);
extern Datum has_column_privilege_name_id_name(PG_FUNCTION_ARGS);
extern Datum has_column_privilege_name_id_attnum(PG_FUNCTION_ARGS);
extern Datum has_column_privilege_id_name_name(PG_FUNCTION_ARGS);
extern Datum has_column_privilege_id_name_attnum(PG_FUNCTION_ARGS);
extern Datum has_column_privilege_id_id_name(PG_FUNCTION_ARGS);
extern Datum has_column_privilege_id_id_attnum(PG_FUNCTION_ARGS);
extern Datum has_column_privilege_name_name(PG_FUNCTION_ARGS);
extern Datum has_column_privilege_name_attnum(PG_FUNCTION_ARGS);
extern Datum has_column_privilege_id_name(PG_FUNCTION_ARGS);
extern Datum has_column_privilege_id_attnum(PG_FUNCTION_ARGS);
extern Datum has_table_privilege_name_name(PG_FUNCTION_ARGS);
extern Datum has_table_privilege_name_id(PG_FUNCTION_ARGS);
extern Datum has_table_privilege_id_name(PG_FUNCTION_ARGS);
extern Datum has_table_privilege_id_id(PG_FUNCTION_ARGS);
extern Datum has_table_privilege_name(PG_FUNCTION_ARGS);
extern Datum has_table_privilege_id(PG_FUNCTION_ARGS);
extern Datum has_sequence_privilege_name_name(PG_FUNCTION_ARGS);
extern Datum has_sequence_privilege_name_id(PG_FUNCTION_ARGS);
extern Datum has_sequence_privilege_id_name(PG_FUNCTION_ARGS);
extern Datum has_sequence_privilege_id_id(PG_FUNCTION_ARGS);
extern Datum has_sequence_privilege_name(PG_FUNCTION_ARGS);
extern Datum has_sequence_privilege_id(PG_FUNCTION_ARGS);
extern Datum has_database_privilege_name_name(PG_FUNCTION_ARGS);
extern Datum has_database_privilege_name_id(PG_FUNCTION_ARGS);
extern Datum has_database_privilege_id_name(PG_FUNCTION_ARGS);
extern Datum has_database_privilege_id_id(PG_FUNCTION_ARGS);
extern Datum has_database_privilege_name(PG_FUNCTION_ARGS);
extern Datum has_database_privilege_id(PG_FUNCTION_ARGS);
extern Datum has_foreign_data_wrapper_privilege_name_name(PG_FUNCTION_ARGS);
extern Datum has_foreign_data_wrapper_privilege_name_id(PG_FUNCTION_ARGS);
extern Datum has_foreign_data_wrapper_privilege_id_name(PG_FUNCTION_ARGS);
extern Datum has_foreign_data_wrapper_privilege_id_id(PG_FUNCTION_ARGS);
extern Datum has_foreign_data_wrapper_privilege_name(PG_FUNCTION_ARGS);
extern Datum has_foreign_data_wrapper_privilege_id(PG_FUNCTION_ARGS);
extern Datum has_function_privilege_name_name(PG_FUNCTION_ARGS);
extern Datum has_function_privilege_name_id(PG_FUNCTION_ARGS);
extern Datum has_function_privilege_id_name(PG_FUNCTION_ARGS);
extern Datum has_function_privilege_id_id(PG_FUNCTION_ARGS);
extern Datum has_function_privilege_name(PG_FUNCTION_ARGS);
extern Datum has_function_privilege_id(PG_FUNCTION_ARGS);
extern Datum has_language_privilege_name_name(PG_FUNCTION_ARGS);
extern Datum has_language_privilege_name_id(PG_FUNCTION_ARGS);
extern Datum has_language_privilege_id_name(PG_FUNCTION_ARGS);
extern Datum has_language_privilege_id_id(PG_FUNCTION_ARGS);
extern Datum has_language_privilege_name(PG_FUNCTION_ARGS);
extern Datum has_language_privilege_id(PG_FUNCTION_ARGS);
extern Datum has_schema_privilege_name_name(PG_FUNCTION_ARGS);
extern Datum has_schema_privilege_name_id(PG_FUNCTION_ARGS);
extern Datum has_schema_privilege_id_name(PG_FUNCTION_ARGS);
extern Datum has_schema_privilege_id_id(PG_FUNCTION_ARGS);
extern Datum has_schema_privilege_name(PG_FUNCTION_ARGS);
extern Datum has_schema_privilege_id(PG_FUNCTION_ARGS);
extern Datum has_server_privilege_name_name(PG_FUNCTION_ARGS);
extern Datum has_server_privilege_name_id(PG_FUNCTION_ARGS);
extern Datum has_server_privilege_id_name(PG_FUNCTION_ARGS);
extern Datum has_server_privilege_id_id(PG_FUNCTION_ARGS);
extern Datum has_server_privilege_name(PG_FUNCTION_ARGS);
extern Datum has_server_privilege_id(PG_FUNCTION_ARGS);
extern Datum has_tablespace_privilege_name_name(PG_FUNCTION_ARGS);
extern Datum has_tablespace_privilege_name_id(PG_FUNCTION_ARGS);
extern Datum has_tablespace_privilege_id_name(PG_FUNCTION_ARGS);
extern Datum has_tablespace_privilege_id_id(PG_FUNCTION_ARGS);
extern Datum has_tablespace_privilege_name(PG_FUNCTION_ARGS);
extern Datum has_tablespace_privilege_id(PG_FUNCTION_ARGS);
extern Datum has_type_privilege_name_name(PG_FUNCTION_ARGS);
extern Datum has_type_privilege_name_id(PG_FUNCTION_ARGS);
extern Datum has_type_privilege_id_name(PG_FUNCTION_ARGS);
extern Datum has_type_privilege_id_id(PG_FUNCTION_ARGS);
extern Datum has_type_privilege_name(PG_FUNCTION_ARGS);
extern Datum has_type_privilege_id(PG_FUNCTION_ARGS);
extern Datum pg_has_role_name_name(PG_FUNCTION_ARGS);
extern Datum pg_has_role_name_id(PG_FUNCTION_ARGS);
extern Datum pg_has_role_id_name(PG_FUNCTION_ARGS);
extern Datum pg_has_role_id_id(PG_FUNCTION_ARGS);
extern Datum pg_has_role_name(PG_FUNCTION_ARGS);
extern Datum pg_has_role_id(PG_FUNCTION_ARGS);

/* bool.c */
extern Datum boolin(PG_FUNCTION_ARGS);
extern Datum boolout(PG_FUNCTION_ARGS);
extern Datum boolrecv(PG_FUNCTION_ARGS);
extern Datum boolsend(PG_FUNCTION_ARGS);
extern Datum booltext(PG_FUNCTION_ARGS);
extern Datum booleq(PG_FUNCTION_ARGS);
extern Datum boolne(PG_FUNCTION_ARGS);
extern Datum boollt(PG_FUNCTION_ARGS);
extern Datum boolgt(PG_FUNCTION_ARGS);
extern Datum boolle(PG_FUNCTION_ARGS);
extern Datum boolge(PG_FUNCTION_ARGS);
extern Datum booland_statefunc(PG_FUNCTION_ARGS);
extern Datum boolor_statefunc(PG_FUNCTION_ARGS);
extern Datum bool_accum(PG_FUNCTION_ARGS);
extern Datum bool_accum_inv(PG_FUNCTION_ARGS);
extern Datum bool_alltrue(PG_FUNCTION_ARGS);
extern Datum bool_anytrue(PG_FUNCTION_ARGS);
extern bool parse_bool(const char *value, bool *result);
extern bool parse_bool_with_len(const char *value, size_t len, bool *result);

/* char.c */
extern Datum charin(PG_FUNCTION_ARGS);
extern Datum charout(PG_FUNCTION_ARGS);
extern Datum charrecv(PG_FUNCTION_ARGS);
extern Datum charsend(PG_FUNCTION_ARGS);
extern Datum chareq(PG_FUNCTION_ARGS);
extern Datum charne(PG_FUNCTION_ARGS);
extern Datum charlt(PG_FUNCTION_ARGS);
extern Datum charle(PG_FUNCTION_ARGS);
extern Datum chargt(PG_FUNCTION_ARGS);
extern Datum charge(PG_FUNCTION_ARGS);
extern Datum chartoi4(PG_FUNCTION_ARGS);
extern Datum i4tochar(PG_FUNCTION_ARGS);
extern Datum text_char(PG_FUNCTION_ARGS);
extern Datum char_text(PG_FUNCTION_ARGS);

/* domains.c */
extern Datum domain_in(PG_FUNCTION_ARGS);
extern Datum domain_recv(PG_FUNCTION_ARGS);
extern void domain_check(Datum value, bool isnull, Oid domainType,
			 void **extra, MemoryContext mcxt);
extern int	errdatatype(Oid datatypeOid);
extern int	errdomainconstraint(Oid datatypeOid, const char *conname);

/* encode.c */
extern Datum binary_encode(PG_FUNCTION_ARGS);
extern Datum binary_decode(PG_FUNCTION_ARGS);
extern unsigned hex_encode(const char *src, unsigned len, char *dst);
extern unsigned hex_decode(const char *src, unsigned len, char *dst);

/* encode.c */
extern Datum binary_encode(PG_FUNCTION_ARGS);
extern Datum binary_decode(PG_FUNCTION_ARGS);
extern unsigned hex_encode(const char *src, unsigned len, char *dst);
extern unsigned hex_decode(const char *src, unsigned len, char *dst);

/* enum.c */
extern Datum enum_in(PG_FUNCTION_ARGS);
extern Datum enum_out(PG_FUNCTION_ARGS);
extern Datum enum_recv(PG_FUNCTION_ARGS);
extern Datum enum_send(PG_FUNCTION_ARGS);
extern Datum enum_lt(PG_FUNCTION_ARGS);
extern Datum enum_le(PG_FUNCTION_ARGS);
extern Datum enum_eq(PG_FUNCTION_ARGS);
extern Datum enum_ne(PG_FUNCTION_ARGS);
extern Datum enum_ge(PG_FUNCTION_ARGS);
extern Datum enum_gt(PG_FUNCTION_ARGS);
extern Datum enum_cmp(PG_FUNCTION_ARGS);
extern Datum enum_smaller(PG_FUNCTION_ARGS);
extern Datum enum_larger(PG_FUNCTION_ARGS);
extern Datum enum_first(PG_FUNCTION_ARGS);
extern Datum enum_last(PG_FUNCTION_ARGS);
extern Datum enum_range_bounds(PG_FUNCTION_ARGS);
extern Datum enum_range_all(PG_FUNCTION_ARGS);

/* int.c */
extern Datum int2in(PG_FUNCTION_ARGS);
extern Datum int2out(PG_FUNCTION_ARGS);
extern Datum int2recv(PG_FUNCTION_ARGS);
extern Datum int2send(PG_FUNCTION_ARGS);
extern Datum int2vectorin(PG_FUNCTION_ARGS);
extern Datum int2vectorout(PG_FUNCTION_ARGS);
extern Datum int2vectorrecv(PG_FUNCTION_ARGS);
extern Datum int2vectorsend(PG_FUNCTION_ARGS);
extern Datum int2vectoreq(PG_FUNCTION_ARGS);
extern Datum int4in(PG_FUNCTION_ARGS);
extern Datum int4out(PG_FUNCTION_ARGS);
extern Datum int4recv(PG_FUNCTION_ARGS);
extern Datum int4send(PG_FUNCTION_ARGS);
extern Datum i2toi4(PG_FUNCTION_ARGS);
extern Datum i4toi2(PG_FUNCTION_ARGS);
extern Datum int4_bool(PG_FUNCTION_ARGS);
extern Datum bool_int4(PG_FUNCTION_ARGS);
extern Datum int4eq(PG_FUNCTION_ARGS);
extern Datum int4ne(PG_FUNCTION_ARGS);
extern Datum int4lt(PG_FUNCTION_ARGS);
extern Datum int4le(PG_FUNCTION_ARGS);
extern Datum int4gt(PG_FUNCTION_ARGS);
extern Datum int4ge(PG_FUNCTION_ARGS);
extern Datum int2eq(PG_FUNCTION_ARGS);
extern Datum int2ne(PG_FUNCTION_ARGS);
extern Datum int2lt(PG_FUNCTION_ARGS);
extern Datum int2le(PG_FUNCTION_ARGS);
extern Datum int2gt(PG_FUNCTION_ARGS);
extern Datum int2ge(PG_FUNCTION_ARGS);
extern Datum int24eq(PG_FUNCTION_ARGS);
extern Datum int24ne(PG_FUNCTION_ARGS);
extern Datum int24lt(PG_FUNCTION_ARGS);
extern Datum int24le(PG_FUNCTION_ARGS);
extern Datum int24gt(PG_FUNCTION_ARGS);
extern Datum int24ge(PG_FUNCTION_ARGS);
extern Datum int42eq(PG_FUNCTION_ARGS);
extern Datum int42ne(PG_FUNCTION_ARGS);
extern Datum int42lt(PG_FUNCTION_ARGS);
extern Datum int42le(PG_FUNCTION_ARGS);
extern Datum int42gt(PG_FUNCTION_ARGS);
extern Datum int42ge(PG_FUNCTION_ARGS);
extern Datum int4um(PG_FUNCTION_ARGS);
extern Datum int4up(PG_FUNCTION_ARGS);
extern Datum int4pl(PG_FUNCTION_ARGS);
extern Datum int4mi(PG_FUNCTION_ARGS);
extern Datum int4mul(PG_FUNCTION_ARGS);
extern Datum int4div(PG_FUNCTION_ARGS);
extern Datum int4abs(PG_FUNCTION_ARGS);
extern Datum int4inc(PG_FUNCTION_ARGS);
extern Datum int2um(PG_FUNCTION_ARGS);
extern Datum int2up(PG_FUNCTION_ARGS);
extern Datum int2pl(PG_FUNCTION_ARGS);
extern Datum int2mi(PG_FUNCTION_ARGS);
extern Datum int2mul(PG_FUNCTION_ARGS);
extern Datum int2div(PG_FUNCTION_ARGS);
extern Datum int2abs(PG_FUNCTION_ARGS);
extern Datum int24pl(PG_FUNCTION_ARGS);
extern Datum int24mi(PG_FUNCTION_ARGS);
extern Datum int24mul(PG_FUNCTION_ARGS);
extern Datum int24div(PG_FUNCTION_ARGS);
extern Datum int42pl(PG_FUNCTION_ARGS);
extern Datum int42mi(PG_FUNCTION_ARGS);
extern Datum int42mul(PG_FUNCTION_ARGS);
extern Datum int42div(PG_FUNCTION_ARGS);
extern Datum int4mod(PG_FUNCTION_ARGS);
extern Datum int2mod(PG_FUNCTION_ARGS);
extern Datum int2larger(PG_FUNCTION_ARGS);
extern Datum int2smaller(PG_FUNCTION_ARGS);
extern Datum int4larger(PG_FUNCTION_ARGS);
extern Datum int4smaller(PG_FUNCTION_ARGS);

extern Datum int4and(PG_FUNCTION_ARGS);
extern Datum int4or(PG_FUNCTION_ARGS);
extern Datum int4xor(PG_FUNCTION_ARGS);
extern Datum int4not(PG_FUNCTION_ARGS);
extern Datum int4shl(PG_FUNCTION_ARGS);
extern Datum int4shr(PG_FUNCTION_ARGS);
extern Datum int2and(PG_FUNCTION_ARGS);
extern Datum int2or(PG_FUNCTION_ARGS);
extern Datum int2xor(PG_FUNCTION_ARGS);
extern Datum int2not(PG_FUNCTION_ARGS);
extern Datum int2shl(PG_FUNCTION_ARGS);
extern Datum int2shr(PG_FUNCTION_ARGS);
extern Datum generate_series_int4(PG_FUNCTION_ARGS);
extern Datum generate_series_step_int4(PG_FUNCTION_ARGS);
extern int2vector *buildint2vector(const int16 *int2s, int n);

/* name.c */
extern Datum namein(PG_FUNCTION_ARGS);
extern Datum nameout(PG_FUNCTION_ARGS);
extern Datum namerecv(PG_FUNCTION_ARGS);
extern Datum namesend(PG_FUNCTION_ARGS);
extern Datum nameeq(PG_FUNCTION_ARGS);
extern Datum namene(PG_FUNCTION_ARGS);
extern Datum namelt(PG_FUNCTION_ARGS);
extern Datum namele(PG_FUNCTION_ARGS);
extern Datum namegt(PG_FUNCTION_ARGS);
extern Datum namege(PG_FUNCTION_ARGS);
extern int	namecpy(Name n1, Name n2);
extern int	namestrcpy(Name name, const char *str);
extern int	namestrcmp(Name name, const char *str);
extern Datum current_user(PG_FUNCTION_ARGS);
extern Datum session_user(PG_FUNCTION_ARGS);
extern Datum current_schema(PG_FUNCTION_ARGS);
extern Datum current_schemas(PG_FUNCTION_ARGS);

/* numutils.c */
extern int32 pg_atoi(char *s, int size, int c);
extern void pg_itoa(int16 i, char *a);
extern void pg_ltoa(int32 l, char *a);
extern void pg_lltoa(int64 ll, char *a);

/*
 *		Per-opclass comparison functions for new btrees.  These are
 *		stored in pg_amproc; most are defined in access/nbtree/nbtcompare.c
 */
extern Datum btboolcmp(PG_FUNCTION_ARGS);
extern Datum btint2cmp(PG_FUNCTION_ARGS);
extern Datum btint4cmp(PG_FUNCTION_ARGS);
extern Datum btint8cmp(PG_FUNCTION_ARGS);
extern Datum btfloat4cmp(PG_FUNCTION_ARGS);
extern Datum btfloat8cmp(PG_FUNCTION_ARGS);
extern Datum btint48cmp(PG_FUNCTION_ARGS);
extern Datum btint84cmp(PG_FUNCTION_ARGS);
extern Datum btint24cmp(PG_FUNCTION_ARGS);
extern Datum btint42cmp(PG_FUNCTION_ARGS);
extern Datum btint28cmp(PG_FUNCTION_ARGS);
extern Datum btint82cmp(PG_FUNCTION_ARGS);
extern Datum btfloat48cmp(PG_FUNCTION_ARGS);
extern Datum btfloat84cmp(PG_FUNCTION_ARGS);
extern Datum btoidcmp(PG_FUNCTION_ARGS);
extern Datum btoidvectorcmp(PG_FUNCTION_ARGS);
extern Datum btabstimecmp(PG_FUNCTION_ARGS);
extern Datum btreltimecmp(PG_FUNCTION_ARGS);
extern Datum bttintervalcmp(PG_FUNCTION_ARGS);
extern Datum btcharcmp(PG_FUNCTION_ARGS);
extern Datum btnamecmp(PG_FUNCTION_ARGS);
extern Datum bttextcmp(PG_FUNCTION_ARGS);

/*
 *		Per-opclass sort support functions for new btrees.	Like the
 *		functions above, these are stored in pg_amproc; most are defined in
 *		access/nbtree/nbtcompare.c
 */
extern Datum btint2sortsupport(PG_FUNCTION_ARGS);
extern Datum btint4sortsupport(PG_FUNCTION_ARGS);
extern Datum btint8sortsupport(PG_FUNCTION_ARGS);
extern Datum btfloat4sortsupport(PG_FUNCTION_ARGS);
extern Datum btfloat8sortsupport(PG_FUNCTION_ARGS);
extern Datum btoidsortsupport(PG_FUNCTION_ARGS);
extern Datum btnamesortsupport(PG_FUNCTION_ARGS);

/* float.c */
extern PGDLLIMPORT int extra_float_digits;

extern double get_float8_infinity(void);
extern float get_float4_infinity(void);
extern double get_float8_nan(void);
extern float get_float4_nan(void);
extern int	is_infinite(double val);

extern Datum float4in(PG_FUNCTION_ARGS);
extern Datum float4out(PG_FUNCTION_ARGS);
extern Datum float4recv(PG_FUNCTION_ARGS);
extern Datum float4send(PG_FUNCTION_ARGS);
extern Datum float8in(PG_FUNCTION_ARGS);
extern Datum float8out(PG_FUNCTION_ARGS);
extern Datum float8recv(PG_FUNCTION_ARGS);
extern Datum float8send(PG_FUNCTION_ARGS);
extern Datum float4abs(PG_FUNCTION_ARGS);
extern Datum float4um(PG_FUNCTION_ARGS);
extern Datum float4up(PG_FUNCTION_ARGS);
extern Datum float4larger(PG_FUNCTION_ARGS);
extern Datum float4smaller(PG_FUNCTION_ARGS);
extern Datum float8abs(PG_FUNCTION_ARGS);
extern Datum float8um(PG_FUNCTION_ARGS);
extern Datum float8up(PG_FUNCTION_ARGS);
extern Datum float8larger(PG_FUNCTION_ARGS);
extern Datum float8smaller(PG_FUNCTION_ARGS);
extern Datum float4pl(PG_FUNCTION_ARGS);
extern Datum float4mi(PG_FUNCTION_ARGS);
extern Datum float4mul(PG_FUNCTION_ARGS);
extern Datum float4div(PG_FUNCTION_ARGS);
extern Datum float8pl(PG_FUNCTION_ARGS);
extern Datum float8mi(PG_FUNCTION_ARGS);
extern Datum float8mul(PG_FUNCTION_ARGS);
extern Datum float8div(PG_FUNCTION_ARGS);
extern Datum float4eq(PG_FUNCTION_ARGS);
extern Datum float4ne(PG_FUNCTION_ARGS);
extern Datum float4lt(PG_FUNCTION_ARGS);
extern Datum float4le(PG_FUNCTION_ARGS);
extern Datum float4gt(PG_FUNCTION_ARGS);
extern Datum float4ge(PG_FUNCTION_ARGS);
extern Datum float8eq(PG_FUNCTION_ARGS);
extern Datum float8ne(PG_FUNCTION_ARGS);
extern Datum float8lt(PG_FUNCTION_ARGS);
extern Datum float8le(PG_FUNCTION_ARGS);
extern Datum float8gt(PG_FUNCTION_ARGS);
extern Datum float8ge(PG_FUNCTION_ARGS);
extern Datum ftod(PG_FUNCTION_ARGS);
extern Datum i4tod(PG_FUNCTION_ARGS);
extern Datum i2tod(PG_FUNCTION_ARGS);
extern Datum dtof(PG_FUNCTION_ARGS);
extern Datum dtoi4(PG_FUNCTION_ARGS);
extern Datum dtoi2(PG_FUNCTION_ARGS);
extern Datum i4tof(PG_FUNCTION_ARGS);
extern Datum i2tof(PG_FUNCTION_ARGS);
extern Datum ftoi4(PG_FUNCTION_ARGS);
extern Datum ftoi2(PG_FUNCTION_ARGS);
extern Datum dround(PG_FUNCTION_ARGS);
extern Datum dceil(PG_FUNCTION_ARGS);
extern Datum dfloor(PG_FUNCTION_ARGS);
extern Datum dsign(PG_FUNCTION_ARGS);
extern Datum dtrunc(PG_FUNCTION_ARGS);
extern Datum dsqrt(PG_FUNCTION_ARGS);
extern Datum dcbrt(PG_FUNCTION_ARGS);
extern Datum dpow(PG_FUNCTION_ARGS);
extern Datum dexp(PG_FUNCTION_ARGS);
extern Datum dlog1(PG_FUNCTION_ARGS);
extern Datum dlog10(PG_FUNCTION_ARGS);
extern Datum dacos(PG_FUNCTION_ARGS);
extern Datum dasin(PG_FUNCTION_ARGS);
extern Datum datan(PG_FUNCTION_ARGS);
extern Datum datan2(PG_FUNCTION_ARGS);
extern Datum dcos(PG_FUNCTION_ARGS);
extern Datum dcosh(PG_FUNCTION_ARGS);
extern Datum dcot(PG_FUNCTION_ARGS);
extern Datum dsin(PG_FUNCTION_ARGS);
extern Datum dsinh(PG_FUNCTION_ARGS);
extern Datum dtan(PG_FUNCTION_ARGS);
extern Datum dtanh(PG_FUNCTION_ARGS);
extern Datum degrees(PG_FUNCTION_ARGS);
extern Datum dpi(PG_FUNCTION_ARGS);
extern Datum radians(PG_FUNCTION_ARGS);
extern Datum drandom(PG_FUNCTION_ARGS);
extern Datum setseed(PG_FUNCTION_ARGS);
extern Datum float8_combine(PG_FUNCTION_ARGS);
extern Datum float8_accum(PG_FUNCTION_ARGS);
extern Datum float4_accum(PG_FUNCTION_ARGS);
extern Datum float8_avg(PG_FUNCTION_ARGS);
extern Datum float8_var_pop(PG_FUNCTION_ARGS);
extern Datum float8_var_samp(PG_FUNCTION_ARGS);
extern Datum float8_stddev_pop(PG_FUNCTION_ARGS);
extern Datum float8_stddev_samp(PG_FUNCTION_ARGS);
extern Datum float8_regr_accum(PG_FUNCTION_ARGS);
extern Datum float8_regr_combine(PG_FUNCTION_ARGS);
extern Datum float8_regr_sxx(PG_FUNCTION_ARGS);
extern Datum float8_regr_syy(PG_FUNCTION_ARGS);
extern Datum float8_regr_sxy(PG_FUNCTION_ARGS);
extern Datum float8_regr_avgx(PG_FUNCTION_ARGS);
extern Datum float8_regr_avgy(PG_FUNCTION_ARGS);
extern Datum float8_covar_pop(PG_FUNCTION_ARGS);
extern Datum float8_covar_samp(PG_FUNCTION_ARGS);
extern Datum float8_corr(PG_FUNCTION_ARGS);
extern Datum float8_regr_r2(PG_FUNCTION_ARGS);
extern Datum float8_regr_slope(PG_FUNCTION_ARGS);
extern Datum float8_regr_intercept(PG_FUNCTION_ARGS);
extern Datum float48pl(PG_FUNCTION_ARGS);
extern Datum float48mi(PG_FUNCTION_ARGS);
extern Datum float48mul(PG_FUNCTION_ARGS);
extern Datum float48div(PG_FUNCTION_ARGS);
extern Datum float84pl(PG_FUNCTION_ARGS);
extern Datum float84mi(PG_FUNCTION_ARGS);
extern Datum float84mul(PG_FUNCTION_ARGS);
extern Datum float84div(PG_FUNCTION_ARGS);
extern Datum float48eq(PG_FUNCTION_ARGS);
extern Datum float48ne(PG_FUNCTION_ARGS);
extern Datum float48lt(PG_FUNCTION_ARGS);
extern Datum float48le(PG_FUNCTION_ARGS);
extern Datum float48gt(PG_FUNCTION_ARGS);
extern Datum float48ge(PG_FUNCTION_ARGS);
extern Datum float84eq(PG_FUNCTION_ARGS);
extern Datum float84ne(PG_FUNCTION_ARGS);
extern Datum float84lt(PG_FUNCTION_ARGS);
extern Datum float84le(PG_FUNCTION_ARGS);
extern Datum float84gt(PG_FUNCTION_ARGS);
extern Datum float84ge(PG_FUNCTION_ARGS);
extern Datum width_bucket_float8(PG_FUNCTION_ARGS);
extern Datum pg_highest_oid(PG_FUNCTION_ARGS); /* MPP */
extern Datum gp_max_distributed_xid(PG_FUNCTION_ARGS); /* MPP */
extern Datum gp_distributed_xid(PG_FUNCTION_ARGS); /* MPP */

/* dbsize.c */
extern Datum pg_tablespace_size_oid(PG_FUNCTION_ARGS);
extern Datum pg_tablespace_size_name(PG_FUNCTION_ARGS);
extern Datum pg_database_size_oid(PG_FUNCTION_ARGS);
extern Datum pg_database_size_name(PG_FUNCTION_ARGS);
extern Datum pg_relation_size(PG_FUNCTION_ARGS);
extern Datum pg_total_relation_size(PG_FUNCTION_ARGS);
extern Datum pg_size_pretty(PG_FUNCTION_ARGS);
extern Datum pg_size_pretty_numeric(PG_FUNCTION_ARGS);
extern Datum pg_table_size(PG_FUNCTION_ARGS);
extern Datum pg_indexes_size(PG_FUNCTION_ARGS);
extern Datum pg_relation_filenode(PG_FUNCTION_ARGS);
extern Datum pg_relation_filepath(PG_FUNCTION_ARGS);
extern Datum gp_statistics_estimate_reltuples_relpages_oid(PG_FUNCTION_ARGS);

/* genfile.c */
extern bytea *read_binary_file(const char *filename,
				 int64 seek_offset, int64 bytes_to_read);
extern Datum pg_stat_file(PG_FUNCTION_ARGS);
extern Datum pg_read_file(PG_FUNCTION_ARGS);
extern Datum pg_read_file_all(PG_FUNCTION_ARGS);
extern Datum pg_read_binary_file(PG_FUNCTION_ARGS);
extern Datum pg_read_binary_file_all(PG_FUNCTION_ARGS);
extern Datum pg_ls_dir(PG_FUNCTION_ARGS);
extern Datum pg_file_write(PG_FUNCTION_ARGS);
extern Datum pg_file_rename(PG_FUNCTION_ARGS);
extern Datum pg_file_unlink(PG_FUNCTION_ARGS);
extern Datum pg_logdir_ls(PG_FUNCTION_ARGS);
extern Datum pg_file_length(PG_FUNCTION_ARGS);

/* misc.c */
extern Datum current_database(PG_FUNCTION_ARGS);
extern Datum current_query(PG_FUNCTION_ARGS);
extern Datum pg_cancel_backend(PG_FUNCTION_ARGS);
extern Datum pg_terminate_backend(PG_FUNCTION_ARGS);
extern Datum pg_cancel_backend_msg(PG_FUNCTION_ARGS);
extern Datum pg_terminate_backend_msg(PG_FUNCTION_ARGS);
extern Datum pg_reload_conf(PG_FUNCTION_ARGS);
extern Datum pg_tablespace_databases(PG_FUNCTION_ARGS);
extern Datum pg_tablespace_location(PG_FUNCTION_ARGS);
extern Datum pg_rotate_logfile(PG_FUNCTION_ARGS);
extern Datum pg_sleep(PG_FUNCTION_ARGS);
extern Datum pg_get_keywords(PG_FUNCTION_ARGS);
extern Datum pg_typeof(PG_FUNCTION_ARGS);
extern Datum pg_collation_for(PG_FUNCTION_ARGS);
extern Datum pg_relation_is_updatable(PG_FUNCTION_ARGS);
extern Datum pg_column_is_updatable(PG_FUNCTION_ARGS);

/* oid.c */
extern Datum oidin(PG_FUNCTION_ARGS);
extern Datum oidout(PG_FUNCTION_ARGS);
extern Datum oidrecv(PG_FUNCTION_ARGS);
extern Datum oidsend(PG_FUNCTION_ARGS);
extern Datum oideq(PG_FUNCTION_ARGS);
extern Datum oidne(PG_FUNCTION_ARGS);
extern Datum oidlt(PG_FUNCTION_ARGS);
extern Datum oidle(PG_FUNCTION_ARGS);
extern Datum oidge(PG_FUNCTION_ARGS);
extern Datum oidgt(PG_FUNCTION_ARGS);
extern Datum oidlarger(PG_FUNCTION_ARGS);
extern Datum oidsmaller(PG_FUNCTION_ARGS);
extern Datum oidvectorin(PG_FUNCTION_ARGS);
extern Datum oidvectorout(PG_FUNCTION_ARGS);
extern Datum oidvectorrecv(PG_FUNCTION_ARGS);
extern Datum oidvectorsend(PG_FUNCTION_ARGS);
extern Datum oidvectoreq(PG_FUNCTION_ARGS);
extern Datum oidvectorne(PG_FUNCTION_ARGS);
extern Datum oidvectorlt(PG_FUNCTION_ARGS);
extern Datum oidvectorle(PG_FUNCTION_ARGS);
extern Datum oidvectorge(PG_FUNCTION_ARGS);
extern Datum oidvectorgt(PG_FUNCTION_ARGS);
extern oidvector *buildoidvector(const Oid *oids, int n);
extern Oid	oidparse(Node *node);

/* orderedsetaggs.c */
extern Datum ordered_set_transition(PG_FUNCTION_ARGS);
extern Datum ordered_set_transition_multi(PG_FUNCTION_ARGS);
extern Datum percentile_disc_final(PG_FUNCTION_ARGS);
extern Datum percentile_cont_float8_final(PG_FUNCTION_ARGS);
extern Datum percentile_cont_interval_final(PG_FUNCTION_ARGS);
extern Datum percentile_cont_timestamp_final(PG_FUNCTION_ARGS);
extern Datum percentile_cont_timestamptz_final(PG_FUNCTION_ARGS);
extern Datum percentile_disc_multi_final(PG_FUNCTION_ARGS);
extern Datum percentile_cont_float8_multi_final(PG_FUNCTION_ARGS);
extern Datum percentile_cont_interval_multi_final(PG_FUNCTION_ARGS);
extern Datum percentile_cont_timestamp_multi_final(PG_FUNCTION_ARGS);
extern Datum percentile_cont_timestamptz_multi_final(PG_FUNCTION_ARGS);
extern Datum mode_final(PG_FUNCTION_ARGS);
extern Datum hypothetical_rank_final(PG_FUNCTION_ARGS);
extern Datum hypothetical_percent_rank_final(PG_FUNCTION_ARGS);
extern Datum hypothetical_cume_dist_final(PG_FUNCTION_ARGS);
extern Datum hypothetical_dense_rank_final(PG_FUNCTION_ARGS);

/* pseudotypes.c */
extern Datum cstring_in(PG_FUNCTION_ARGS);
extern Datum cstring_out(PG_FUNCTION_ARGS);
extern Datum cstring_recv(PG_FUNCTION_ARGS);
extern Datum cstring_send(PG_FUNCTION_ARGS);
extern Datum any_in(PG_FUNCTION_ARGS);
extern Datum any_out(PG_FUNCTION_ARGS);
extern Datum anyarray_in(PG_FUNCTION_ARGS);
extern Datum anyarray_out(PG_FUNCTION_ARGS);
extern Datum anyarray_recv(PG_FUNCTION_ARGS);
extern Datum anyarray_send(PG_FUNCTION_ARGS);
extern Datum anynonarray_in(PG_FUNCTION_ARGS);
extern Datum anynonarray_out(PG_FUNCTION_ARGS);
extern Datum anyenum_in(PG_FUNCTION_ARGS);
extern Datum anyenum_out(PG_FUNCTION_ARGS);
extern Datum anyrange_in(PG_FUNCTION_ARGS);
extern Datum anyrange_out(PG_FUNCTION_ARGS);
extern Datum void_in(PG_FUNCTION_ARGS);
extern Datum void_out(PG_FUNCTION_ARGS);
extern Datum void_recv(PG_FUNCTION_ARGS);
extern Datum void_send(PG_FUNCTION_ARGS);
extern Datum trigger_in(PG_FUNCTION_ARGS);
extern Datum trigger_out(PG_FUNCTION_ARGS);
extern Datum event_trigger_in(PG_FUNCTION_ARGS);
extern Datum event_trigger_out(PG_FUNCTION_ARGS);
extern Datum language_handler_in(PG_FUNCTION_ARGS);
extern Datum language_handler_out(PG_FUNCTION_ARGS);
extern Datum fdw_handler_in(PG_FUNCTION_ARGS);
extern Datum fdw_handler_out(PG_FUNCTION_ARGS);
extern Datum internal_in(PG_FUNCTION_ARGS);
extern Datum internal_out(PG_FUNCTION_ARGS);
extern Datum opaque_in(PG_FUNCTION_ARGS);
extern Datum opaque_out(PG_FUNCTION_ARGS);
extern Datum anyelement_in(PG_FUNCTION_ARGS);
extern Datum anyelement_out(PG_FUNCTION_ARGS);
extern Datum shell_in(PG_FUNCTION_ARGS);
extern Datum shell_out(PG_FUNCTION_ARGS);
extern Datum pg_node_tree_in(PG_FUNCTION_ARGS);
extern Datum pg_node_tree_out(PG_FUNCTION_ARGS);
extern Datum pg_node_tree_recv(PG_FUNCTION_ARGS);
extern Datum pg_node_tree_send(PG_FUNCTION_ARGS);
extern Datum anytable_in(PG_FUNCTION_ARGS);
extern Datum anytable_out(PG_FUNCTION_ARGS);

/* regexp.c */
extern Datum nameregexeq(PG_FUNCTION_ARGS);
extern Datum nameregexne(PG_FUNCTION_ARGS);
extern Datum textregexeq(PG_FUNCTION_ARGS);
extern Datum textregexne(PG_FUNCTION_ARGS);
extern Datum nameicregexeq(PG_FUNCTION_ARGS);
extern Datum nameicregexne(PG_FUNCTION_ARGS);
extern Datum texticregexeq(PG_FUNCTION_ARGS);
extern Datum texticregexne(PG_FUNCTION_ARGS);
extern Datum textregexsubstr(PG_FUNCTION_ARGS);
extern Datum textregexreplace_noopt(PG_FUNCTION_ARGS);
extern Datum textregexreplace(PG_FUNCTION_ARGS);
extern Datum similar_escape(PG_FUNCTION_ARGS);
extern Datum regexp_matches(PG_FUNCTION_ARGS);
extern Datum regexp_matches_no_flags(PG_FUNCTION_ARGS);
extern Datum regexp_split_to_table(PG_FUNCTION_ARGS);
extern Datum regexp_split_to_table_no_flags(PG_FUNCTION_ARGS);
extern Datum regexp_split_to_array(PG_FUNCTION_ARGS);
extern Datum regexp_split_to_array_no_flags(PG_FUNCTION_ARGS);
extern char *regexp_fixed_prefix(text *text_re, bool case_insensitive,
<<<<<<< HEAD
								 Oid collation, bool *exact);
=======
					Oid collation, bool *exact);
>>>>>>> e472b921

/* regproc.c */
extern Datum regprocin(PG_FUNCTION_ARGS);
extern Datum regprocout(PG_FUNCTION_ARGS);
extern Datum regprocrecv(PG_FUNCTION_ARGS);
extern Datum regprocsend(PG_FUNCTION_ARGS);
extern Datum regprocedurein(PG_FUNCTION_ARGS);
extern Datum regprocedureout(PG_FUNCTION_ARGS);
extern Datum regprocedurerecv(PG_FUNCTION_ARGS);
extern Datum regproceduresend(PG_FUNCTION_ARGS);
extern Datum regoperin(PG_FUNCTION_ARGS);
extern Datum regoperout(PG_FUNCTION_ARGS);
extern Datum regoperrecv(PG_FUNCTION_ARGS);
extern Datum regopersend(PG_FUNCTION_ARGS);
extern Datum regoperatorin(PG_FUNCTION_ARGS);
extern Datum regoperatorout(PG_FUNCTION_ARGS);
extern Datum regoperatorrecv(PG_FUNCTION_ARGS);
extern Datum regoperatorsend(PG_FUNCTION_ARGS);
extern Datum regclassin(PG_FUNCTION_ARGS);
extern Datum regclassout(PG_FUNCTION_ARGS);
extern Datum regclassrecv(PG_FUNCTION_ARGS);
extern Datum regclasssend(PG_FUNCTION_ARGS);
extern Datum regtypein(PG_FUNCTION_ARGS);
extern Datum regtypeout(PG_FUNCTION_ARGS);
extern Datum regtyperecv(PG_FUNCTION_ARGS);
extern Datum regtypesend(PG_FUNCTION_ARGS);
extern Datum regconfigin(PG_FUNCTION_ARGS);
extern Datum regconfigout(PG_FUNCTION_ARGS);
extern Datum regconfigrecv(PG_FUNCTION_ARGS);
extern Datum regconfigsend(PG_FUNCTION_ARGS);
extern Datum regdictionaryin(PG_FUNCTION_ARGS);
extern Datum regdictionaryout(PG_FUNCTION_ARGS);
extern Datum regdictionaryrecv(PG_FUNCTION_ARGS);
extern Datum regdictionarysend(PG_FUNCTION_ARGS);
extern Datum text_regclass(PG_FUNCTION_ARGS);
extern List *stringToQualifiedNameList(const char *string);
extern char *format_procedure(Oid procedure_oid);
extern char *format_procedure_qualified(Oid procedure_oid);
extern char *format_operator(Oid operator_oid);
extern char *format_operator_qualified(Oid operator_oid);

/* rowtypes.c */
extern Datum record_in(PG_FUNCTION_ARGS);
extern Datum record_out(PG_FUNCTION_ARGS);
extern Datum record_recv(PG_FUNCTION_ARGS);
extern Datum record_send(PG_FUNCTION_ARGS);
extern Datum record_eq(PG_FUNCTION_ARGS);
extern Datum record_ne(PG_FUNCTION_ARGS);
extern Datum record_lt(PG_FUNCTION_ARGS);
extern Datum record_gt(PG_FUNCTION_ARGS);
extern Datum record_le(PG_FUNCTION_ARGS);
extern Datum record_ge(PG_FUNCTION_ARGS);
extern Datum btrecordcmp(PG_FUNCTION_ARGS);

/* ruleutils.c */
extern bool quote_all_identifiers;
extern Datum pg_get_ruledef(PG_FUNCTION_ARGS);
extern Datum pg_get_ruledef_ext(PG_FUNCTION_ARGS);
extern Datum pg_get_viewdef(PG_FUNCTION_ARGS);
extern Datum pg_get_viewdef_ext(PG_FUNCTION_ARGS);
extern Datum pg_get_viewdef_wrap(PG_FUNCTION_ARGS);
extern Datum pg_get_viewdef_name(PG_FUNCTION_ARGS);
extern Datum pg_get_viewdef_name_ext(PG_FUNCTION_ARGS);
extern Datum pg_get_indexdef(PG_FUNCTION_ARGS);
extern Datum pg_get_indexdef_ext(PG_FUNCTION_ARGS);
extern char *pg_get_indexdef_string(Oid indexrelid);
extern char *pg_get_indexdef_columns(Oid indexrelid, bool pretty);
extern Datum pg_get_triggerdef(PG_FUNCTION_ARGS);
extern Datum pg_get_triggerdef_ext(PG_FUNCTION_ARGS);
extern Datum pg_get_constraintdef(PG_FUNCTION_ARGS);
extern Datum pg_get_constraintdef_ext(PG_FUNCTION_ARGS);
extern char *pg_get_constraintdef_string(Oid constraintId);
extern char *pg_get_constraintexpr_string(Oid constraintId);
extern Datum pg_get_expr(PG_FUNCTION_ARGS);
extern Datum pg_get_expr_ext(PG_FUNCTION_ARGS);
extern Datum pg_get_userbyid(PG_FUNCTION_ARGS);
extern Datum pg_get_serial_sequence(PG_FUNCTION_ARGS);
extern Datum pg_get_functiondef(PG_FUNCTION_ARGS);
extern Datum pg_get_function_arguments(PG_FUNCTION_ARGS);
extern Datum pg_get_function_identity_arguments(PG_FUNCTION_ARGS);
extern Datum pg_get_function_result(PG_FUNCTION_ARGS);
extern char *deparse_expression(Node *expr, List *dpcontext,
				   bool forceprefix, bool showimplicit);
extern char *deparse_expr_sweet(Node *expr, List *dpcontext,
				   bool forceprefix, bool showimplicit);                /*CDB*/
extern List *deparse_context_for(const char *aliasname, Oid relid);
extern List *deparse_context_for_planstate(Node *planstate, List *ancestors,
							  List *rtable, List *rtable_names);
extern List *select_rtable_names_for_explain(List *rtable,
								Bitmapset *rels_used);
extern const char *quote_identifier(const char *ident);
extern char *quote_qualified_identifier(const char *qualifier,
						   const char *ident);
extern char *generate_collation_name(Oid collid);

extern Datum pg_get_partition_def(PG_FUNCTION_ARGS);
extern Datum pg_get_partition_def_ext(PG_FUNCTION_ARGS);
extern Datum pg_get_partition_def_ext2(PG_FUNCTION_ARGS);
extern Datum pg_get_partition_rule_def(PG_FUNCTION_ARGS);
extern Datum pg_get_partition_rule_def_ext(PG_FUNCTION_ARGS);
extern Datum pg_get_partition_template_def(PG_FUNCTION_ARGS);


/* tid.c */
extern Datum tidin(PG_FUNCTION_ARGS);
extern Datum tidout(PG_FUNCTION_ARGS);
extern Datum tidrecv(PG_FUNCTION_ARGS);
extern Datum tidsend(PG_FUNCTION_ARGS);
extern Datum tidtoi8(PG_FUNCTION_ARGS);     /*CDB*/
extern Datum tideq(PG_FUNCTION_ARGS);
extern Datum tidne(PG_FUNCTION_ARGS);
extern Datum tidlt(PG_FUNCTION_ARGS);
extern Datum tidle(PG_FUNCTION_ARGS);
extern Datum tidgt(PG_FUNCTION_ARGS);
extern Datum tidge(PG_FUNCTION_ARGS);
extern Datum bttidcmp(PG_FUNCTION_ARGS);
extern Datum tidlarger(PG_FUNCTION_ARGS);
extern Datum tidsmaller(PG_FUNCTION_ARGS);
extern Datum currtid_byreloid(PG_FUNCTION_ARGS);
extern Datum currtid_byrelname(PG_FUNCTION_ARGS);

/* xlog.c */
extern Datum gpxloglocin(PG_FUNCTION_ARGS);
extern Datum gpxloglocout(PG_FUNCTION_ARGS);
extern Datum gpxloglocrecv(PG_FUNCTION_ARGS);
extern Datum gpxloglocsend(PG_FUNCTION_ARGS);
extern Datum gpxlogloclarger(PG_FUNCTION_ARGS);
extern Datum gpxloglocsmaller(PG_FUNCTION_ARGS);
extern Datum gpxlogloceq(PG_FUNCTION_ARGS);
extern Datum gpxloglocne(PG_FUNCTION_ARGS);
extern Datum gpxlogloclt(PG_FUNCTION_ARGS);
extern Datum gpxloglocle(PG_FUNCTION_ARGS);
extern Datum gpxloglocgt(PG_FUNCTION_ARGS);
extern Datum gpxloglocge(PG_FUNCTION_ARGS);
extern Datum btgpxlogloccmp(PG_FUNCTION_ARGS);

/* varchar.c */
extern Datum bpcharin(PG_FUNCTION_ARGS);
extern Datum bpcharout(PG_FUNCTION_ARGS);
extern Datum bpcharrecv(PG_FUNCTION_ARGS);
extern Datum bpcharsend(PG_FUNCTION_ARGS);
extern Datum bpchartypmodin(PG_FUNCTION_ARGS);
extern Datum bpchartypmodout(PG_FUNCTION_ARGS);
extern Datum bpchar(PG_FUNCTION_ARGS);
extern Datum char_bpchar(PG_FUNCTION_ARGS);
extern Datum name_bpchar(PG_FUNCTION_ARGS);
extern Datum bpchar_name(PG_FUNCTION_ARGS);
extern Datum bpchareq(PG_FUNCTION_ARGS);
extern Datum bpcharne(PG_FUNCTION_ARGS);
extern Datum bpcharlt(PG_FUNCTION_ARGS);
extern Datum bpcharle(PG_FUNCTION_ARGS);
extern Datum bpchargt(PG_FUNCTION_ARGS);
extern Datum bpcharge(PG_FUNCTION_ARGS);
extern Datum bpcharcmp(PG_FUNCTION_ARGS);
extern Datum bpchar_larger(PG_FUNCTION_ARGS);
extern Datum bpchar_smaller(PG_FUNCTION_ARGS);
extern Datum bpcharlen(PG_FUNCTION_ARGS);
extern Datum bpcharoctetlen(PG_FUNCTION_ARGS);
extern Datum hashbpchar(PG_FUNCTION_ARGS);
extern Datum bpchar_pattern_lt(PG_FUNCTION_ARGS);
extern Datum bpchar_pattern_le(PG_FUNCTION_ARGS);
extern Datum bpchar_pattern_gt(PG_FUNCTION_ARGS);
extern Datum bpchar_pattern_ge(PG_FUNCTION_ARGS);
extern Datum btbpchar_pattern_cmp(PG_FUNCTION_ARGS);

extern Datum varcharin(PG_FUNCTION_ARGS);
extern Datum varcharout(PG_FUNCTION_ARGS);
extern Datum varcharrecv(PG_FUNCTION_ARGS);
extern Datum varcharsend(PG_FUNCTION_ARGS);
extern Datum varchartypmodin(PG_FUNCTION_ARGS);
extern Datum varchartypmodout(PG_FUNCTION_ARGS);
extern Datum varchar_transform(PG_FUNCTION_ARGS);
extern Datum varchar(PG_FUNCTION_ARGS);

/* varlena.c */
extern text *cstring_to_text(const char *s);
extern text *cstring_to_text_with_len(const char *s, int len);
extern char *text_to_cstring(const text *t);
extern void text_to_cstring_buffer(const text *src, char *dst, size_t dst_len);

#define CStringGetTextDatum(s) PointerGetDatum(cstring_to_text(s))
#define TextDatumGetCString(d) text_to_cstring((text *) DatumGetPointer(d))

extern Datum textin(PG_FUNCTION_ARGS);
extern Datum textout(PG_FUNCTION_ARGS);
extern Datum textrecv(PG_FUNCTION_ARGS);
extern Datum textsend(PG_FUNCTION_ARGS);
extern Datum textcat(PG_FUNCTION_ARGS);
extern Datum texteq(PG_FUNCTION_ARGS);
extern Datum textne(PG_FUNCTION_ARGS);
extern Datum text_lt(PG_FUNCTION_ARGS);
extern Datum text_le(PG_FUNCTION_ARGS);
extern Datum text_gt(PG_FUNCTION_ARGS);
extern Datum text_ge(PG_FUNCTION_ARGS);
extern Datum text_larger(PG_FUNCTION_ARGS);
extern Datum text_smaller(PG_FUNCTION_ARGS);
extern Datum text_pattern_lt(PG_FUNCTION_ARGS);
extern Datum text_pattern_le(PG_FUNCTION_ARGS);
extern Datum text_pattern_gt(PG_FUNCTION_ARGS);
extern Datum text_pattern_ge(PG_FUNCTION_ARGS);
extern Datum bttext_pattern_cmp(PG_FUNCTION_ARGS);
extern Datum textlen(PG_FUNCTION_ARGS);
extern Datum textoctetlen(PG_FUNCTION_ARGS);
extern Datum textpos(PG_FUNCTION_ARGS);
extern Datum text_substr(PG_FUNCTION_ARGS);
extern Datum text_substr_no_len(PG_FUNCTION_ARGS);
extern Datum textoverlay(PG_FUNCTION_ARGS);
extern Datum textoverlay_no_len(PG_FUNCTION_ARGS);
extern Datum name_text(PG_FUNCTION_ARGS);
extern Datum text_name(PG_FUNCTION_ARGS);
extern int	varstr_cmp(char *arg1, int len1, char *arg2, int len2, Oid collid);
extern List *textToQualifiedNameList(text *textval);
extern bool SplitIdentifierString(char *rawstring, char separator,
					  List **namelist);
extern bool SplitDirectoriesString(char *rawstring, char separator,
					   List **namelist);
extern Datum replace_text(PG_FUNCTION_ARGS);
extern text *replace_text_regexp(text *src_text, void *regexp,
					text *replace_text, bool glob);
extern Datum split_text(PG_FUNCTION_ARGS);
extern Datum text_to_array(PG_FUNCTION_ARGS);
extern Datum array_to_text(PG_FUNCTION_ARGS);
extern Datum text_to_array_null(PG_FUNCTION_ARGS);
extern Datum array_to_text_null(PG_FUNCTION_ARGS);
extern Datum to_hex32(PG_FUNCTION_ARGS);
extern Datum to_hex64(PG_FUNCTION_ARGS);
extern Datum md5_text(PG_FUNCTION_ARGS);
extern Datum md5_bytea(PG_FUNCTION_ARGS);

extern Datum unknownin(PG_FUNCTION_ARGS);
extern Datum unknownout(PG_FUNCTION_ARGS);
extern Datum unknownrecv(PG_FUNCTION_ARGS);
extern Datum unknownsend(PG_FUNCTION_ARGS);

extern Datum pg_column_size(PG_FUNCTION_ARGS);

extern Datum bytea_string_agg_transfn(PG_FUNCTION_ARGS);
extern Datum bytea_string_agg_finalfn(PG_FUNCTION_ARGS);
extern Datum string_agg_transfn(PG_FUNCTION_ARGS);
extern Datum string_agg_finalfn(PG_FUNCTION_ARGS);

extern Datum text_concat(PG_FUNCTION_ARGS);
extern Datum text_concat_ws(PG_FUNCTION_ARGS);
extern Datum text_left(PG_FUNCTION_ARGS);
extern Datum text_right(PG_FUNCTION_ARGS);
extern Datum text_reverse(PG_FUNCTION_ARGS);
extern Datum text_format(PG_FUNCTION_ARGS);
extern Datum text_format_nv(PG_FUNCTION_ARGS);

/* version.c */
extern Datum pgsql_version(PG_FUNCTION_ARGS);

/* xid.c */
extern Datum xidin(PG_FUNCTION_ARGS);
extern Datum xidout(PG_FUNCTION_ARGS);
extern Datum xidrecv(PG_FUNCTION_ARGS);
extern Datum xidsend(PG_FUNCTION_ARGS);
extern Datum xideq(PG_FUNCTION_ARGS);
extern Datum xidne(PG_FUNCTION_ARGS);
extern Datum xidlt(PG_FUNCTION_ARGS);
extern Datum xidgt(PG_FUNCTION_ARGS);
extern Datum xidle(PG_FUNCTION_ARGS);
extern Datum xidge(PG_FUNCTION_ARGS);
extern Datum btxidcmp(PG_FUNCTION_ARGS);
extern Datum xid_age(PG_FUNCTION_ARGS);
extern int	xidComparator(const void *arg1, const void *arg2);
extern Datum cidin(PG_FUNCTION_ARGS);
extern Datum cidout(PG_FUNCTION_ARGS);
extern Datum cidrecv(PG_FUNCTION_ARGS);
extern Datum cidsend(PG_FUNCTION_ARGS);
extern Datum cideq(PG_FUNCTION_ARGS);

/* like.c */
extern Datum namelike(PG_FUNCTION_ARGS);
extern Datum namenlike(PG_FUNCTION_ARGS);
extern Datum nameiclike(PG_FUNCTION_ARGS);
extern Datum nameicnlike(PG_FUNCTION_ARGS);
extern Datum textlike(PG_FUNCTION_ARGS);
extern Datum textnlike(PG_FUNCTION_ARGS);
extern Datum texticlike(PG_FUNCTION_ARGS);
extern Datum texticnlike(PG_FUNCTION_ARGS);
extern Datum bytealike(PG_FUNCTION_ARGS);
extern Datum byteanlike(PG_FUNCTION_ARGS);
extern Datum like_escape(PG_FUNCTION_ARGS);
extern Datum like_escape_bytea(PG_FUNCTION_ARGS);

/* oracle_compat.c */
extern Datum lower(PG_FUNCTION_ARGS);
extern Datum upper(PG_FUNCTION_ARGS);
extern Datum initcap(PG_FUNCTION_ARGS);
extern Datum lpad(PG_FUNCTION_ARGS);
extern Datum rpad(PG_FUNCTION_ARGS);
extern Datum btrim(PG_FUNCTION_ARGS);
extern Datum btrim1(PG_FUNCTION_ARGS);
extern Datum byteatrim(PG_FUNCTION_ARGS);
extern Datum ltrim(PG_FUNCTION_ARGS);
extern Datum ltrim1(PG_FUNCTION_ARGS);
extern Datum rtrim(PG_FUNCTION_ARGS);
extern Datum rtrim1(PG_FUNCTION_ARGS);
extern Datum translate(PG_FUNCTION_ARGS);
extern Datum chr (PG_FUNCTION_ARGS);
extern Datum repeat(PG_FUNCTION_ARGS);
extern Datum ascii(PG_FUNCTION_ARGS);

/* inet_cidr_ntop.c */
extern char *inet_cidr_ntop(int af, const void *src, int bits,
			   char *dst, size_t size);

/* inet_net_pton.c */
extern int inet_net_pton(int af, const char *src,
			  void *dst, size_t size);

/* network.c */
extern Datum inet_in(PG_FUNCTION_ARGS);
extern Datum inet_out(PG_FUNCTION_ARGS);
extern Datum inet_recv(PG_FUNCTION_ARGS);
extern Datum inet_send(PG_FUNCTION_ARGS);
extern Datum cidr_in(PG_FUNCTION_ARGS);
extern Datum cidr_out(PG_FUNCTION_ARGS);
extern Datum cidr_recv(PG_FUNCTION_ARGS);
extern Datum cidr_send(PG_FUNCTION_ARGS);
extern Datum network_cmp(PG_FUNCTION_ARGS);
extern Datum network_lt(PG_FUNCTION_ARGS);
extern Datum network_le(PG_FUNCTION_ARGS);
extern Datum network_eq(PG_FUNCTION_ARGS);
extern Datum network_ge(PG_FUNCTION_ARGS);
extern Datum network_gt(PG_FUNCTION_ARGS);
extern Datum network_ne(PG_FUNCTION_ARGS);
extern Datum hashinet(PG_FUNCTION_ARGS);
extern Datum network_sub(PG_FUNCTION_ARGS);
extern Datum network_subeq(PG_FUNCTION_ARGS);
extern Datum network_sup(PG_FUNCTION_ARGS);
extern Datum network_supeq(PG_FUNCTION_ARGS);
extern Datum network_network(PG_FUNCTION_ARGS);
extern Datum network_netmask(PG_FUNCTION_ARGS);
extern Datum network_hostmask(PG_FUNCTION_ARGS);
extern Datum network_masklen(PG_FUNCTION_ARGS);
extern Datum network_family(PG_FUNCTION_ARGS);
extern Datum network_broadcast(PG_FUNCTION_ARGS);
extern Datum network_host(PG_FUNCTION_ARGS);
extern Datum network_show(PG_FUNCTION_ARGS);
extern Datum inet_abbrev(PG_FUNCTION_ARGS);
extern Datum cidr_abbrev(PG_FUNCTION_ARGS);
extern double convert_network_to_scalar(Datum value, Oid typid);
extern Datum inet_to_cidr(PG_FUNCTION_ARGS);
extern Datum inet_set_masklen(PG_FUNCTION_ARGS);
extern Datum cidr_set_masklen(PG_FUNCTION_ARGS);
extern Datum network_scan_first(Datum in);
extern Datum network_scan_last(Datum in);
extern Datum inet_client_addr(PG_FUNCTION_ARGS);
extern Datum inet_client_port(PG_FUNCTION_ARGS);
extern Datum inet_server_addr(PG_FUNCTION_ARGS);
extern Datum inet_server_port(PG_FUNCTION_ARGS);
extern Datum inetnot(PG_FUNCTION_ARGS);
extern Datum inetand(PG_FUNCTION_ARGS);
extern Datum inetor(PG_FUNCTION_ARGS);
extern Datum inetpl(PG_FUNCTION_ARGS);
extern Datum inetmi_int8(PG_FUNCTION_ARGS);
extern Datum inetmi(PG_FUNCTION_ARGS);
extern void clean_ipv6_addr(int addr_family, char *addr);

/* mac.c */
extern Datum macaddr_in(PG_FUNCTION_ARGS);
extern Datum macaddr_out(PG_FUNCTION_ARGS);
extern Datum macaddr_recv(PG_FUNCTION_ARGS);
extern Datum macaddr_send(PG_FUNCTION_ARGS);
extern Datum macaddr_cmp(PG_FUNCTION_ARGS);
extern Datum macaddr_lt(PG_FUNCTION_ARGS);
extern Datum macaddr_le(PG_FUNCTION_ARGS);
extern Datum macaddr_eq(PG_FUNCTION_ARGS);
extern Datum macaddr_ge(PG_FUNCTION_ARGS);
extern Datum macaddr_gt(PG_FUNCTION_ARGS);
extern Datum macaddr_ne(PG_FUNCTION_ARGS);
extern Datum macaddr_not(PG_FUNCTION_ARGS);
extern Datum macaddr_and(PG_FUNCTION_ARGS);
extern Datum macaddr_or(PG_FUNCTION_ARGS);
extern Datum macaddr_trunc(PG_FUNCTION_ARGS);
extern Datum hashmacaddr(PG_FUNCTION_ARGS);

/* numeric.c */
extern Datum numeric_in(PG_FUNCTION_ARGS);
extern Datum numeric_out(PG_FUNCTION_ARGS);
extern Datum numeric_recv(PG_FUNCTION_ARGS);
extern Datum numeric_send(PG_FUNCTION_ARGS);
extern Datum numerictypmodin(PG_FUNCTION_ARGS);
extern Datum numerictypmodout(PG_FUNCTION_ARGS);
extern Datum numeric_transform(PG_FUNCTION_ARGS);
extern Datum numeric (PG_FUNCTION_ARGS);
extern Datum numeric_abs(PG_FUNCTION_ARGS);
extern Datum numeric_uminus(PG_FUNCTION_ARGS);
extern Datum numeric_uplus(PG_FUNCTION_ARGS);
extern Datum numeric_sign(PG_FUNCTION_ARGS);
extern Datum numeric_round(PG_FUNCTION_ARGS);
extern Datum numeric_trunc(PG_FUNCTION_ARGS);
extern Datum numeric_ceil(PG_FUNCTION_ARGS);
extern Datum numeric_floor(PG_FUNCTION_ARGS);
extern Datum numeric_cmp(PG_FUNCTION_ARGS);
extern Datum numeric_eq(PG_FUNCTION_ARGS);
extern Datum numeric_ne(PG_FUNCTION_ARGS);
extern Datum numeric_gt(PG_FUNCTION_ARGS);
extern Datum numeric_ge(PG_FUNCTION_ARGS);
extern Datum numeric_lt(PG_FUNCTION_ARGS);
extern Datum numeric_le(PG_FUNCTION_ARGS);
extern Datum numeric_add(PG_FUNCTION_ARGS);
extern Datum numeric_sub(PG_FUNCTION_ARGS);
extern Datum numeric_mul(PG_FUNCTION_ARGS);
extern Datum numeric_div(PG_FUNCTION_ARGS);
extern Datum numeric_div_trunc(PG_FUNCTION_ARGS);
extern Datum numeric_mod(PG_FUNCTION_ARGS);
extern Datum numeric_inc(PG_FUNCTION_ARGS);
extern Datum numeric_dec(PG_FUNCTION_ARGS);
extern Datum numeric_smaller(PG_FUNCTION_ARGS);
extern Datum numeric_larger(PG_FUNCTION_ARGS);
extern Datum numeric_fac(PG_FUNCTION_ARGS);
extern Datum numeric_sqrt(PG_FUNCTION_ARGS);
extern Datum numeric_exp(PG_FUNCTION_ARGS);
extern Datum numeric_ln(PG_FUNCTION_ARGS);
extern Datum numeric_log(PG_FUNCTION_ARGS);
extern Datum numeric_power(PG_FUNCTION_ARGS);
extern Datum numeric_interval_bound(PG_FUNCTION_ARGS);
extern Datum numeric_interval_bound_shift(PG_FUNCTION_ARGS);
extern Datum numeric_interval_bound_shift_rbound(PG_FUNCTION_ARGS);
extern Datum int4_numeric(PG_FUNCTION_ARGS);
extern Datum numeric_int4(PG_FUNCTION_ARGS);
extern Datum int8_numeric(PG_FUNCTION_ARGS);
extern Datum numeric_int8(PG_FUNCTION_ARGS);
extern Datum int2_numeric(PG_FUNCTION_ARGS);
extern Datum numeric_int2(PG_FUNCTION_ARGS);
extern Datum float8_numeric(PG_FUNCTION_ARGS);
extern Datum numeric_float8(PG_FUNCTION_ARGS);
extern Datum numeric_float8_no_overflow(PG_FUNCTION_ARGS);
extern Datum float4_numeric(PG_FUNCTION_ARGS);
extern Datum numeric_float4(PG_FUNCTION_ARGS);
extern Datum numeric_accum(PG_FUNCTION_ARGS);
extern Datum numeric_combine(PG_FUNCTION_ARGS);
extern Datum numeric_avg_accum(PG_FUNCTION_ARGS);
extern Datum numeric_avg_combine(PG_FUNCTION_ARGS);
extern Datum numeric_avg_serialize(PG_FUNCTION_ARGS);
extern Datum numeric_avg_deserialize(PG_FUNCTION_ARGS);
extern Datum numeric_serialize(PG_FUNCTION_ARGS);
extern Datum numeric_deserialize(PG_FUNCTION_ARGS);
extern Datum numeric_accum_inv(PG_FUNCTION_ARGS);
extern Datum int2_accum(PG_FUNCTION_ARGS);
extern Datum int4_accum(PG_FUNCTION_ARGS);
extern Datum int8_accum(PG_FUNCTION_ARGS);
extern Datum numeric_poly_combine(PG_FUNCTION_ARGS);
extern Datum numeric_poly_serialize(PG_FUNCTION_ARGS);
extern Datum numeric_poly_deserialize(PG_FUNCTION_ARGS);
extern Datum int2_accum_inv(PG_FUNCTION_ARGS);
extern Datum int4_accum_inv(PG_FUNCTION_ARGS);
extern Datum int8_accum_inv(PG_FUNCTION_ARGS);
extern Datum int8_avg_accum(PG_FUNCTION_ARGS);
extern Datum int8_avg_combine(PG_FUNCTION_ARGS);
extern Datum int8_avg_serialize(PG_FUNCTION_ARGS);
extern Datum int8_avg_deserialize(PG_FUNCTION_ARGS);
extern Datum numeric_avg(PG_FUNCTION_ARGS);
extern Datum numeric_sum(PG_FUNCTION_ARGS);
extern Datum numeric_var_pop(PG_FUNCTION_ARGS);
extern Datum numeric_var_samp(PG_FUNCTION_ARGS);
extern Datum numeric_stddev_pop(PG_FUNCTION_ARGS);
extern Datum numeric_stddev_samp(PG_FUNCTION_ARGS);
extern Datum numeric_poly_sum(PG_FUNCTION_ARGS);
extern Datum numeric_poly_avg(PG_FUNCTION_ARGS);
extern Datum numeric_poly_var_pop(PG_FUNCTION_ARGS);
extern Datum numeric_poly_var_samp(PG_FUNCTION_ARGS);
extern Datum numeric_poly_stddev_pop(PG_FUNCTION_ARGS);
extern Datum numeric_poly_stddev_samp(PG_FUNCTION_ARGS);
extern Datum int2_sum(PG_FUNCTION_ARGS);
extern Datum int4_sum(PG_FUNCTION_ARGS);
extern Datum int8_sum(PG_FUNCTION_ARGS);
extern Datum int2_avg_accum(PG_FUNCTION_ARGS);
extern Datum int4_avg_accum(PG_FUNCTION_ARGS);
extern Datum int4_avg_combine(PG_FUNCTION_ARGS);
extern Datum int2_avg_accum_inv(PG_FUNCTION_ARGS);
extern Datum int4_avg_accum_inv(PG_FUNCTION_ARGS);
extern Datum int8_avg_accum_inv(PG_FUNCTION_ARGS);
extern Datum float4_avg_accum(PG_FUNCTION_ARGS);
extern Datum float8_avg_accum(PG_FUNCTION_ARGS);
extern Datum int8_avg(PG_FUNCTION_ARGS);
extern Datum float8_avg(PG_FUNCTION_ARGS);
extern Datum int2int4_sum(PG_FUNCTION_ARGS);
extern Datum width_bucket_numeric(PG_FUNCTION_ARGS);
extern Datum hash_numeric(PG_FUNCTION_ARGS);

/* complex_type.c */
extern Datum complex_cmp(PG_FUNCTION_ARGS);
extern Datum complex_lt(PG_FUNCTION_ARGS);
extern Datum complex_gt(PG_FUNCTION_ARGS);
extern Datum complex_gte(PG_FUNCTION_ARGS);
extern Datum complex_lte(PG_FUNCTION_ARGS);

/* ri_triggers.c */
extern Datum RI_FKey_check_ins(PG_FUNCTION_ARGS);
extern Datum RI_FKey_check_upd(PG_FUNCTION_ARGS);
extern Datum RI_FKey_noaction_del(PG_FUNCTION_ARGS);
extern Datum RI_FKey_noaction_upd(PG_FUNCTION_ARGS);
extern Datum RI_FKey_cascade_del(PG_FUNCTION_ARGS);
extern Datum RI_FKey_cascade_upd(PG_FUNCTION_ARGS);
extern Datum RI_FKey_restrict_del(PG_FUNCTION_ARGS);
extern Datum RI_FKey_restrict_upd(PG_FUNCTION_ARGS);
extern Datum RI_FKey_setnull_del(PG_FUNCTION_ARGS);
extern Datum RI_FKey_setnull_upd(PG_FUNCTION_ARGS);
extern Datum RI_FKey_setdefault_del(PG_FUNCTION_ARGS);
extern Datum RI_FKey_setdefault_upd(PG_FUNCTION_ARGS);

/* trigfuncs.c */
extern Datum suppress_redundant_updates_trigger(PG_FUNCTION_ARGS);

/* encoding support functions */
extern Datum getdatabaseencoding(PG_FUNCTION_ARGS);
extern Datum database_character_set(PG_FUNCTION_ARGS);
extern Datum pg_client_encoding(PG_FUNCTION_ARGS);
extern Datum PG_encoding_to_char(PG_FUNCTION_ARGS);
extern Datum PG_char_to_encoding(PG_FUNCTION_ARGS);
extern Datum PG_character_set_name(PG_FUNCTION_ARGS);
extern Datum PG_character_set_id(PG_FUNCTION_ARGS);
extern Datum pg_convert(PG_FUNCTION_ARGS);
extern Datum pg_convert_to(PG_FUNCTION_ARGS);
extern Datum pg_convert_from(PG_FUNCTION_ARGS);
extern Datum length_in_encoding(PG_FUNCTION_ARGS);
extern Datum pg_encoding_max_length_sql(PG_FUNCTION_ARGS);

/* format_type.c */
extern Datum format_type(PG_FUNCTION_ARGS);
extern char *format_type_be(Oid type_oid);
extern char *format_type_be_qualified(Oid type_oid);
extern char *format_type_with_typemod(Oid type_oid, int32 typemod);
extern Datum oidvectortypes(PG_FUNCTION_ARGS);
extern int32 type_maximum_size(Oid type_oid, int32 typemod);

/* quote.c */
extern Datum quote_ident(PG_FUNCTION_ARGS);
extern Datum quote_literal(PG_FUNCTION_ARGS);
extern char *quote_literal_cstr(const char *rawstr);
extern Datum quote_nullable(PG_FUNCTION_ARGS);

/* guc.c */
extern Datum show_config_by_name(PG_FUNCTION_ARGS);
extern Datum set_config_by_name(PG_FUNCTION_ARGS);
extern Datum show_all_settings(PG_FUNCTION_ARGS);

/* lockfuncs.c */
extern Datum pg_lock_status(PG_FUNCTION_ARGS);
extern Datum pg_advisory_lock_int8(PG_FUNCTION_ARGS);
extern Datum pg_advisory_xact_lock_int8(PG_FUNCTION_ARGS);
extern Datum pg_advisory_lock_shared_int8(PG_FUNCTION_ARGS);
extern Datum pg_advisory_xact_lock_shared_int8(PG_FUNCTION_ARGS);
extern Datum pg_try_advisory_lock_int8(PG_FUNCTION_ARGS);
extern Datum pg_try_advisory_xact_lock_int8(PG_FUNCTION_ARGS);
extern Datum pg_try_advisory_lock_shared_int8(PG_FUNCTION_ARGS);
extern Datum pg_try_advisory_xact_lock_shared_int8(PG_FUNCTION_ARGS);
extern Datum pg_advisory_unlock_int8(PG_FUNCTION_ARGS);
extern Datum pg_advisory_unlock_shared_int8(PG_FUNCTION_ARGS);
extern Datum pg_advisory_lock_int4(PG_FUNCTION_ARGS);
extern Datum pg_advisory_xact_lock_int4(PG_FUNCTION_ARGS);
extern Datum pg_advisory_lock_shared_int4(PG_FUNCTION_ARGS);
extern Datum pg_advisory_xact_lock_shared_int4(PG_FUNCTION_ARGS);
extern Datum pg_try_advisory_lock_int4(PG_FUNCTION_ARGS);
extern Datum pg_try_advisory_xact_lock_int4(PG_FUNCTION_ARGS);
extern Datum pg_try_advisory_lock_shared_int4(PG_FUNCTION_ARGS);
extern Datum pg_try_advisory_xact_lock_shared_int4(PG_FUNCTION_ARGS);
extern Datum pg_advisory_unlock_int4(PG_FUNCTION_ARGS);
extern Datum pg_advisory_unlock_shared_int4(PG_FUNCTION_ARGS);
extern Datum pg_advisory_unlock_all(PG_FUNCTION_ARGS);

/* txid.c */
extern Datum txid_snapshot_in(PG_FUNCTION_ARGS);
extern Datum txid_snapshot_out(PG_FUNCTION_ARGS);
extern Datum txid_snapshot_recv(PG_FUNCTION_ARGS);
extern Datum txid_snapshot_send(PG_FUNCTION_ARGS);
extern Datum txid_current(PG_FUNCTION_ARGS);
extern Datum txid_current_snapshot(PG_FUNCTION_ARGS);
extern Datum txid_snapshot_xmin(PG_FUNCTION_ARGS);
extern Datum txid_snapshot_xmax(PG_FUNCTION_ARGS);
extern Datum txid_snapshot_xip(PG_FUNCTION_ARGS);
extern Datum txid_visible_in_snapshot(PG_FUNCTION_ARGS);

/* uuid.c */
extern Datum uuid_in(PG_FUNCTION_ARGS);
extern Datum uuid_out(PG_FUNCTION_ARGS);
extern Datum uuid_send(PG_FUNCTION_ARGS);
extern Datum uuid_recv(PG_FUNCTION_ARGS);
extern Datum uuid_lt(PG_FUNCTION_ARGS);
extern Datum uuid_le(PG_FUNCTION_ARGS);
extern Datum uuid_eq(PG_FUNCTION_ARGS);
extern Datum uuid_ge(PG_FUNCTION_ARGS);
extern Datum uuid_gt(PG_FUNCTION_ARGS);
extern Datum uuid_ne(PG_FUNCTION_ARGS);
extern Datum uuid_cmp(PG_FUNCTION_ARGS);
extern Datum uuid_hash(PG_FUNCTION_ARGS);

/* windowfuncs.c */
extern Datum window_row_number(PG_FUNCTION_ARGS);
extern Datum window_rank(PG_FUNCTION_ARGS);
extern Datum window_dense_rank(PG_FUNCTION_ARGS);
extern Datum window_percent_rank(PG_FUNCTION_ARGS);
extern Datum window_cume_dist(PG_FUNCTION_ARGS);
extern Datum window_ntile(PG_FUNCTION_ARGS);
extern Datum window_lag(PG_FUNCTION_ARGS);
extern Datum window_lag_with_offset(PG_FUNCTION_ARGS);
extern Datum window_lag_with_offset_and_default(PG_FUNCTION_ARGS);
extern Datum window_lead(PG_FUNCTION_ARGS);
extern Datum window_lead_with_offset(PG_FUNCTION_ARGS);
extern Datum window_lead_with_offset_and_default(PG_FUNCTION_ARGS);
extern Datum window_first_value(PG_FUNCTION_ARGS);
extern Datum window_last_value(PG_FUNCTION_ARGS);
extern Datum window_nth_value(PG_FUNCTION_ARGS);

/* access/spgist/spgquadtreeproc.c */
extern Datum spg_quad_config(PG_FUNCTION_ARGS);
extern Datum spg_quad_choose(PG_FUNCTION_ARGS);
extern Datum spg_quad_picksplit(PG_FUNCTION_ARGS);
extern Datum spg_quad_inner_consistent(PG_FUNCTION_ARGS);
extern Datum spg_quad_leaf_consistent(PG_FUNCTION_ARGS);

/* access/spgist/spgkdtreeproc.c */
extern Datum spg_kd_config(PG_FUNCTION_ARGS);
extern Datum spg_kd_choose(PG_FUNCTION_ARGS);
extern Datum spg_kd_picksplit(PG_FUNCTION_ARGS);
extern Datum spg_kd_inner_consistent(PG_FUNCTION_ARGS);

/* access/spgist/spgtextproc.c */
extern Datum spg_text_config(PG_FUNCTION_ARGS);
extern Datum spg_text_choose(PG_FUNCTION_ARGS);
extern Datum spg_text_picksplit(PG_FUNCTION_ARGS);
extern Datum spg_text_inner_consistent(PG_FUNCTION_ARGS);
extern Datum spg_text_leaf_consistent(PG_FUNCTION_ARGS);

/* access/gin/ginarrayproc.c */
extern Datum ginarrayextract(PG_FUNCTION_ARGS);
extern Datum ginarrayextract_2args(PG_FUNCTION_ARGS);
extern Datum ginqueryarrayextract(PG_FUNCTION_ARGS);
extern Datum ginarrayconsistent(PG_FUNCTION_ARGS);

/* access/transam/twophase.c */
extern Datum pg_prepared_xact(PG_FUNCTION_ARGS);

/* access/transam/multixact.c */
extern Datum pg_get_multixact_members(PG_FUNCTION_ARGS);

/* catalogs/dependency.c */
extern Datum pg_describe_object(PG_FUNCTION_ARGS);
extern Datum pg_identify_object(PG_FUNCTION_ARGS);

/* commands/constraint.c */
extern Datum unique_key_recheck(PG_FUNCTION_ARGS);

/* commands/event_trigger.c */
extern Datum pg_event_trigger_dropped_objects(PG_FUNCTION_ARGS);

/* commands/extension.c */
extern Datum pg_available_extensions(PG_FUNCTION_ARGS);
extern Datum pg_available_extension_versions(PG_FUNCTION_ARGS);
extern Datum pg_extension_update_paths(PG_FUNCTION_ARGS);
extern Datum pg_extension_config_dump(PG_FUNCTION_ARGS);

/* commands/prepare.c */
extern Datum pg_prepared_statement(PG_FUNCTION_ARGS);

/* utils/mmgr/portalmem.c */
extern Datum pg_cursor(PG_FUNCTION_ARGS);

/* utils/resscheduler/resqueue.c */
extern Datum pg_resqueue_status(PG_FUNCTION_ARGS);
extern Datum pg_resqueue_status_kv(PG_FUNCTION_ARGS);

/* utils/resgroup/resgroup.c */
extern Datum pg_resgroup_get_status(PG_FUNCTION_ARGS);
extern Datum pg_resgroup_get_status_kv(PG_FUNCTION_ARGS);

/* utils/gdd/gddfuncs.c */
extern Datum pg_dist_wait_status(PG_FUNCTION_ARGS);

/* utils/adt/matrix.c */
extern Datum matrix_add(PG_FUNCTION_ARGS);

/* utils/adt/pivot.c */
Datum int4_pivot_accum(PG_FUNCTION_ARGS);
Datum int8_pivot_accum(PG_FUNCTION_ARGS);
Datum float8_pivot_accum(PG_FUNCTION_ARGS);

/* utils/error/elog.c */
extern Datum gp_elog(PG_FUNCTION_ARGS);

/* utils/fmgr/deprecated.c */
extern Datum gp_deprecated(PG_FUNCTION_ARGS);

/* utils/gp/segadmin.c */
extern Datum gp_add_master_standby_port(PG_FUNCTION_ARGS);
extern Datum gp_add_master_standby(PG_FUNCTION_ARGS);
extern Datum gp_remove_master_standby(PG_FUNCTION_ARGS);
extern bool gp_activate_standby(void);

extern Datum gp_add_segment_primary(PG_FUNCTION_ARGS);
extern Datum gp_add_segment_mirror(PG_FUNCTION_ARGS);
extern Datum gp_remove_segment_mirror(PG_FUNCTION_ARGS);
extern Datum gp_add_segment(PG_FUNCTION_ARGS);
extern Datum gp_remove_segment(PG_FUNCTION_ARGS);

extern Datum gp_prep_new_segment(PG_FUNCTION_ARGS);

extern Datum gp_request_fts_probe_scan(PG_FUNCTION_ARGS);

/* storage/compress.c */
extern Datum quicklz_constructor(PG_FUNCTION_ARGS);
extern Datum quicklz_destructor(PG_FUNCTION_ARGS);
extern Datum quicklz_compress(PG_FUNCTION_ARGS);
extern Datum quicklz_decompress(PG_FUNCTION_ARGS);
extern Datum quicklz_validator(PG_FUNCTION_ARGS);

extern Datum zlib_constructor(PG_FUNCTION_ARGS);
extern Datum zlib_destructor(PG_FUNCTION_ARGS);
extern Datum zlib_compress(PG_FUNCTION_ARGS);
extern Datum zlib_decompress(PG_FUNCTION_ARGS);
extern Datum zlib_validator(PG_FUNCTION_ARGS);

extern Datum rle_type_constructor(PG_FUNCTION_ARGS);
extern Datum rle_type_destructor(PG_FUNCTION_ARGS);
extern Datum rle_type_compress(PG_FUNCTION_ARGS);
extern Datum rle_type_decompress(PG_FUNCTION_ARGS);
extern Datum rle_type_validator(PG_FUNCTION_ARGS);

extern Datum zstd_constructor(PG_FUNCTION_ARGS);
extern Datum zstd_destructor(PG_FUNCTION_ARGS);
extern Datum zstd_compress(PG_FUNCTION_ARGS);
extern Datum zstd_decompress(PG_FUNCTION_ARGS);
extern Datum zstd_validator(PG_FUNCTION_ARGS);

extern Datum delta_constructor(PG_FUNCTION_ARGS);
extern Datum delta_destructor(PG_FUNCTION_ARGS);
extern Datum delta_compress(PG_FUNCTION_ARGS);
extern Datum delta_decompress(PG_FUNCTION_ARGS);
extern Datum delta_validator(PG_FUNCTION_ARGS);

extern Datum dummy_compression_constructor(PG_FUNCTION_ARGS);
extern Datum dummy_compression_destructor(PG_FUNCTION_ARGS);
extern Datum dummy_compression_compress(PG_FUNCTION_ARGS);
extern Datum dummy_compression_decompress(PG_FUNCTION_ARGS);
extern Datum dummy_compression_validator(PG_FUNCTION_ARGS);

extern Datum gp_compressor(PG_FUNCTION_ARGS);
extern Datum gp_decompressor(PG_FUNCTION_ARGS);
extern Datum test_quicklz_compression(PG_FUNCTION_ARGS);

/* percentile.c */
extern Datum percentile_cont_trans(PG_FUNCTION_ARGS);
extern Datum percentile_disc_trans(PG_FUNCTION_ARGS);

/* gp_partition_functions.c */
extern void dumpDynamicTableScanPidIndex(EState *estate, int index);

/* XForms */
extern Datum disable_xform(PG_FUNCTION_ARGS);
extern Datum enable_xform(PG_FUNCTION_ARGS);

/* Optimizer's version */
extern Datum gp_opt_version(PG_FUNCTION_ARGS);

/* query_metrics.c */
extern Datum gp_instrument_shmem_summary(PG_FUNCTION_ARGS);

#endif   /* BUILTINS_H */<|MERGE_RESOLUTION|>--- conflicted
+++ resolved
@@ -4,13 +4,9 @@
  *	  Declarations for operations on built-in types.
  *
  *
-<<<<<<< HEAD
  * Portions Copyright (c) 2005-2010, Greenplum inc
  * Portions Copyright (c) 2012-Present Pivotal Software, Inc.
- * Portions Copyright (c) 1996-2012, PostgreSQL Global Development Group
-=======
  * Portions Copyright (c) 1996-2013, PostgreSQL Global Development Group
->>>>>>> e472b921
  * Portions Copyright (c) 1994, Regents of the University of California
  *
  * src/include/utils/builtins.h
@@ -630,11 +626,7 @@
 extern Datum regexp_split_to_array(PG_FUNCTION_ARGS);
 extern Datum regexp_split_to_array_no_flags(PG_FUNCTION_ARGS);
 extern char *regexp_fixed_prefix(text *text_re, bool case_insensitive,
-<<<<<<< HEAD
-								 Oid collation, bool *exact);
-=======
 					Oid collation, bool *exact);
->>>>>>> e472b921
 
 /* regproc.c */
 extern Datum regprocin(PG_FUNCTION_ARGS);
