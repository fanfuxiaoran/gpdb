/*-------------------------------------------------------------------------
 *
 *	  Cyrillic and MULE_INTERNAL
 *
 * Portions Copyright (c) 1996-2009, PostgreSQL Global Development Group
 * Portions Copyright (c) 1994, Regents of the University of California
 *
 * IDENTIFICATION
<<<<<<< HEAD
 *	  $PostgreSQL: pgsql/src/backend/utils/mb/conversion_procs/cyrillic_and_mic/cyrillic_and_mic.c,v 1.21 2009/06/11 14:49:06 momjian Exp $
=======
 *	  $PostgreSQL: pgsql/src/backend/utils/mb/conversion_procs/cyrillic_and_mic/cyrillic_and_mic.c,v 1.17 2008/03/20 10:30:04 heikki Exp $
>>>>>>> f260edb1
 *
 *-------------------------------------------------------------------------
 */

#include "postgres.h"
#include "fmgr.h"
#include "mb/pg_wchar.h"

#define ENCODING_GROWTH_RATE 4

PG_MODULE_MAGIC;

PG_FUNCTION_INFO_V1(koi8r_to_mic);
PG_FUNCTION_INFO_V1(mic_to_koi8r);
PG_FUNCTION_INFO_V1(iso_to_mic);
PG_FUNCTION_INFO_V1(mic_to_iso);
PG_FUNCTION_INFO_V1(win1251_to_mic);
PG_FUNCTION_INFO_V1(mic_to_win1251);
PG_FUNCTION_INFO_V1(win866_to_mic);
PG_FUNCTION_INFO_V1(mic_to_win866);
PG_FUNCTION_INFO_V1(koi8r_to_win1251);
PG_FUNCTION_INFO_V1(win1251_to_koi8r);
PG_FUNCTION_INFO_V1(koi8r_to_win866);
PG_FUNCTION_INFO_V1(win866_to_koi8r);
PG_FUNCTION_INFO_V1(win866_to_win1251);
PG_FUNCTION_INFO_V1(win1251_to_win866);
PG_FUNCTION_INFO_V1(iso_to_koi8r);
PG_FUNCTION_INFO_V1(koi8r_to_iso);
PG_FUNCTION_INFO_V1(iso_to_win1251);
PG_FUNCTION_INFO_V1(win1251_to_iso);
PG_FUNCTION_INFO_V1(iso_to_win866);
PG_FUNCTION_INFO_V1(win866_to_iso);

extern Datum koi8r_to_mic(PG_FUNCTION_ARGS);
extern Datum mic_to_koi8r(PG_FUNCTION_ARGS);
extern Datum iso_to_mic(PG_FUNCTION_ARGS);
extern Datum mic_to_iso(PG_FUNCTION_ARGS);
extern Datum win1251_to_mic(PG_FUNCTION_ARGS);
extern Datum mic_to_win1251(PG_FUNCTION_ARGS);
extern Datum win866_to_mic(PG_FUNCTION_ARGS);
extern Datum mic_to_win866(PG_FUNCTION_ARGS);
extern Datum koi8r_to_win1251(PG_FUNCTION_ARGS);
extern Datum win1251_to_koi8r(PG_FUNCTION_ARGS);
extern Datum koi8r_to_win866(PG_FUNCTION_ARGS);
extern Datum win866_to_koi8r(PG_FUNCTION_ARGS);
extern Datum win866_to_win1251(PG_FUNCTION_ARGS);
extern Datum win1251_to_win866(PG_FUNCTION_ARGS);
extern Datum iso_to_koi8r(PG_FUNCTION_ARGS);
extern Datum koi8r_to_iso(PG_FUNCTION_ARGS);
extern Datum iso_to_win1251(PG_FUNCTION_ARGS);
extern Datum win1251_to_iso(PG_FUNCTION_ARGS);
extern Datum iso_to_win866(PG_FUNCTION_ARGS);
extern Datum win866_to_iso(PG_FUNCTION_ARGS);

/* ----------
 * conv_proc(
 *		INTEGER,	-- source encoding id
 *		INTEGER,	-- destination encoding id
 *		CSTRING,	-- source string (null terminated C string)
 *		CSTRING,	-- destination string (null terminated C string)
 *		INTEGER		-- source string length
 * ) returns VOID;
 * ----------
 */

static void koi8r2mic(const unsigned char *l, unsigned char *p, int len);
static void mic2koi8r(const unsigned char *mic, unsigned char *p, int len);
static void iso2mic(const unsigned char *l, unsigned char *p, int len);
static void mic2iso(const unsigned char *mic, unsigned char *p, int len);
static void win12512mic(const unsigned char *l, unsigned char *p, int len);
static void mic2win1251(const unsigned char *mic, unsigned char *p, int len);
static void win8662mic(const unsigned char *l, unsigned char *p, int len);
static void mic2win866(const unsigned char *mic, unsigned char *p, int len);

Datum
koi8r_to_mic(PG_FUNCTION_ARGS)
{
	unsigned char *src = (unsigned char *) PG_GETARG_CSTRING(2);
	unsigned char *dest = (unsigned char *) PG_GETARG_CSTRING(3);
	int			len = PG_GETARG_INT32(4);

	CHECK_ENCODING_CONVERSION_ARGS(PG_KOI8R, PG_MULE_INTERNAL);

	koi8r2mic(src, dest, len);

	PG_RETURN_VOID();
}

Datum
mic_to_koi8r(PG_FUNCTION_ARGS)
{
	unsigned char *src = (unsigned char *) PG_GETARG_CSTRING(2);
	unsigned char *dest = (unsigned char *) PG_GETARG_CSTRING(3);
	int			len = PG_GETARG_INT32(4);

	CHECK_ENCODING_CONVERSION_ARGS(PG_MULE_INTERNAL, PG_KOI8R);

	mic2koi8r(src, dest, len);

	PG_RETURN_VOID();
}

Datum
iso_to_mic(PG_FUNCTION_ARGS)
{
	unsigned char *src = (unsigned char *) PG_GETARG_CSTRING(2);
	unsigned char *dest = (unsigned char *) PG_GETARG_CSTRING(3);
	int			len = PG_GETARG_INT32(4);

	CHECK_ENCODING_CONVERSION_ARGS(PG_ISO_8859_5, PG_MULE_INTERNAL);

	iso2mic(src, dest, len);

	PG_RETURN_VOID();
}

Datum
mic_to_iso(PG_FUNCTION_ARGS)
{
	unsigned char *src = (unsigned char *) PG_GETARG_CSTRING(2);
	unsigned char *dest = (unsigned char *) PG_GETARG_CSTRING(3);
	int			len = PG_GETARG_INT32(4);

	CHECK_ENCODING_CONVERSION_ARGS(PG_MULE_INTERNAL, PG_ISO_8859_5);

	mic2iso(src, dest, len);

	PG_RETURN_VOID();
}

Datum
win1251_to_mic(PG_FUNCTION_ARGS)
{
	unsigned char *src = (unsigned char *) PG_GETARG_CSTRING(2);
	unsigned char *dest = (unsigned char *) PG_GETARG_CSTRING(3);
	int			len = PG_GETARG_INT32(4);

	CHECK_ENCODING_CONVERSION_ARGS(PG_WIN1251, PG_MULE_INTERNAL);

	win12512mic(src, dest, len);

	PG_RETURN_VOID();
}

Datum
mic_to_win1251(PG_FUNCTION_ARGS)
{
	unsigned char *src = (unsigned char *) PG_GETARG_CSTRING(2);
	unsigned char *dest = (unsigned char *) PG_GETARG_CSTRING(3);
	int			len = PG_GETARG_INT32(4);

	CHECK_ENCODING_CONVERSION_ARGS(PG_MULE_INTERNAL, PG_WIN1251);

	mic2win1251(src, dest, len);

	PG_RETURN_VOID();
}

Datum
win866_to_mic(PG_FUNCTION_ARGS)
{
	unsigned char *src = (unsigned char *) PG_GETARG_CSTRING(2);
	unsigned char *dest = (unsigned char *) PG_GETARG_CSTRING(3);
	int			len = PG_GETARG_INT32(4);

	CHECK_ENCODING_CONVERSION_ARGS(PG_WIN866, PG_MULE_INTERNAL);

	win8662mic(src, dest, len);

	PG_RETURN_VOID();
}

Datum
mic_to_win866(PG_FUNCTION_ARGS)
{
	unsigned char *src = (unsigned char *) PG_GETARG_CSTRING(2);
	unsigned char *dest = (unsigned char *) PG_GETARG_CSTRING(3);
	int			len = PG_GETARG_INT32(4);

	CHECK_ENCODING_CONVERSION_ARGS(PG_MULE_INTERNAL, PG_WIN866);

	mic2win866(src, dest, len);

	PG_RETURN_VOID();
}

Datum
koi8r_to_win1251(PG_FUNCTION_ARGS)
{
	unsigned char *src = (unsigned char *) PG_GETARG_CSTRING(2);
	unsigned char *dest = (unsigned char *) PG_GETARG_CSTRING(3);
	int			len = PG_GETARG_INT32(4);
	unsigned char *buf;

	CHECK_ENCODING_CONVERSION_ARGS(PG_KOI8R, PG_WIN1251);

	buf = palloc(len * ENCODING_GROWTH_RATE + 1);
	koi8r2mic(src, buf, len);
	mic2win1251(buf, dest, strlen((char *) buf));
	pfree(buf);

	PG_RETURN_VOID();
}

Datum
win1251_to_koi8r(PG_FUNCTION_ARGS)
{
	unsigned char *src = (unsigned char *) PG_GETARG_CSTRING(2);
	unsigned char *dest = (unsigned char *) PG_GETARG_CSTRING(3);
	int			len = PG_GETARG_INT32(4);
	unsigned char *buf;

	CHECK_ENCODING_CONVERSION_ARGS(PG_WIN1251, PG_KOI8R);

	buf = palloc(len * ENCODING_GROWTH_RATE + 1);
	win12512mic(src, buf, len);
	mic2koi8r(buf, dest, strlen((char *) buf));
	pfree(buf);

	PG_RETURN_VOID();
}

Datum
koi8r_to_win866(PG_FUNCTION_ARGS)
{
	unsigned char *src = (unsigned char *) PG_GETARG_CSTRING(2);
	unsigned char *dest = (unsigned char *) PG_GETARG_CSTRING(3);
	int			len = PG_GETARG_INT32(4);
	unsigned char *buf;

	CHECK_ENCODING_CONVERSION_ARGS(PG_KOI8R, PG_WIN866);

	buf = palloc(len * ENCODING_GROWTH_RATE + 1);
	koi8r2mic(src, buf, len);
	mic2win866(buf, dest, strlen((char *) buf));
	pfree(buf);

	PG_RETURN_VOID();
}

Datum
win866_to_koi8r(PG_FUNCTION_ARGS)
{
	unsigned char *src = (unsigned char *) PG_GETARG_CSTRING(2);
	unsigned char *dest = (unsigned char *) PG_GETARG_CSTRING(3);
	int			len = PG_GETARG_INT32(4);
	unsigned char *buf;

	CHECK_ENCODING_CONVERSION_ARGS(PG_WIN866, PG_KOI8R);

	buf = palloc(len * ENCODING_GROWTH_RATE + 1);
	win8662mic(src, buf, len);
	mic2koi8r(buf, dest, strlen((char *) buf));
	pfree(buf);

	PG_RETURN_VOID();
}

Datum
win866_to_win1251(PG_FUNCTION_ARGS)
{
	unsigned char *src = (unsigned char *) PG_GETARG_CSTRING(2);
	unsigned char *dest = (unsigned char *) PG_GETARG_CSTRING(3);
	int			len = PG_GETARG_INT32(4);
	unsigned char *buf;

	CHECK_ENCODING_CONVERSION_ARGS(PG_WIN866, PG_WIN1251);

	/*
	 * Note: There are a few characters like the "Numero" sign that exist in
	 * all the other cyrillic encodings (win1251, ISO_8859-5 and cp866), but
	 * not in KOI8R. As we use MULE_INTERNAL/KOI8R as an intermediary, we
	 * will fail to convert those characters.
	 */
<<<<<<< HEAD
	buf = palloc(len * ENCODING_GROWTH_RATE + 1);
=======
	buf = palloc(len * ENCODING_GROWTH_RATE);
>>>>>>> f260edb1
	win8662mic(src, buf, len);
	mic2win1251(buf, dest, strlen((char *) buf));
	pfree(buf);

	PG_RETURN_VOID();
}

Datum
win1251_to_win866(PG_FUNCTION_ARGS)
{
	unsigned char *src = (unsigned char *) PG_GETARG_CSTRING(2);
	unsigned char *dest = (unsigned char *) PG_GETARG_CSTRING(3);
	int			len = PG_GETARG_INT32(4);
	unsigned char *buf;

	CHECK_ENCODING_CONVERSION_ARGS(PG_WIN1251, PG_WIN866);

	/* Use mic/KOI8R as intermediary, see comment in win866_to_win1251() */
<<<<<<< HEAD
	buf = palloc(len * ENCODING_GROWTH_RATE + 1);
=======
	buf = palloc(len * ENCODING_GROWTH_RATE);
>>>>>>> f260edb1
	win12512mic(src, buf, len);
	mic2win866(buf, dest, strlen((char *) buf));
	pfree(buf);

	PG_RETURN_VOID();
}

Datum
iso_to_koi8r(PG_FUNCTION_ARGS)
{
	unsigned char *src = (unsigned char *) PG_GETARG_CSTRING(2);
	unsigned char *dest = (unsigned char *) PG_GETARG_CSTRING(3);
	int			len = PG_GETARG_INT32(4);
	unsigned char *buf;

	CHECK_ENCODING_CONVERSION_ARGS(PG_ISO_8859_5, PG_KOI8R);

	buf = palloc(len * ENCODING_GROWTH_RATE + 1);
	iso2mic(src, buf, len);
	mic2koi8r(buf, dest, strlen((char *) buf));
	pfree(buf);

	PG_RETURN_VOID();
}

Datum
koi8r_to_iso(PG_FUNCTION_ARGS)
{
	unsigned char *src = (unsigned char *) PG_GETARG_CSTRING(2);
	unsigned char *dest = (unsigned char *) PG_GETARG_CSTRING(3);
	int			len = PG_GETARG_INT32(4);
	unsigned char *buf;

	CHECK_ENCODING_CONVERSION_ARGS(PG_KOI8R, PG_ISO_8859_5);

	buf = palloc(len * ENCODING_GROWTH_RATE + 1);
	koi8r2mic(src, buf, len);
	mic2iso(buf, dest, strlen((char *) buf));
	pfree(buf);

	PG_RETURN_VOID();
}

Datum
iso_to_win1251(PG_FUNCTION_ARGS)
{
	unsigned char *src = (unsigned char *) PG_GETARG_CSTRING(2);
	unsigned char *dest = (unsigned char *) PG_GETARG_CSTRING(3);
	int			len = PG_GETARG_INT32(4);
	unsigned char *buf;

	CHECK_ENCODING_CONVERSION_ARGS(PG_ISO_8859_5, PG_WIN1251);

	/* Use mic/KOI8R as intermediary, see comment in win866_to_win1251() */
<<<<<<< HEAD
	buf = palloc(len * ENCODING_GROWTH_RATE + 1);
=======
	buf = palloc(len * ENCODING_GROWTH_RATE);
>>>>>>> f260edb1
	iso2mic(src, buf, len);
	mic2win1251(buf, dest, strlen((char *) buf));
	pfree(buf);

	PG_RETURN_VOID();
}

Datum
win1251_to_iso(PG_FUNCTION_ARGS)
{
	unsigned char *src = (unsigned char *) PG_GETARG_CSTRING(2);
	unsigned char *dest = (unsigned char *) PG_GETARG_CSTRING(3);
	int			len = PG_GETARG_INT32(4);
	unsigned char *buf;

	CHECK_ENCODING_CONVERSION_ARGS(PG_WIN1251, PG_ISO_8859_5);

	/* Use mic/KOI8R as intermediary, see comment in win866_to_win1251() */
<<<<<<< HEAD
	buf = palloc(len * ENCODING_GROWTH_RATE + 1);
=======
	buf = palloc(len * ENCODING_GROWTH_RATE);
>>>>>>> f260edb1
	win12512mic(src, buf, len);
	mic2iso(buf, dest, strlen((char *) buf));
	pfree(buf);

	PG_RETURN_VOID();
}

Datum
iso_to_win866(PG_FUNCTION_ARGS)
{
	unsigned char *src = (unsigned char *) PG_GETARG_CSTRING(2);
	unsigned char *dest = (unsigned char *) PG_GETARG_CSTRING(3);
	int			len = PG_GETARG_INT32(4);
	unsigned char *buf;

	CHECK_ENCODING_CONVERSION_ARGS(PG_ISO_8859_5, PG_WIN866);

	/* Use mic/KOI8R as intermediary, see comment in win866_to_win1251() */
<<<<<<< HEAD
	buf = palloc(len * ENCODING_GROWTH_RATE + 1);
=======
	buf = palloc(len * ENCODING_GROWTH_RATE);
>>>>>>> f260edb1
	iso2mic(src, buf, len);
	mic2win866(buf, dest, strlen((char *) buf));
	pfree(buf);

	PG_RETURN_VOID();
}

Datum
win866_to_iso(PG_FUNCTION_ARGS)
{
	unsigned char *src = (unsigned char *) PG_GETARG_CSTRING(2);
	unsigned char *dest = (unsigned char *) PG_GETARG_CSTRING(3);
	int			len = PG_GETARG_INT32(4);
	unsigned char *buf;

	CHECK_ENCODING_CONVERSION_ARGS(PG_WIN866, PG_ISO_8859_5);

	/* Use mic/KOI8R as intermediary, see comment in win866_to_win1251() */
<<<<<<< HEAD
	buf = palloc(len * ENCODING_GROWTH_RATE + 1);
=======
	buf = palloc(len * ENCODING_GROWTH_RATE);
>>>>>>> f260edb1
	win8662mic(src, buf, len);
	mic2iso(buf, dest, strlen((char *) buf));
	pfree(buf);

	PG_RETURN_VOID();
}

/*
 * Cyrillic support
 * currently supported Cyrillic encodings:
 *
 * KOI8-R (this is the charset for the mule internal code
 *		for Cyrillic)
 * ISO-8859-5
 * Microsoft's CP1251(windows-1251)
 * Alternativny Variant (MS-DOS CP866)
 */

/* koi8r2mic: KOI8-R to Mule internal code */
static void
koi8r2mic(const unsigned char *l, unsigned char *p, int len)
{
	latin2mic(l, p, len, LC_KOI8_R, PG_KOI8R);
}

/* mic2koi8r: Mule internal code to KOI8-R */
static void
mic2koi8r(const unsigned char *mic, unsigned char *p, int len)
{
	mic2latin(mic, p, len, LC_KOI8_R, PG_KOI8R);
}

/* iso2mic: ISO-8859-5 to Mule internal code */
static void
iso2mic(const unsigned char *l, unsigned char *p, int len)
{
	static const unsigned char iso2koi[] = {
		0x00, 0x00, 0x00, 0x00, 0x00, 0x00, 0x00, 0x00,
		0x00, 0x00, 0x00, 0x00, 0x00, 0x00, 0x00, 0x00,
		0x00, 0x00, 0x00, 0x00, 0x00, 0x00, 0x00, 0x00,
		0x00, 0x00, 0x00, 0x00, 0x00, 0x00, 0x00, 0x00,
		0x00, 0xb3, 0x00, 0x00, 0x00, 0x00, 0x00, 0x00,
		0x00, 0x00, 0x00, 0x00, 0x00, 0x00, 0x00, 0x00,
		0xe1, 0xe2, 0xf7, 0xe7, 0xe4, 0xe5, 0xf6, 0xfa,
		0xe9, 0xea, 0xeb, 0xec, 0xed, 0xee, 0xef, 0xf0,
		0xf2, 0xf3, 0xf4, 0xf5, 0xe6, 0xe8, 0xe3, 0xfe,
		0xfb, 0xfd, 0xff, 0xf9, 0xf8, 0xfc, 0xe0, 0xf1,
		0xc1, 0xc2, 0xd7, 0xc7, 0xc4, 0xc5, 0xd6, 0xda,
		0xc9, 0xca, 0xcb, 0xcc, 0xcd, 0xce, 0xcf, 0xd0,
		0xd2, 0xd3, 0xd4, 0xd5, 0xc6, 0xc8, 0xc3, 0xde,
		0xdb, 0xdd, 0xdf, 0xd9, 0xd8, 0xdc, 0xc0, 0xd1,
		0x00, 0xa3, 0x00, 0x00, 0x00, 0x00, 0x00, 0x00,
		0x00, 0x00, 0x00, 0x00, 0x00, 0x00, 0x00, 0x00
	};

	latin2mic_with_table(l, p, len, LC_KOI8_R, PG_ISO_8859_5, iso2koi);
}

/* mic2iso: Mule internal code to ISO8859-5 */
static void
mic2iso(const unsigned char *mic, unsigned char *p, int len)
{
	static const unsigned char koi2iso[] = {
		0x00, 0x00, 0x00, 0x00, 0x00, 0x00, 0x00, 0x00,
		0x00, 0x00, 0x00, 0x00, 0x00, 0x00, 0x00, 0x00,
		0x00, 0x00, 0x00, 0x00, 0x00, 0x00, 0x00, 0x00,
		0x00, 0x00, 0x00, 0x00, 0x00, 0x00, 0x00, 0x00,
		0x00, 0x00, 0x00, 0xf1, 0x00, 0x00, 0x00, 0x00,
		0x00, 0x00, 0x00, 0x00, 0x00, 0x00, 0x00, 0x00,
		0x00, 0x00, 0x00, 0xa1, 0x00, 0x00, 0x00, 0x00,
		0x00, 0x00, 0x00, 0x00, 0x00, 0x00, 0x00, 0x00,
		0xee, 0xd0, 0xd1, 0xe6, 0xd4, 0xd5, 0xe4, 0xd3,
		0xe5, 0xd8, 0xd9, 0xda, 0xdb, 0xdc, 0xdd, 0xde,
		0xdf, 0xef, 0xe0, 0xe1, 0xe2, 0xe3, 0xd6, 0xd2,
		0xec, 0xeb, 0xd7, 0xe8, 0xed, 0xe9, 0xe7, 0xea,
		0xce, 0xb0, 0xb1, 0xc6, 0xb4, 0xb5, 0xc4, 0xb3,
		0xc5, 0xb8, 0xb9, 0xba, 0xbb, 0xbc, 0xbd, 0xbe,
		0xbf, 0xcf, 0xc0, 0xc1, 0xc2, 0xc3, 0xb6, 0xb2,
		0xcc, 0xcb, 0xb7, 0xc8, 0xcd, 0xc9, 0xc7, 0xca
	};

	mic2latin_with_table(mic, p, len, LC_KOI8_R, PG_ISO_8859_5, koi2iso);
}

/* win2mic: CP1251 to Mule internal code */
static void
win12512mic(const unsigned char *l, unsigned char *p, int len)
{
	static const unsigned char win2koi[] = {
		0x00, 0x00, 0x00, 0x00, 0x00, 0x00, 0x00, 0x00,
		0x00, 0x00, 0x00, 0x00, 0x00, 0x00, 0x00, 0x00,
		0x00, 0x00, 0x00, 0x00, 0x00, 0x00, 0x00, 0x00,
		0x00, 0x00, 0x00, 0x00, 0x00, 0x00, 0x00, 0x00,
		0x00, 0x00, 0x00, 0x00, 0x00, 0xbd, 0x00, 0x00,
		0xb3, 0x00, 0xb4, 0x00, 0x00, 0x00, 0x00, 0xb7,
		0x00, 0x00, 0xb6, 0xa6, 0xad, 0x00, 0x00, 0x00,
		0xa3, 0x00, 0xa4, 0x00, 0x00, 0x00, 0x00, 0xa7,
		0xe1, 0xe2, 0xf7, 0xe7, 0xe4, 0xe5, 0xf6, 0xfa,
		0xe9, 0xea, 0xeb, 0xec, 0xed, 0xee, 0xef, 0xf0,
		0xf2, 0xf3, 0xf4, 0xf5, 0xe6, 0xe8, 0xe3, 0xfe,
		0xfb, 0xfd, 0xff, 0xf9, 0xf8, 0xfc, 0xe0, 0xf1,
		0xc1, 0xc2, 0xd7, 0xc7, 0xc4, 0xc5, 0xd6, 0xda,
		0xc9, 0xca, 0xcb, 0xcc, 0xcd, 0xce, 0xcf, 0xd0,
		0xd2, 0xd3, 0xd4, 0xd5, 0xc6, 0xc8, 0xc3, 0xde,
		0xdb, 0xdd, 0xdf, 0xd9, 0xd8, 0xdc, 0xc0, 0xd1
	};

	latin2mic_with_table(l, p, len, LC_KOI8_R, PG_WIN1251, win2koi);
}

/* mic2win: Mule internal code to CP1251 */
static void
mic2win1251(const unsigned char *mic, unsigned char *p, int len)
{
	static const unsigned char koi2win[] = {
		0x00, 0x00, 0x00, 0x00, 0x00, 0x00, 0x00, 0x00,
		0x00, 0x00, 0x00, 0x00, 0x00, 0x00, 0x00, 0x00,
		0x00, 0x00, 0x00, 0x00, 0x00, 0x00, 0x00, 0x00,
		0x00, 0x00, 0x00, 0x00, 0x00, 0x00, 0x00, 0x00,
		0x00, 0x00, 0x00, 0xb8, 0xba, 0x00, 0xb3, 0xbf,
		0x00, 0x00, 0x00, 0x00, 0x00, 0xb4, 0x00, 0x00,
		0x00, 0x00, 0x00, 0xa8, 0xaa, 0x00, 0xb2, 0xaf,
		0x00, 0x00, 0x00, 0x00, 0x00, 0xa5, 0x00, 0x00,
		0xfe, 0xe0, 0xe1, 0xf6, 0xe4, 0xe5, 0xf4, 0xe3,
		0xf5, 0xe8, 0xe9, 0xea, 0xeb, 0xec, 0xed, 0xee,
		0xef, 0xff, 0xf0, 0xf1, 0xf2, 0xf3, 0xe6, 0xe2,
		0xfc, 0xfb, 0xe7, 0xf8, 0xfd, 0xf9, 0xf7, 0xfa,
		0xde, 0xc0, 0xc1, 0xd6, 0xc4, 0xc5, 0xd4, 0xc3,
		0xd5, 0xc8, 0xc9, 0xca, 0xcb, 0xcc, 0xcd, 0xce,
		0xcf, 0xdf, 0xd0, 0xd1, 0xd2, 0xd3, 0xc6, 0xc2,
		0xdc, 0xdb, 0xc7, 0xd8, 0xdd, 0xd9, 0xd7, 0xda
	};

	mic2latin_with_table(mic, p, len, LC_KOI8_R, PG_WIN1251, koi2win);
}

/* win8662mic: CP866 to Mule internal code */
static void
win8662mic(const unsigned char *l, unsigned char *p, int len)
{
	static const unsigned char win8662koi[] = {
		0xe1, 0xe2, 0xf7, 0xe7, 0xe4, 0xe5, 0xf6, 0xfa,
		0xe9, 0xea, 0xeb, 0xec, 0xed, 0xee, 0xef, 0xf0,
		0xf2, 0xf3, 0xf4, 0xf5, 0xe6, 0xe8, 0xe3, 0xfe,
		0xfb, 0xfd, 0xff, 0xf9, 0xf8, 0xfc, 0xe0, 0xf1,
		0xc1, 0xc2, 0xd7, 0xc7, 0xc4, 0xc5, 0xd6, 0xda,
		0xc9, 0xca, 0xcb, 0xcc, 0xcd, 0xce, 0xcf, 0xd0,
		0x00, 0x00, 0x00, 0x00, 0x00, 0x00, 0x00, 0x00,
		0x00, 0x00, 0x00, 0x00, 0x00, 0xbd, 0x00, 0x00,
		0x00, 0x00, 0x00, 0x00, 0x00, 0x00, 0x00, 0x00,
		0x00, 0x00, 0x00, 0x00, 0x00, 0x00, 0x00, 0x00,
		0x00, 0x00, 0x00, 0x00, 0x00, 0x00, 0x00, 0x00,
		0x00, 0x00, 0x00, 0x00, 0x00, 0x00, 0x00, 0x00,
		0xd2, 0xd3, 0xd4, 0xd5, 0xc6, 0xc8, 0xc3, 0xde,
		0xdb, 0xdd, 0xdf, 0xd9, 0xd8, 0xdc, 0xc0, 0xd1,
		0xb3, 0xa3, 0xb4, 0xa4, 0xb7, 0xa7, 0x00, 0x00,
		0xb6, 0xa6, 0x00, 0x00, 0x00, 0x00, 0x00, 0x00
	};

	latin2mic_with_table(l, p, len, LC_KOI8_R, PG_WIN866, win8662koi);
}

/* mic2win866: Mule internal code to CP866 */
static void
mic2win866(const unsigned char *mic, unsigned char *p, int len)
{
	static const unsigned char koi2win866[] = {
		0x00, 0x00, 0x00, 0x00, 0x00, 0x00, 0x00, 0x00,
		0x00, 0x00, 0x00, 0x00, 0x00, 0x00, 0x00, 0x00,
		0x00, 0x00, 0x00, 0x00, 0x00, 0x00, 0x00, 0x00,
		0x00, 0x00, 0x00, 0x00, 0x00, 0x00, 0x00, 0x00,
		0x00, 0x00, 0x00, 0xf1, 0xf3, 0x00, 0xf9, 0xf5,
		0x00, 0x00, 0x00, 0x00, 0x00, 0xad, 0x00, 0x00,
		0x00, 0x00, 0x00, 0xf0, 0xf2, 0x00, 0xf8, 0xf4,
		0x00, 0x00, 0x00, 0x00, 0x00, 0xbd, 0x00, 0x00,
		0xee, 0xa0, 0xa1, 0xe6, 0xa4, 0xa5, 0xe4, 0xa3,
		0xe5, 0xa8, 0xa9, 0xaa, 0xab, 0xac, 0xad, 0xae,
		0xaf, 0xef, 0xe0, 0xe1, 0xe2, 0xe3, 0xa6, 0xa2,
		0xec, 0xeb, 0xa7, 0xe8, 0xed, 0xe9, 0xe7, 0xea,
		0x9e, 0x80, 0x81, 0x96, 0x84, 0x85, 0x94, 0x83,
		0x95, 0x88, 0x89, 0x8a, 0x8b, 0x8c, 0x8d, 0x8e,
		0x8f, 0x9f, 0x90, 0x91, 0x92, 0x93, 0x86, 0x82,
		0x9c, 0x9b, 0x87, 0x98, 0x9d, 0x99, 0x97, 0x9a
	};

	mic2latin_with_table(mic, p, len, LC_KOI8_R, PG_WIN866, koi2win866);
}<|MERGE_RESOLUTION|>--- conflicted
+++ resolved
@@ -6,11 +6,7 @@
  * Portions Copyright (c) 1994, Regents of the University of California
  *
  * IDENTIFICATION
-<<<<<<< HEAD
- *	  $PostgreSQL: pgsql/src/backend/utils/mb/conversion_procs/cyrillic_and_mic/cyrillic_and_mic.c,v 1.21 2009/06/11 14:49:06 momjian Exp $
-=======
  *	  $PostgreSQL: pgsql/src/backend/utils/mb/conversion_procs/cyrillic_and_mic/cyrillic_and_mic.c,v 1.17 2008/03/20 10:30:04 heikki Exp $
->>>>>>> f260edb1
  *
  *-------------------------------------------------------------------------
  */
@@ -285,11 +281,7 @@
 	 * not in KOI8R. As we use MULE_INTERNAL/KOI8R as an intermediary, we
 	 * will fail to convert those characters.
 	 */
-<<<<<<< HEAD
-	buf = palloc(len * ENCODING_GROWTH_RATE + 1);
-=======
-	buf = palloc(len * ENCODING_GROWTH_RATE);
->>>>>>> f260edb1
+	buf = palloc(len * ENCODING_GROWTH_RATE + 1);
 	win8662mic(src, buf, len);
 	mic2win1251(buf, dest, strlen((char *) buf));
 	pfree(buf);
@@ -308,11 +300,7 @@
 	CHECK_ENCODING_CONVERSION_ARGS(PG_WIN1251, PG_WIN866);
 
 	/* Use mic/KOI8R as intermediary, see comment in win866_to_win1251() */
-<<<<<<< HEAD
-	buf = palloc(len * ENCODING_GROWTH_RATE + 1);
-=======
-	buf = palloc(len * ENCODING_GROWTH_RATE);
->>>>>>> f260edb1
+	buf = palloc(len * ENCODING_GROWTH_RATE + 1);
 	win12512mic(src, buf, len);
 	mic2win866(buf, dest, strlen((char *) buf));
 	pfree(buf);
@@ -367,11 +355,7 @@
 	CHECK_ENCODING_CONVERSION_ARGS(PG_ISO_8859_5, PG_WIN1251);
 
 	/* Use mic/KOI8R as intermediary, see comment in win866_to_win1251() */
-<<<<<<< HEAD
-	buf = palloc(len * ENCODING_GROWTH_RATE + 1);
-=======
-	buf = palloc(len * ENCODING_GROWTH_RATE);
->>>>>>> f260edb1
+	buf = palloc(len * ENCODING_GROWTH_RATE + 1);
 	iso2mic(src, buf, len);
 	mic2win1251(buf, dest, strlen((char *) buf));
 	pfree(buf);
@@ -390,11 +374,7 @@
 	CHECK_ENCODING_CONVERSION_ARGS(PG_WIN1251, PG_ISO_8859_5);
 
 	/* Use mic/KOI8R as intermediary, see comment in win866_to_win1251() */
-<<<<<<< HEAD
-	buf = palloc(len * ENCODING_GROWTH_RATE + 1);
-=======
-	buf = palloc(len * ENCODING_GROWTH_RATE);
->>>>>>> f260edb1
+	buf = palloc(len * ENCODING_GROWTH_RATE + 1);
 	win12512mic(src, buf, len);
 	mic2iso(buf, dest, strlen((char *) buf));
 	pfree(buf);
@@ -413,11 +393,7 @@
 	CHECK_ENCODING_CONVERSION_ARGS(PG_ISO_8859_5, PG_WIN866);
 
 	/* Use mic/KOI8R as intermediary, see comment in win866_to_win1251() */
-<<<<<<< HEAD
-	buf = palloc(len * ENCODING_GROWTH_RATE + 1);
-=======
-	buf = palloc(len * ENCODING_GROWTH_RATE);
->>>>>>> f260edb1
+	buf = palloc(len * ENCODING_GROWTH_RATE + 1);
 	iso2mic(src, buf, len);
 	mic2win866(buf, dest, strlen((char *) buf));
 	pfree(buf);
@@ -436,11 +412,7 @@
 	CHECK_ENCODING_CONVERSION_ARGS(PG_WIN866, PG_ISO_8859_5);
 
 	/* Use mic/KOI8R as intermediary, see comment in win866_to_win1251() */
-<<<<<<< HEAD
-	buf = palloc(len * ENCODING_GROWTH_RATE + 1);
-=======
-	buf = palloc(len * ENCODING_GROWTH_RATE);
->>>>>>> f260edb1
+	buf = palloc(len * ENCODING_GROWTH_RATE + 1);
 	win8662mic(src, buf, len);
 	mic2iso(buf, dest, strlen((char *) buf));
 	pfree(buf);
