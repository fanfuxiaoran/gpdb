/*-------------------------------------------------------------------------
 *
 * rewriteManip.c
 *
 * Portions Copyright (c) 2006-2008, Greenplum inc
 * Portions Copyright (c) 2012-Present Pivotal Software, Inc.
 * Portions Copyright (c) 1996-2009, PostgreSQL Global Development Group
 * Portions Copyright (c) 1994, Regents of the University of California
 *
 *
 * IDENTIFICATION
 *	  $PostgreSQL: pgsql/src/backend/rewrite/rewriteManip.c,v 1.125 2009/11/05 23:24:24 tgl Exp $
 *
 *-------------------------------------------------------------------------
 */
#include "postgres.h"

#include "catalog/pg_type.h"
#include "nodes/makefuncs.h"
#include "nodes/nodeFuncs.h"
#include "optimizer/clauses.h"
#include "parser/parse_coerce.h"
#include "parser/parse_relation.h"
#include "parser/parsetree.h"
#include "rewrite/rewriteManip.h"


typedef struct
{
	int			sublevels_up;
} contain_aggs_of_level_context;

typedef struct
{
	int			agg_location;
	int			sublevels_up;
} locate_agg_of_level_context;

typedef struct
{
	int			win_location;
} locate_windowfunc_context;

static bool contain_aggs_of_level_walker(Node *node,
							 contain_aggs_of_level_context *context);
static bool locate_agg_of_level_walker(Node *node,
						   locate_agg_of_level_context *context);
static bool contain_windowfuncs_walker(Node *node, void *context);
static bool locate_windowfunc_walker(Node *node,
						 locate_windowfunc_context *context);
static bool checkExprHasSubLink_walker(Node *node, void *context);
static Relids offset_relid_set(Relids relids, int offset);
static Relids adjust_relid_set(Relids relids, int oldrelid, int newrelid);


/*
 * contain_aggs_of_level -
 *	Check if an expression contains an aggregate function call of a
 *	specified query level.
 *
 * The objective of this routine is to detect whether there are aggregates
 * belonging to the given query level.	Aggregates belonging to subqueries
 * or outer queries do NOT cause a true result.  We must recurse into
 * subqueries to detect outer-reference aggregates that logically belong to
 * the specified query level.
 */
bool
contain_aggs_of_level(Node *node, int levelsup)
{
	contain_aggs_of_level_context context;

	context.sublevels_up = levelsup;

	/*
	 * Must be prepared to start with a Query or a bare expression tree; if
	 * it's a Query, we don't want to increment sublevels_up.
	 */
	return query_or_expression_tree_walker(node,
										   contain_aggs_of_level_walker,
										   (void *) &context,
										   0);
}

static bool
contain_aggs_of_level_walker(Node *node,
							 contain_aggs_of_level_context *context)
{
	if (node == NULL)
		return false;
	if (IsA(node, Aggref))
	{
		if (((Aggref *) node)->agglevelsup == context->sublevels_up)
			return true;		/* abort the tree traversal and return true */
		/* else fall through to examine argument */
	}

	if (IsA(node, Query))
	{
		/* Recurse into subselects */
		bool		result;

		context->sublevels_up++;
		result = query_tree_walker((Query *) node,
								   contain_aggs_of_level_walker,
								   (void *) context, 0);
		context->sublevels_up--;
		return result;
	}
	return expression_tree_walker(node, contain_aggs_of_level_walker,
								  (void *) context);
}

/*
 * locate_agg_of_level -
 *	  Find the parse location of any aggregate of the specified query level.
 *
 * Returns -1 if no such agg is in the querytree, or if they all have
 * unknown parse location.	(The former case is probably caller error,
 * but we don't bother to distinguish it from the latter case.)
 *
 * Note: it might seem appropriate to merge this functionality into
 * contain_aggs_of_level, but that would complicate that function's API.
 * Currently, the only uses of this function are for error reporting,
 * and so shaving cycles probably isn't very important.
 */
int
locate_agg_of_level(Node *node, int levelsup)
{
	locate_agg_of_level_context context;

	context.agg_location = -1;	/* in case we find nothing */
	context.sublevels_up = levelsup;

	/*
	 * Must be prepared to start with a Query or a bare expression tree; if
	 * it's a Query, we don't want to increment sublevels_up.
	 */
	(void) query_or_expression_tree_walker(node,
										   locate_agg_of_level_walker,
										   (void *) &context,
										   0);

	return context.agg_location;
}

static bool
locate_agg_of_level_walker(Node *node,
						   locate_agg_of_level_context *context)
{
	if (node == NULL)
		return false;
	if (IsA(node, Aggref))
	{
		if (((Aggref *) node)->agglevelsup == context->sublevels_up &&
			((Aggref *) node)->location >= 0)
		{
			context->agg_location = ((Aggref *) node)->location;
			return true;		/* abort the tree traversal and return true */
		}
		/* else fall through to examine argument */
	}
	if (IsA(node, Query))
	{
		/* Recurse into subselects */
		bool		result;

		context->sublevels_up++;
		result = query_tree_walker((Query *) node,
								   locate_agg_of_level_walker,
								   (void *) context, 0);
		context->sublevels_up--;
		return result;
	}
	return expression_tree_walker(node, locate_agg_of_level_walker,
								  (void *) context);
}

/*
 * contain_windowfuncs -
 *	Check if an expression contains a window function call of the
 *	current query level.
 */
bool
contain_windowfuncs(Node *node)
{
	/*
	 * Must be prepared to start with a Query or a bare expression tree; if
	 * it's a Query, we don't want to increment sublevels_up.
	 */
	return query_or_expression_tree_walker(node,
										   contain_windowfuncs_walker,
										   NULL,
										   0);
}

static bool
contain_windowfuncs_walker(Node *node, void *context)
{
	if (node == NULL)
		return false;
	if (IsA(node, WindowFunc))
		return true;			/* abort the tree traversal and return true */
	/* Mustn't recurse into subselects */
	return expression_tree_walker(node, contain_windowfuncs_walker,
								  (void *) context);
}

/*
 * locate_windowfunc -
 *	  Find the parse location of any windowfunc of the current query level.
 *
 * Returns -1 if no such windowfunc is in the querytree, or if they all have
 * unknown parse location.	(The former case is probably caller error,
 * but we don't bother to distinguish it from the latter case.)
 *
 * Note: it might seem appropriate to merge this functionality into
 * contain_windowfuncs, but that would complicate that function's API.
 * Currently, the only uses of this function are for error reporting,
 * and so shaving cycles probably isn't very important.
 */
int
locate_windowfunc(Node *node)
{
	locate_windowfunc_context context;

	context.win_location = -1;	/* in case we find nothing */

	/*
	 * Must be prepared to start with a Query or a bare expression tree; if
	 * it's a Query, we don't want to increment sublevels_up.
	 */
	(void) query_or_expression_tree_walker(node,
										   locate_windowfunc_walker,
										   (void *) &context,
										   0);

	return context.win_location;
}

static bool
locate_windowfunc_walker(Node *node, locate_windowfunc_context *context)
{
	if (node == NULL)
		return false;
	if (IsA(node, WindowFunc))
	{
		if (((WindowFunc *) node)->location >= 0)
		{
			context->win_location = ((WindowFunc *) node)->location;
			return true;		/* abort the tree traversal and return true */
		}
		/* else fall through to examine argument */
	}
	/* Mustn't recurse into subselects */
	return expression_tree_walker(node, locate_windowfunc_walker,
								  (void *) context);
}

/*
 * checkExprHasSubLink -
 *	Check if an expression contains a SubLink.
 */
bool
checkExprHasSubLink(Node *node)
{
	/*
	 * If a Query is passed, examine it --- but we should not recurse into
	 * sub-Queries that are in its rangetable or CTE list.
	 */
	return query_or_expression_tree_walker(node,
										   checkExprHasSubLink_walker,
										   NULL,
										   QTW_IGNORE_RC_SUBQUERIES);
}

static bool
checkExprHasSubLink_walker(Node *node, void *context)
{
	if (node == NULL)
		return false;
	if (IsA(node, SubLink))
		return true;			/* abort the tree traversal and return true */
	return expression_tree_walker(node, checkExprHasSubLink_walker, context);
}


/*
 * OffsetVarNodes - adjust Vars when appending one query's RT to another
 *
 * Find all Var nodes in the given tree with varlevelsup == sublevels_up,
 * and increment their varno fields (rangetable indexes) by 'offset'.
 * The varnoold fields are adjusted similarly.	Also, adjust other nodes
 * that contain rangetable indexes, such as RangeTblRef and JoinExpr.
 *
 * NOTE: although this has the form of a walker, we cheat and modify the
 * nodes in-place.	The given expression tree should have been copied
 * earlier to ensure that no unwanted side-effects occur!
 */

typedef struct
{
	int			offset;
	int			sublevels_up;
} OffsetVarNodes_context;

static bool
OffsetVarNodes_walker(Node *node, OffsetVarNodes_context *context)
{
	if (node == NULL)
		return false;
	if (IsA(node, Var))
	{
		Var		   *var = (Var *) node;

		if (var->varlevelsup == context->sublevels_up)
		{
			var->varno += context->offset;
			var->varnoold += context->offset;
		}
		return false;
	}
	if (IsA(node, CurrentOfExpr))
	{
		CurrentOfExpr *cexpr = (CurrentOfExpr *) node;

		if (context->sublevels_up == 0)
			cexpr->cvarno += context->offset;
		return false;
	}
	if (IsA(node, RangeTblRef))
	{
		RangeTblRef *rtr = (RangeTblRef *) node;

		if (context->sublevels_up == 0)
			rtr->rtindex += context->offset;
		/* the subquery itself is visited separately */
		return false;
	}
	if (IsA(node, JoinExpr))
	{
		JoinExpr   *j = (JoinExpr *) node;

		if (j->rtindex && context->sublevels_up == 0)
			j->rtindex += context->offset;
		/* fall through to examine children */
	}
	if (IsA(node, PlaceHolderVar))
	{
		PlaceHolderVar *phv = (PlaceHolderVar *) node;

		if (phv->phlevelsup == context->sublevels_up)
		{
			phv->phrels = offset_relid_set(phv->phrels,
										   context->offset);
		}
		/* fall through to examine children */
	}
	if (IsA(node, AppendRelInfo))
	{
		AppendRelInfo *appinfo = (AppendRelInfo *) node;

		if (context->sublevels_up == 0)
		{
			appinfo->parent_relid += context->offset;
			appinfo->child_relid += context->offset;
		}
		/* fall through to examine children */
	}
	/* Shouldn't need to handle other planner auxiliary nodes here */
	Assert(!IsA(node, SpecialJoinInfo));
	Assert(!IsA(node, PlaceHolderInfo));

	if (IsA(node, Query))
	{
		/* Recurse into subselects */
		bool		result;

		context->sublevels_up++;
		result = query_tree_walker((Query *) node, OffsetVarNodes_walker,
								   (void *) context, 0);
		context->sublevels_up--;
		return result;
	}
	return expression_tree_walker(node, OffsetVarNodes_walker,
								  (void *) context);
}

void
OffsetVarNodes(Node *node, int offset, int sublevels_up)
{
	OffsetVarNodes_context context;

	context.offset = offset;
	context.sublevels_up = sublevels_up;

	/*
	 * Must be prepared to start with a Query or a bare expression tree; if
	 * it's a Query, go straight to query_tree_walker to make sure that
	 * sublevels_up doesn't get incremented prematurely.
	 */
	if (node && IsA(node, Query))
	{
		Query	   *qry = (Query *) node;

		/*
		 * If we are starting at a Query, and sublevels_up is zero, then we
		 * must also fix rangetable indexes in the Query itself --- namely
		 * resultRelation and rowMarks entries.  sublevels_up cannot be zero
		 * when recursing into a subquery, so there's no need to have the same
		 * logic inside OffsetVarNodes_walker.
		 */
		if (sublevels_up == 0)
		{
			ListCell   *l;

			if (qry->resultRelation)
				qry->resultRelation += offset;
			foreach(l, qry->rowMarks)
			{
				RowMarkClause *rc = (RowMarkClause *) lfirst(l);

				rc->rti += offset;
			}
		}
		query_tree_walker(qry, OffsetVarNodes_walker,
						  (void *) &context, 0);
	}
	else
		OffsetVarNodes_walker(node, &context);
}

static Relids
offset_relid_set(Relids relids, int offset)
{
	Relids		result = NULL;
	Relids		tmprelids;
	int			rtindex;
	
	tmprelids = bms_copy(relids);
	while ((rtindex = bms_first_member(tmprelids)) >= 0)
		result = bms_add_member(result, rtindex + offset);
	bms_free(tmprelids);
	return result;
}

/*
 * ChangeVarNodes - adjust Var nodes for a specific change of RT index
 *
 * Find all Var nodes in the given tree belonging to a specific relation
 * (identified by sublevels_up and rt_index), and change their varno fields
 * to 'new_index'.	The varnoold fields are changed too.  Also, adjust other
 * nodes that contain rangetable indexes, such as RangeTblRef and JoinExpr.
 *
 * NOTE: although this has the form of a walker, we cheat and modify the
 * nodes in-place.	The given expression tree should have been copied
 * earlier to ensure that no unwanted side-effects occur!
 */

typedef struct
{
	int			rt_index;
	int			new_index;
	int			sublevels_up;
} ChangeVarNodes_context;

static bool
ChangeVarNodes_walker(Node *node, ChangeVarNodes_context *context)
{
	if (node == NULL)
		return false;
	if (IsA(node, Var))
	{
		Var		   *var = (Var *) node;

		if (var->varlevelsup == context->sublevels_up &&
			var->varno == context->rt_index)
		{
			var->varno = context->new_index;
			var->varnoold = context->new_index;
		}
		return false;
	}
	if (IsA(node, CurrentOfExpr))
	{
		CurrentOfExpr *cexpr = (CurrentOfExpr *) node;

		if (context->sublevels_up == 0 &&
			cexpr->cvarno == context->rt_index)
			cexpr->cvarno = context->new_index;
		return false;
	}
	if (IsA(node, RangeTblRef))
	{
		RangeTblRef *rtr = (RangeTblRef *) node;

		if (context->sublevels_up == 0 &&
			rtr->rtindex == context->rt_index)
			rtr->rtindex = context->new_index;
		/* the subquery itself is visited separately */
		return false;
	}
	if (IsA(node, JoinExpr))
	{
		JoinExpr   *j = (JoinExpr *) node;

		if (context->sublevels_up == 0 &&
			j->rtindex == context->rt_index)
			j->rtindex = context->new_index;
		/* fall through to examine children */
	}
	if (IsA(node, PlaceHolderVar))
	{
		PlaceHolderVar *phv = (PlaceHolderVar *) node;
		
		if (phv->phlevelsup == context->sublevels_up)
		{
			phv->phrels = adjust_relid_set(phv->phrels,
										   context->rt_index,
										   context->new_index);
		}
		/* fall through to examine children */
	}
	if (IsA(node, AppendRelInfo))
	{
		AppendRelInfo *appinfo = (AppendRelInfo *) node;

		if (context->sublevels_up == 0)
		{
			if (appinfo->parent_relid == context->rt_index)
				appinfo->parent_relid = context->new_index;
			if (appinfo->child_relid == context->rt_index)
				appinfo->child_relid = context->new_index;
		}
		/* fall through to examine children */
	}
	/* Shouldn't need to handle other planner auxiliary nodes here */
	Assert(!IsA(node, SpecialJoinInfo));
	Assert(!IsA(node, PlaceHolderInfo));

	if (IsA(node, Query))
	{
		/* Recurse into subselects */
		bool		result;

		context->sublevels_up++;
		result = query_tree_walker((Query *) node, ChangeVarNodes_walker,
								   (void *) context, 0);
		context->sublevels_up--;
		return result;
	}
	return expression_tree_walker(node, ChangeVarNodes_walker,
								  (void *) context);
}

void
ChangeVarNodes(Node *node, int rt_index, int new_index, int sublevels_up)
{
	ChangeVarNodes_context context;

	context.rt_index = rt_index;
	context.new_index = new_index;
	context.sublevels_up = sublevels_up;

	/*
	 * Must be prepared to start with a Query or a bare expression tree; if
	 * it's a Query, go straight to query_tree_walker to make sure that
	 * sublevels_up doesn't get incremented prematurely.
	 */
	if (node && IsA(node, Query))
	{
		Query	   *qry = (Query *) node;

		/*
		 * If we are starting at a Query, and sublevels_up is zero, then we
		 * must also fix rangetable indexes in the Query itself --- namely
		 * resultRelation and rowMarks entries.  sublevels_up cannot be zero
		 * when recursing into a subquery, so there's no need to have the same
		 * logic inside ChangeVarNodes_walker.
		 */
		if (sublevels_up == 0)
		{
			ListCell   *l;

			if (qry->resultRelation == rt_index)
				qry->resultRelation = new_index;
			foreach(l, qry->rowMarks)
			{
				RowMarkClause *rc = (RowMarkClause *) lfirst(l);

				if (rc->rti == rt_index)
					rc->rti = new_index;
			}
		}
		query_tree_walker(qry, ChangeVarNodes_walker,
						  (void *) &context, 0);
	}
	else
		ChangeVarNodes_walker(node, &context);
}

/*
 * Substitute newrelid for oldrelid in a Relid set
 */
static Relids
adjust_relid_set(Relids relids, int oldrelid, int newrelid)
{
	if (bms_is_member(oldrelid, relids))
	{
		/* Ensure we have a modifiable copy */
		relids = bms_copy(relids);
		/* Remove old, add new */
		relids = bms_del_member(relids, oldrelid);
		relids = bms_add_member(relids, newrelid);
	}
	return relids;
}

/*
 * IncrementVarSublevelsUp - adjust Var nodes when pushing them down in tree
 *
 * Find all Var nodes in the given tree having varlevelsup >= min_sublevels_up,
 * and add delta_sublevels_up to their varlevelsup value.  This is needed when
 * an expression that's correct for some nesting level is inserted into a
 * subquery.  Ordinarily the initial call has min_sublevels_up == 0 so that
 * all Vars are affected.  The point of min_sublevels_up is that we can
 * increment it when we recurse into a sublink, so that local variables in
 * that sublink are not affected, only outer references to vars that belong
 * to the expression's original query level or parents thereof.
 *
 * Likewise for other nodes containing levelsup fields, such as Aggref.
 *
 * NOTE: although this has the form of a walker, we cheat and modify the
 * Var nodes in-place.	The given expression tree should have been copied
 * earlier to ensure that no unwanted side-effects occur!
 */

typedef struct
{
	int			delta_sublevels_up;
	int			min_sublevels_up;

	/*
	 * MPP-19436: when a query mixes window function with group by or aggregates,
	 * then a transformation will turn the original structure Q into an outer
	 * query Q' and an inner query Q''
	 * Q ->  Q'
	 *       |
	 *       |->Q''
	 * All the structures will be copied from Q to Q'' except ctelists.
	 * This causes Q'', and its inner structures, to have dangling cte references, since
	 * ctelists are kept in Q'. In such a case, we need to ignore min_sublevels_up and
	 * increment by delta_sublevels_up.
	 *
	 */
	bool		        ignore_min_sublevels_up;
} IncrementVarSublevelsUp_context;

static bool
IncrementVarSublevelsUp_walker(Node *node,
							   IncrementVarSublevelsUp_context *context)
{
	if (node == NULL)
		return false;
	if (IsA(node, Var))
	{
		Var		   *var = (Var *) node;

		if (var->varlevelsup >= context->min_sublevels_up)
			var->varlevelsup += context->delta_sublevels_up;
		return false;			/* done here */
	}
	if (IsA(node, CurrentOfExpr))
	{
		/* this should not happen */
		if (context->min_sublevels_up == 0)
			elog(ERROR, "cannot push down CurrentOfExpr");
		return false;
	}
	if (IsA(node, Aggref))
	{
		Aggref	   *agg = (Aggref *) node;

		if (agg->agglevelsup >= context->min_sublevels_up)
			agg->agglevelsup += context->delta_sublevels_up;
		/* fall through to recurse into argument */
	}
	if (IsA(node, PlaceHolderVar))
	{
		PlaceHolderVar *phv = (PlaceHolderVar *) node;

		if (phv->phlevelsup >= context->min_sublevels_up)
			phv->phlevelsup += context->delta_sublevels_up;
		/* fall through to recurse into argument */
	}
	if (IsA(node, RangeTblEntry))
	{
		RangeTblEntry *rte = (RangeTblEntry *) node;

		if (rte->rtekind == RTE_CTE)
		{
			if (rte->ctelevelsup >= context->min_sublevels_up)
				rte->ctelevelsup += context->delta_sublevels_up;

			/*
			* Fix for MPP-19436: in transformGroupedWindows, min_sublevels_up
			* is ignored. For RTE refer to the original query ctelist should
			* all be incremented.
			*/
			if(context->ignore_min_sublevels_up && rte->ctelevelsup == context->min_sublevels_up - 1)
			{
				rte->ctelevelsup += context->delta_sublevels_up;
			}
		}
		return false;			/* allow range_table_walker to continue */
	}
	if (IsA(node, Query))
	{
		/* Recurse into subselects */
		bool		result;

		context->min_sublevels_up++;
		result = query_tree_walker((Query *) node,
								   IncrementVarSublevelsUp_walker,
								   (void *) context,
								   QTW_EXAMINE_RTES);
		context->min_sublevels_up--;
		return result;
	}
	return expression_tree_walker(node, IncrementVarSublevelsUp_walker,
								  (void *) context);
}

void
IncrementVarSublevelsUp(Node *node, int delta_sublevels_up,
						int min_sublevels_up)
{
	IncrementVarSublevelsUp_context context;

	context.delta_sublevels_up = delta_sublevels_up;
	context.min_sublevels_up = min_sublevels_up;
	context.ignore_min_sublevels_up = false;

	/*
	 * Must be prepared to start with a Query or a bare expression tree; if
	 * it's a Query, we don't want to increment sublevels_up.
	 */
	query_or_expression_tree_walker(node,
									IncrementVarSublevelsUp_walker,
									(void *) &context,
									QTW_EXAMINE_RTES);
}

void
IncrementVarSublevelsUpInTransformGroupedWindows(Node *node,
		int delta_sublevels_up, int min_sublevels_up)
{
	IncrementVarSublevelsUp_context context;

	context.delta_sublevels_up = delta_sublevels_up;
	context.min_sublevels_up = min_sublevels_up;
	context.ignore_min_sublevels_up = true;

	/*
	 * Must be prepared to start with a Query or a bare expression tree; if
	 * it's a Query, we don't want to increment sublevels_up.
	 */
	query_or_expression_tree_walker(node,
									IncrementVarSublevelsUp_walker,
									(void *) &context,
									QTW_EXAMINE_RTES);
}

/*
 * IncrementVarSublevelsUp_rtable -
 *	Same as IncrementVarSublevelsUp, but to be invoked on a range table.
 */
void
IncrementVarSublevelsUp_rtable(List *rtable, int delta_sublevels_up,
							   int min_sublevels_up)
{
	IncrementVarSublevelsUp_context context;

	context.delta_sublevels_up = delta_sublevels_up;
	context.min_sublevels_up = min_sublevels_up;
	context.ignore_min_sublevels_up = false;

	range_table_walker(rtable,
					   IncrementVarSublevelsUp_walker,
					   (void *) &context,
					   QTW_EXAMINE_RTES);
}


/*
 * rangeTableEntry_used - detect whether an RTE is referenced somewhere
 *	in var nodes or join or setOp trees of a query or expression.
 */

typedef struct
{
	int			rt_index;
	int			sublevels_up;
} rangeTableEntry_used_context;

static bool
rangeTableEntry_used_walker(Node *node,
							rangeTableEntry_used_context *context)
{
	if (node == NULL)
		return false;
	if (IsA(node, Var))
	{
		Var		   *var = (Var *) node;

		if (var->varlevelsup == context->sublevels_up &&
			var->varno == context->rt_index)
			return true;
		return false;
	}
	if (IsA(node, CurrentOfExpr))
	{
		CurrentOfExpr *cexpr = (CurrentOfExpr *) node;

		if (context->sublevels_up == 0 &&
			cexpr->cvarno == context->rt_index)
			return true;
		return false;
	}
	if (IsA(node, RangeTblRef))
	{
		RangeTblRef *rtr = (RangeTblRef *) node;

		if (rtr->rtindex == context->rt_index &&
			context->sublevels_up == 0)
			return true;
		/* the subquery itself is visited separately */
		return false;
	}
	if (IsA(node, JoinExpr))
	{
		JoinExpr   *j = (JoinExpr *) node;

		if (j->rtindex == context->rt_index &&
			context->sublevels_up == 0)
			return true;
		/* fall through to examine children */
	}
	/* Shouldn't need to handle planner auxiliary nodes here */
	Assert(!IsA(node, PlaceHolderVar));
	Assert(!IsA(node, SpecialJoinInfo));
	Assert(!IsA(node, AppendRelInfo));
	Assert(!IsA(node, PlaceHolderInfo));

	if (IsA(node, Query))
	{
		/* Recurse into subselects */
		bool		result;

		context->sublevels_up++;
		result = query_tree_walker((Query *) node, rangeTableEntry_used_walker,
								   (void *) context, 0);
		context->sublevels_up--;
		return result;
	}
	return expression_tree_walker(node, rangeTableEntry_used_walker,
								  (void *) context);
}

bool
rangeTableEntry_used(Node *node, int rt_index, int sublevels_up)
{
	rangeTableEntry_used_context context;

	context.rt_index = rt_index;
	context.sublevels_up = sublevels_up;

	/*
	 * Must be prepared to start with a Query or a bare expression tree; if
	 * it's a Query, we don't want to increment sublevels_up.
	 */
	return query_or_expression_tree_walker(node,
										   rangeTableEntry_used_walker,
										   (void *) &context,
										   0);
}


/*
 * attribute_used -
 *	Check if a specific attribute number of a RTE is used
 *	somewhere in the query or expression.
 */

typedef struct
{
	int			rt_index;
	int			attno;
	int			sublevels_up;
} attribute_used_context;

static bool
attribute_used_walker(Node *node,
					  attribute_used_context *context)
{
	if (node == NULL)
		return false;
	if (IsA(node, Var))
	{
		Var		   *var = (Var *) node;

		if (var->varlevelsup == context->sublevels_up &&
			var->varno == context->rt_index &&
			var->varattno == context->attno)
			return true;
		return false;
	}
	if (IsA(node, Query))
	{
		/* Recurse into subselects */
		bool		result;

		context->sublevels_up++;
		result = query_tree_walker((Query *) node, attribute_used_walker,
								   (void *) context, 0);
		context->sublevels_up--;
		return result;
	}
	return expression_tree_walker(node, attribute_used_walker,
								  (void *) context);
}

bool
attribute_used(Node *node, int rt_index, int attno, int sublevels_up)
{
	attribute_used_context context;

	context.rt_index = rt_index;
	context.attno = attno;
	context.sublevels_up = sublevels_up;

	/*
	 * Must be prepared to start with a Query or a bare expression tree; if
	 * it's a Query, we don't want to increment sublevels_up.
	 */
	return query_or_expression_tree_walker(node,
										   attribute_used_walker,
										   (void *) &context,
										   0);
}


/*
 * If the given Query is an INSERT ... SELECT construct, extract and
 * return the sub-Query node that represents the SELECT part.  Otherwise
 * return the given Query.
 *
 * If subquery_ptr is not NULL, then *subquery_ptr is set to the location
 * of the link to the SELECT subquery inside parsetree, or NULL if not an
 * INSERT ... SELECT.
 *
 * This is a hack needed because transformations on INSERT ... SELECTs that
 * appear in rule actions should be applied to the source SELECT, not to the
 * INSERT part.  Perhaps this can be cleaned up with redesigned querytrees.
 */
Query *
getInsertSelectQuery(Query *parsetree, Query ***subquery_ptr)
{
	Query	   *selectquery;
	RangeTblEntry *selectrte;
	RangeTblRef *rtr;

	if (subquery_ptr)
		*subquery_ptr = NULL;

	if (parsetree == NULL)
		return parsetree;
	if (parsetree->commandType != CMD_INSERT)
		return parsetree;

	/*
	 * Currently, this is ONLY applied to rule-action queries, and so we
	 * expect to find the OLD and NEW placeholder entries in the given
	 * query.  If they're not there, it must be an INSERT/SELECT in which
	 * they've been pushed down to the SELECT.
	 */
	if (list_length(parsetree->rtable) >= 2 &&
		strcmp(rt_fetch(PRS2_OLD_VARNO, parsetree->rtable)->eref->aliasname,
			   "old") == 0 &&
		strcmp(rt_fetch(PRS2_NEW_VARNO, parsetree->rtable)->eref->aliasname,
			   "new") == 0)
		return parsetree;
	Assert(parsetree->jointree && IsA(parsetree->jointree, FromExpr));
	if (list_length(parsetree->jointree->fromlist) != 1)
		elog(ERROR, "expected to find SELECT subquery");
	rtr = (RangeTblRef *) linitial(parsetree->jointree->fromlist);
	Assert(IsA(rtr, RangeTblRef));
	selectrte = rt_fetch(rtr->rtindex, parsetree->rtable);
	selectquery = selectrte->subquery;
	if (!(selectquery && IsA(selectquery, Query) &&
		  selectquery->commandType == CMD_SELECT))
		elog(ERROR, "expected to find SELECT subquery");
	if (list_length(selectquery->rtable) >= 2 &&
		strcmp(rt_fetch(PRS2_OLD_VARNO, selectquery->rtable)->eref->aliasname,
			   "old") == 0 &&
		strcmp(rt_fetch(PRS2_NEW_VARNO, selectquery->rtable)->eref->aliasname,
			   "new") == 0)
	{
		if (subquery_ptr)
			*subquery_ptr = &(selectrte->subquery);
		return selectquery;
	}
	elog(ERROR, "could not find rule placeholders");
	return NULL;				/* not reached */
}


/*
 * Add the given qualifier condition to the query's WHERE clause
 */
void
AddQual(Query *parsetree, Node *qual)
{
	Node	   *copy;

	if (qual == NULL)
		return;

	if (parsetree->commandType == CMD_UTILITY)
	{
		/*
		 * There's noplace to put the qual on a utility statement.
		 *
		 * If it's a NOTIFY, silently ignore the qual; this means that the
		 * NOTIFY will execute, whether or not there are any qualifying rows.
		 * While clearly wrong, this is much more useful than refusing to
		 * execute the rule at all, and extra NOTIFY events are harmless for
		 * typical uses of NOTIFY.
		 *
		 * If it isn't a NOTIFY, error out, since unconditional execution of
		 * other utility stmts is unlikely to be wanted.  (This case is not
		 * currently allowed anyway, but keep the test for safety.)
		 */
		if (parsetree->utilityStmt && IsA(parsetree->utilityStmt, NotifyStmt))
			return;
		else
			ereport(ERROR,
					(errcode(ERRCODE_FEATURE_NOT_SUPPORTED),
			  errmsg("conditional utility statements are not implemented")));
	}

	if (parsetree->setOperations != NULL)
	{
		/*
		 * There's noplace to put the qual on a setop statement, either. (This
		 * could be fixed, but right now the planner simply ignores any qual
		 * condition on a setop query.)
		 */
		ereport(ERROR,
				(errcode(ERRCODE_FEATURE_NOT_SUPPORTED),
				 errmsg("conditional UNION/INTERSECT/EXCEPT statements are not implemented")));
	}

	/* INTERSECT want's the original, but we need to copy - Jan */
	copy = copyObject(qual);

	parsetree->jointree->quals = make_and_qual(parsetree->jointree->quals,
											   copy);

	/*
	 * We had better not have stuck an aggregate into the WHERE clause.
	 */
	Assert(!contain_aggs_of_level(copy, 0));

	/*
	 * Make sure query is marked correctly if added qual has sublinks. Need
	 * not search qual when query is already marked.
	 */
	if (!parsetree->hasSubLinks)
		parsetree->hasSubLinks = checkExprHasSubLink(copy);
}


/*
 * Invert the given clause and add it to the WHERE qualifications of the
 * given querytree.  Inversion means "x IS NOT TRUE", not just "NOT x",
 * else we will do the wrong thing when x evaluates to NULL.
 */
void
AddInvertedQual(Query *parsetree, Node *qual)
{
	BooleanTest *invqual;

	if (qual == NULL)
		return;

	/* Need not copy input qual, because AddQual will... */
	invqual = makeNode(BooleanTest);
	invqual->arg = (Expr *) qual;
	invqual->booltesttype = IS_NOT_TRUE;

	AddQual(parsetree, (Node *) invqual);
}

/*
 * replace_rte_variables() finds all Vars in an expression tree
 * that reference a particular RTE, and replaces them with substitute
 * expressions obtained from a caller-supplied callback function.
 *
 * When invoking replace_rte_variables on a portion of a Query, pass the
 * address of the containing Query's hasSubLinks field as outer_hasSubLinks.
 * Otherwise, pass NULL, but inserting a SubLink into a non-Query expression
 * will then cause an error.
 *
 * Note: the business with inserted_sublink is needed to update hasSubLinks
 * in subqueries when the replacement adds a subquery inside a subquery.
 * Messy, isn't it?  We do not need to do similar pushups for hasAggs,
 * because it isn't possible for this transformation to insert a level-zero
 * aggregate reference into a subquery --- it could only insert outer aggs.
 * Likewise for hasWindowFuncs.
 *
 * Note: usually, we'd not expose the mutator function or context struct
 * for a function like this.  We do so because callbacks often find it
 * convenient to recurse directly to the mutator on sub-expressions of
 * what they will return.
 */
Node *
replace_rte_variables(Node *node, int target_varno, int sublevels_up,
					  replace_rte_variables_callback callback,
					  void *callback_arg,
					  bool *outer_hasSubLinks)
{
	Node	   *result;
	replace_rte_variables_context context;

	context.callback = callback;
	context.callback_arg = callback_arg;
	context.target_varno = target_varno;
	context.sublevels_up = sublevels_up;

	/*
	 * We try to initialize inserted_sublink to true if there is no need to
	 * detect new sublinks because the query already has some.
	 */
	if (node && IsA(node, Query))
		context.inserted_sublink = ((Query *) node)->hasSubLinks;
	else if (outer_hasSubLinks)
		context.inserted_sublink = *outer_hasSubLinks;
	else
		context.inserted_sublink = false;

	/*
	 * Must be prepared to start with a Query or a bare expression tree; if
	 * it's a Query, we don't want to increment sublevels_up.
	 */
	result = query_or_expression_tree_mutator(node,
											  replace_rte_variables_mutator,
											  (void *) &context,
											  0);

	if (context.inserted_sublink)
	{
		if (result && IsA(result, Query))
			((Query *) result)->hasSubLinks = true;
		else if (outer_hasSubLinks)
			*outer_hasSubLinks = true;
		else
			elog(ERROR, "replace_rte_variables inserted a SubLink, but has noplace to record it");
	}
<<<<<<< HEAD
=======

>>>>>>> 78a09145
	return result;
}

Node *
replace_rte_variables_mutator(Node *node,
							  replace_rte_variables_context *context)
{
	if (node == NULL)
		return NULL;
	if (IsA(node, Var))
	{
		Var		   *var = (Var *) node;

		if (var->varno == context->target_varno &&
			var->varlevelsup == context->sublevels_up)
		{
			/* Found a matching variable, make the substitution */
			Node	   *newnode;

			newnode = (*context->callback) (var, context);
			/* Detect if we are adding a sublink to query */
			if (!context->inserted_sublink)
				context->inserted_sublink = checkExprHasSubLink(newnode);
			return newnode;
		}
		/* otherwise fall through to copy the var normally */
	}
	else if (IsA(node, CurrentOfExpr))
	{
		CurrentOfExpr *cexpr = (CurrentOfExpr *) node;

		if (cexpr->cvarno == context->target_varno &&
			context->sublevels_up == 0)
		{
			/*
			 * We get here if a WHERE CURRENT OF expression turns out to apply
			 * to a view.  Someday we might be able to translate the
			 * expression to apply to an underlying table of the view, but
			 * right now it's not implemented.
			 */
			ereport(ERROR,
					(errcode(ERRCODE_FEATURE_NOT_SUPPORTED),
					 errmsg("WHERE CURRENT OF on a view is not implemented")));
		}
		/* otherwise fall through to copy the expr normally */
	}
	else if (IsA(node, Query))
	{
		/* Recurse into RTE subquery or not-yet-planned sublink subquery */
		Query	   *newnode;
		bool		save_inserted_sublink;

		context->sublevels_up++;
		save_inserted_sublink = context->inserted_sublink;
		context->inserted_sublink = ((Query *) node)->hasSubLinks;
		newnode = query_tree_mutator((Query *) node,
									 replace_rte_variables_mutator,
									 (void *) context,
									 0);
		newnode->hasSubLinks |= context->inserted_sublink;
		context->inserted_sublink = save_inserted_sublink;
		context->sublevels_up--;
		return (Node *) newnode;
	}
	return expression_tree_mutator(node, replace_rte_variables_mutator,
<<<<<<< HEAD
								   (void *) context);
}

/*
 * map_variable_attnos() finds all user-column Vars in an expression tree
 * that reference a particular RTE, and adjusts their varattnos according
 * to the given mapping array (varattno n is replaced by attno_map[n-1]).
 * Vars for system columns are not modified.
 *
 * A zero in the mapping array represents a dropped column, which should not
 * appear in the expression.
 *
 * If the expression tree contains a whole-row Var for the target RTE,
 * the Var is not changed but *found_whole_row is returned as TRUE.
 * For most callers this is an error condition, but we leave it to the caller
 * to report the error so that useful context can be provided.  (In some
 * usages it would be appropriate to modify the Var's vartype and insert a
 * ConvertRowtypeExpr node to map back to the original vartype.  We might
 * someday extend this function's API to support that.  For now, the only
 * concession to that future need is that this function is a tree mutator
 * not just a walker.)
 *
 * This could be built using replace_rte_variables and a callback function,
 * but since we don't ever need to insert sublinks, replace_rte_variables is
 * overly complicated.
 */

typedef struct
{
	int			target_varno;		/* RTE index to search for */
	int			sublevels_up;		/* (current) nesting depth */
	const AttrNumber *attno_map;	/* map array for user attnos */
	int			map_length;			/* number of entries in attno_map[] */
	bool	   *found_whole_row;	/* output flag */
} map_variable_attnos_context;

static Node *
map_variable_attnos_mutator(Node *node,
							map_variable_attnos_context *context)
{
	if (node == NULL)
		return NULL;
	if (IsA(node, Var))
	{
		Var		   *var = (Var *) node;

		if (var->varno == context->target_varno &&
			var->varlevelsup == context->sublevels_up)
		{
			/* Found a matching variable, make the substitution */
			Var	   *newvar = (Var *) palloc(sizeof(Var));
			int		attno = var->varattno;

			*newvar = *var;
			if (attno > 0)
			{
				/* user-defined column, replace attno */
				if (attno > context->map_length ||
					context->attno_map[attno - 1] == 0)
					elog(ERROR, "unexpected varattno %d in expression to be mapped",
						 attno);
				newvar->varattno = newvar->varoattno = context->attno_map[attno - 1];
			}
			else if (attno == 0)
			{
				/* whole-row variable, warn caller */
				*(context->found_whole_row) = true;
			}
			return (Node *) newvar;
		}
		/* otherwise fall through to copy the var normally */
	}
	else if (IsA(node, Query))
	{
		/* Recurse into RTE subquery or not-yet-planned sublink subquery */
		Query	   *newnode;

		context->sublevels_up++;
		newnode = query_tree_mutator((Query *) node,
									 map_variable_attnos_mutator,
									 (void *) context,
									 0);
		context->sublevels_up--;
		return (Node *) newnode;
	}
	return expression_tree_mutator(node, map_variable_attnos_mutator,
=======
>>>>>>> 78a09145
								   (void *) context);
}


/*
 * ResolveNew - replace Vars with corresponding items from a targetlist
 *
 * Vars matching target_varno and sublevels_up are replaced by the
 * entry with matching resno from targetlist, if there is one.
 * If not, we either change the unmatched Var's varno to update_varno
 * (when event == CMD_UPDATE) or replace it with a constant NULL.
 *
 * The caller must also provide target_rte, the RTE describing the target
 * relation.  This is needed to handle whole-row Vars referencing the target.
 * We expand such Vars into RowExpr constructs.
 *
 * outer_hasSubLinks works the same as for replace_rte_variables().
 */

typedef struct
{
	RangeTblEntry *target_rte;
	List	   *targetlist;
	int			event;
	int			update_varno;
} ResolveNew_context;

static Node *
ResolveNew_callback(Var *var,
					replace_rte_variables_context *context)
{
	ResolveNew_context *rcon = (ResolveNew_context *) context->callback_arg;
	TargetEntry *tle;

	if (var->varattno == InvalidAttrNumber)
	{
		/* Must expand whole-tuple reference into RowExpr */
		RowExpr    *rowexpr;
		List	   *colnames;
		List	   *fields;

		/*
		 * If generating an expansion for a var of a named rowtype
		 * (ie, this is a plain relation RTE), then we must include
		 * dummy items for dropped columns.  If the var is RECORD (ie,
		 * this is a JOIN), then omit dropped columns.	Either way,
		 * attach column names to the RowExpr for use of ruleutils.c.
		 */
		expandRTE(rcon->target_rte,
				  var->varno, var->varlevelsup, var->location,
				  (var->vartype != RECORDOID),
				  &colnames, &fields);
		/* Adjust the generated per-field Vars... */
		fields = (List *) replace_rte_variables_mutator((Node *) fields,
														context);
		rowexpr = makeNode(RowExpr);
		rowexpr->args = fields;
		rowexpr->row_typeid = var->vartype;
		rowexpr->row_format = COERCE_IMPLICIT_CAST;
		rowexpr->colnames = colnames;
		rowexpr->location = var->location;

		return (Node *) rowexpr;
	}

	/* Normal case referencing one targetlist element */
	tle = get_tle_by_resno(rcon->targetlist, var->varattno);

	if (tle == NULL)
	{
		/* Failed to find column in insert/update tlist */
		if (rcon->event == CMD_UPDATE)
		{
			/* For update, just change unmatched var's varno */
			var = (Var *) copyObject(var);
			var->varno = rcon->update_varno;
			var->varnoold = rcon->update_varno;
			return (Node *) var;
		}
		else
		{
			/* Otherwise replace unmatched var with a null */
			/* need coerce_to_domain in case of NOT NULL domain constraint */
			return coerce_to_domain((Node *) makeNullConst(var->vartype,
														   var->vartypmod),
									InvalidOid, -1,
									var->vartype,
									COERCE_IMPLICIT_CAST,
									-1,
									false,
									false);
		}
	}
	else
	{
		/* Make a copy of the tlist item to return */
		Node	   *newnode = copyObject(tle->expr);

		/* Must adjust varlevelsup if tlist item is from higher query */
		if (var->varlevelsup > 0)
			IncrementVarSublevelsUp(newnode, var->varlevelsup, 0);

		return newnode;
	}
}

Node *
<<<<<<< HEAD
map_variable_attnos(Node *node,
					int target_varno, int sublevels_up,
					const AttrNumber *attno_map, int map_length,
					bool *found_whole_row)
{
	map_variable_attnos_context context;

	context.target_varno = target_varno;
	context.sublevels_up = sublevels_up;
	context.attno_map = attno_map;
	context.map_length = map_length;
	context.found_whole_row = found_whole_row;

	*found_whole_row = false;

	/*
	 * Must be prepared to start with a Query or a bare expression tree; if
	 * it's a Query, we don't want to increment sublevels_up.
	 */
	return query_or_expression_tree_mutator(node,
											map_variable_attnos_mutator,
											(void *) &context,
											0);
}


/*
 * ResolveNew - replace Vars with corresponding items from a targetlist
 *
 * Vars matching target_varno and sublevels_up are replaced by the
 * entry with matching resno from targetlist, if there is one.
 * If not, we either change the unmatched Var's varno to update_varno
 * (when event == CMD_UPDATE) or replace it with a constant NULL.
 *
 * The caller must also provide target_rte, the RTE describing the target
 * relation.  This is needed to handle whole-row Vars referencing the target.
 * We expand such Vars into RowExpr constructs.
 *
 * Note: the business with inserted_sublink is needed to update hasSubLinks
 * in subqueries when the replacement adds a subquery inside a subquery.
 * Messy, isn't it?  We do not need to do similar pushups for hasAggs,
 * because it isn't possible for this transformation to insert a level-zero
 * aggregate reference into a subquery --- it could only insert outer aggs.
 * Likewise for hasWindowFuncs.
 */

typedef struct
{
	RangeTblEntry *target_rte;
	List	   *targetlist;
	int			event;
	int			update_varno;
} ResolveNew_context;

static Node *
ResolveNew_callback(Var *var,
					replace_rte_variables_context *context)
{
	ResolveNew_context *rcon = (ResolveNew_context *) context->callback_arg;
	TargetEntry *tle;

	if (var->varattno == InvalidAttrNumber)
	{
		/* Must expand whole-tuple reference into RowExpr */
		RowExpr    *rowexpr;
		List	   *colnames;
		List	   *fields;

		/*
		 * If generating an expansion for a var of a named rowtype
		 * (ie, this is a plain relation RTE), then we must include
		 * dummy items for dropped columns.  If the var is RECORD (ie,
		 * this is a JOIN), then omit dropped columns.	Either way,
		 * attach column names to the RowExpr for use of ruleutils.c.
		 */
		expandRTE(rcon->target_rte,
				  var->varno, var->varlevelsup, var->location,
				  (var->vartype != RECORDOID),
				  &colnames, &fields);
		/* Adjust the generated per-field Vars... */
		fields = (List *) replace_rte_variables_mutator((Node *) fields,
														context);
		rowexpr = makeNode(RowExpr);
		rowexpr->args = fields;
		rowexpr->row_typeid = var->vartype;
		rowexpr->row_format = COERCE_IMPLICIT_CAST;
		rowexpr->colnames = colnames;
		rowexpr->location = var->location;

		return (Node *) rowexpr;
	}
	
	/* Normal case referencing one targetlist element */
	tle = get_tle_by_resno(rcon->targetlist, var->varattno);

	if (tle == NULL)
	{
		/* Failed to find column in insert/update tlist */
		if (rcon->event == CMD_UPDATE)
		{
			/* For update, just change unmatched var's varno */
			var = (Var *) copyObject(var);
			var->varno = rcon->update_varno;
			var->varnoold = rcon->update_varno;
			return (Node *) var;
		}
		else
		{
			/* Otherwise replace unmatched var with a null */
			/* need coerce_to_domain in case of NOT NULL domain constraint */
			return coerce_to_domain((Node *) makeNullConst(var->vartype,
														   var->vartypmod),
									InvalidOid, -1,
									var->vartype,
									COERCE_IMPLICIT_CAST,
									-1,
									false,
									false);
		}
	}
	else
	{
		/* Make a copy of the tlist item to return */
		Node	   *newnode = copyObject(tle->expr);

		/* Must adjust varlevelsup if tlist item is from higher query */
		if (var->varlevelsup > 0)
			IncrementVarSublevelsUp(newnode, var->varlevelsup, 0);

		return newnode;
	}
}

Node *
ResolveNew(Node *node, int target_varno, int sublevels_up,
		   RangeTblEntry *target_rte,
		   List *targetlist, int event, int update_varno,
		   bool *outer_hasSubLinks)
{
	ResolveNew_context context;

	context.target_rte = target_rte;
	context.targetlist = targetlist;
	context.event = event;
	context.update_varno = update_varno;

=======
ResolveNew(Node *node, int target_varno, int sublevels_up,
		   RangeTblEntry *target_rte,
		   List *targetlist, int event, int update_varno,
		   bool *outer_hasSubLinks)
{
	ResolveNew_context context;

	context.target_rte = target_rte;
	context.targetlist = targetlist;
	context.event = event;
	context.update_varno = update_varno;

>>>>>>> 78a09145
	return replace_rte_variables(node, target_varno, sublevels_up,
								 ResolveNew_callback,
								 (void *) &context,
								 outer_hasSubLinks);
}<|MERGE_RESOLUTION|>--- conflicted
+++ resolved
@@ -93,7 +93,6 @@
 			return true;		/* abort the tree traversal and return true */
 		/* else fall through to examine argument */
 	}
-
 	if (IsA(node, Query))
 	{
 		/* Recurse into subselects */
@@ -435,7 +434,7 @@
 	Relids		result = NULL;
 	Relids		tmprelids;
 	int			rtindex;
-	
+
 	tmprelids = bms_copy(relids);
 	while ((rtindex = bms_first_member(tmprelids)) >= 0)
 		result = bms_add_member(result, rtindex + offset);
@@ -511,7 +510,7 @@
 	if (IsA(node, PlaceHolderVar))
 	{
 		PlaceHolderVar *phv = (PlaceHolderVar *) node;
-		
+
 		if (phv->phlevelsup == context->sublevels_up)
 		{
 			phv->phrels = adjust_relid_set(phv->phrels,
@@ -1101,6 +1100,7 @@
 	AddQual(parsetree, (Node *) invqual);
 }
 
+
 /*
  * replace_rte_variables() finds all Vars in an expression tree
  * that reference a particular RTE, and replaces them with substitute
@@ -1166,10 +1166,6 @@
 		else
 			elog(ERROR, "replace_rte_variables inserted a SubLink, but has noplace to record it");
 	}
-<<<<<<< HEAD
-=======
-
->>>>>>> 78a09145
 	return result;
 }
 
@@ -1235,7 +1231,6 @@
 		return (Node *) newnode;
 	}
 	return expression_tree_mutator(node, replace_rte_variables_mutator,
-<<<<<<< HEAD
 								   (void *) context);
 }
 
@@ -1322,9 +1317,33 @@
 		return (Node *) newnode;
 	}
 	return expression_tree_mutator(node, map_variable_attnos_mutator,
-=======
->>>>>>> 78a09145
 								   (void *) context);
+}
+
+Node *
+map_variable_attnos(Node *node,
+					int target_varno, int sublevels_up,
+					const AttrNumber *attno_map, int map_length,
+					bool *found_whole_row)
+{
+	map_variable_attnos_context context;
+
+	context.target_varno = target_varno;
+	context.sublevels_up = sublevels_up;
+	context.attno_map = attno_map;
+	context.map_length = map_length;
+	context.found_whole_row = found_whole_row;
+
+	*found_whole_row = false;
+
+	/*
+	 * Must be prepared to start with a Query or a bare expression tree; if
+	 * it's a Query, we don't want to increment sublevels_up.
+	 */
+	return query_or_expression_tree_mutator(node,
+											map_variable_attnos_mutator,
+											(void *) &context,
+											0);
 }
 
 
@@ -1431,141 +1450,6 @@
 }
 
 Node *
-<<<<<<< HEAD
-map_variable_attnos(Node *node,
-					int target_varno, int sublevels_up,
-					const AttrNumber *attno_map, int map_length,
-					bool *found_whole_row)
-{
-	map_variable_attnos_context context;
-
-	context.target_varno = target_varno;
-	context.sublevels_up = sublevels_up;
-	context.attno_map = attno_map;
-	context.map_length = map_length;
-	context.found_whole_row = found_whole_row;
-
-	*found_whole_row = false;
-
-	/*
-	 * Must be prepared to start with a Query or a bare expression tree; if
-	 * it's a Query, we don't want to increment sublevels_up.
-	 */
-	return query_or_expression_tree_mutator(node,
-											map_variable_attnos_mutator,
-											(void *) &context,
-											0);
-}
-
-
-/*
- * ResolveNew - replace Vars with corresponding items from a targetlist
- *
- * Vars matching target_varno and sublevels_up are replaced by the
- * entry with matching resno from targetlist, if there is one.
- * If not, we either change the unmatched Var's varno to update_varno
- * (when event == CMD_UPDATE) or replace it with a constant NULL.
- *
- * The caller must also provide target_rte, the RTE describing the target
- * relation.  This is needed to handle whole-row Vars referencing the target.
- * We expand such Vars into RowExpr constructs.
- *
- * Note: the business with inserted_sublink is needed to update hasSubLinks
- * in subqueries when the replacement adds a subquery inside a subquery.
- * Messy, isn't it?  We do not need to do similar pushups for hasAggs,
- * because it isn't possible for this transformation to insert a level-zero
- * aggregate reference into a subquery --- it could only insert outer aggs.
- * Likewise for hasWindowFuncs.
- */
-
-typedef struct
-{
-	RangeTblEntry *target_rte;
-	List	   *targetlist;
-	int			event;
-	int			update_varno;
-} ResolveNew_context;
-
-static Node *
-ResolveNew_callback(Var *var,
-					replace_rte_variables_context *context)
-{
-	ResolveNew_context *rcon = (ResolveNew_context *) context->callback_arg;
-	TargetEntry *tle;
-
-	if (var->varattno == InvalidAttrNumber)
-	{
-		/* Must expand whole-tuple reference into RowExpr */
-		RowExpr    *rowexpr;
-		List	   *colnames;
-		List	   *fields;
-
-		/*
-		 * If generating an expansion for a var of a named rowtype
-		 * (ie, this is a plain relation RTE), then we must include
-		 * dummy items for dropped columns.  If the var is RECORD (ie,
-		 * this is a JOIN), then omit dropped columns.	Either way,
-		 * attach column names to the RowExpr for use of ruleutils.c.
-		 */
-		expandRTE(rcon->target_rte,
-				  var->varno, var->varlevelsup, var->location,
-				  (var->vartype != RECORDOID),
-				  &colnames, &fields);
-		/* Adjust the generated per-field Vars... */
-		fields = (List *) replace_rte_variables_mutator((Node *) fields,
-														context);
-		rowexpr = makeNode(RowExpr);
-		rowexpr->args = fields;
-		rowexpr->row_typeid = var->vartype;
-		rowexpr->row_format = COERCE_IMPLICIT_CAST;
-		rowexpr->colnames = colnames;
-		rowexpr->location = var->location;
-
-		return (Node *) rowexpr;
-	}
-	
-	/* Normal case referencing one targetlist element */
-	tle = get_tle_by_resno(rcon->targetlist, var->varattno);
-
-	if (tle == NULL)
-	{
-		/* Failed to find column in insert/update tlist */
-		if (rcon->event == CMD_UPDATE)
-		{
-			/* For update, just change unmatched var's varno */
-			var = (Var *) copyObject(var);
-			var->varno = rcon->update_varno;
-			var->varnoold = rcon->update_varno;
-			return (Node *) var;
-		}
-		else
-		{
-			/* Otherwise replace unmatched var with a null */
-			/* need coerce_to_domain in case of NOT NULL domain constraint */
-			return coerce_to_domain((Node *) makeNullConst(var->vartype,
-														   var->vartypmod),
-									InvalidOid, -1,
-									var->vartype,
-									COERCE_IMPLICIT_CAST,
-									-1,
-									false,
-									false);
-		}
-	}
-	else
-	{
-		/* Make a copy of the tlist item to return */
-		Node	   *newnode = copyObject(tle->expr);
-
-		/* Must adjust varlevelsup if tlist item is from higher query */
-		if (var->varlevelsup > 0)
-			IncrementVarSublevelsUp(newnode, var->varlevelsup, 0);
-
-		return newnode;
-	}
-}
-
-Node *
 ResolveNew(Node *node, int target_varno, int sublevels_up,
 		   RangeTblEntry *target_rte,
 		   List *targetlist, int event, int update_varno,
@@ -1578,20 +1462,6 @@
 	context.event = event;
 	context.update_varno = update_varno;
 
-=======
-ResolveNew(Node *node, int target_varno, int sublevels_up,
-		   RangeTblEntry *target_rte,
-		   List *targetlist, int event, int update_varno,
-		   bool *outer_hasSubLinks)
-{
-	ResolveNew_context context;
-
-	context.target_rte = target_rte;
-	context.targetlist = targetlist;
-	context.event = event;
-	context.update_varno = update_varno;
-
->>>>>>> 78a09145
 	return replace_rte_variables(node, target_varno, sublevels_up,
 								 ResolveNew_callback,
 								 (void *) &context,
