/*-------------------------------------------------------------------------
 *
 * tblspcdesc.c
 *	  rmgr descriptor routines for commands/tablespace.c
 *
 * Portions Copyright (c) 1996-2015, PostgreSQL Global Development Group
 * Portions Copyright (c) 1994, Regents of the University of California
 *
 *
 * IDENTIFICATION
 *	  src/backend/access/rmgrdesc/tblspcdesc.c
 *
 *-------------------------------------------------------------------------
 */
#include "postgres.h"

#include "commands/tablespace.h"


void
<<<<<<< HEAD
tblspc_desc(StringInfo buf, XLogRecord *record)
{
	uint8		info = record->xl_info & ~XLR_INFO_MASK;
	char		*rec = XLogRecGetData(record);
=======
tblspc_desc(StringInfo buf, XLogReaderState *record)
{
	char	   *rec = XLogRecGetData(record);
	uint8		info = XLogRecGetInfo(record) & ~XLR_INFO_MASK;
>>>>>>> ab93f90c

	if (info == XLOG_TBLSPC_CREATE)
	{
		xl_tblspc_create_rec *xlrec = (xl_tblspc_create_rec *) rec;

		appendStringInfo(buf, "%u \"%s\"", xlrec->ts_id, xlrec->ts_path);
	}
	else if (info == XLOG_TBLSPC_DROP)
	{
		xl_tblspc_drop_rec *xlrec = (xl_tblspc_drop_rec *) rec;

		appendStringInfo(buf, "%u", xlrec->ts_id);
	}
}

const char *
tblspc_identify(uint8 info)
{
	const char *id = NULL;

	switch (info & ~XLR_INFO_MASK)
	{
		case XLOG_TBLSPC_CREATE:
			id = "CREATE";
			break;
		case XLOG_TBLSPC_DROP:
			id = "DROP";
			break;
	}

	return id;
}<|MERGE_RESOLUTION|>--- conflicted
+++ resolved
@@ -18,17 +18,10 @@
 
 
 void
-<<<<<<< HEAD
-tblspc_desc(StringInfo buf, XLogRecord *record)
-{
-	uint8		info = record->xl_info & ~XLR_INFO_MASK;
-	char		*rec = XLogRecGetData(record);
-=======
 tblspc_desc(StringInfo buf, XLogReaderState *record)
 {
 	char	   *rec = XLogRecGetData(record);
 	uint8		info = XLogRecGetInfo(record) & ~XLR_INFO_MASK;
->>>>>>> ab93f90c
 
 	if (info == XLOG_TBLSPC_CREATE)
 	{
