--- conflicted
+++ resolved
@@ -9,11 +9,7 @@
  * Portions Copyright (c) 1996-2009, PostgreSQL Global Development Group
  * Portions Copyright (c) 1994, Regents of the University of California
  *
-<<<<<<< HEAD
- * $PostgreSQL: pgsql/src/include/optimizer/plancat.h,v 1.47.2.1 2008/04/01 00:48:44 tgl Exp $
-=======
  * $PostgreSQL: pgsql/src/include/optimizer/plancat.h,v 1.49 2008/04/01 00:48:33 tgl Exp $
->>>>>>> f260edb1
  *
  *-------------------------------------------------------------------------
  */
@@ -21,11 +17,8 @@
 #define PLANCAT_H
 
 #include "nodes/relation.h"
-<<<<<<< HEAD
 #include "utils/relcache.h"
-=======
 #include "utils/rel.h"
->>>>>>> f260edb1
 
 /* Hook for plugins to get control in get_relation_info() */
 typedef void (*get_relation_info_hook_type) (PlannerInfo *root,
@@ -39,11 +32,7 @@
 				  bool inhparent, RelOptInfo *rel);
 
 extern void estimate_rel_size(Relation rel, int32 *attr_widths,
-<<<<<<< HEAD
-				  BlockNumber *pages, double *tuples);
-=======
 							  BlockNumber *pages, double *tuples);
->>>>>>> f260edb1
 
 extern bool relation_excluded_by_constraints(PlannerInfo *root,
 								 RelOptInfo *rel, RangeTblEntry *rte);
