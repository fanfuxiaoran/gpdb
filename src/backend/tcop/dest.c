/*-------------------------------------------------------------------------
 *
 * dest.c
 *	  support for communication destinations
 *
 *
 * Portions Copyright (c) 1996-2015, PostgreSQL Global Development Group
 * Portions Copyright (c) 1994, Regents of the University of California
 *
 * IDENTIFICATION
 *	  src/backend/tcop/dest.c
 *
 *-------------------------------------------------------------------------
 */
/*
 *	 INTERFACE ROUTINES
 *		BeginCommand - initialize the destination at start of command
 *		CreateDestReceiver - create tuple receiver object for destination
 *		EndCommand - clean up the destination at end of command
 *		NullCommand - tell dest that an empty query string was recognized
 *		ReadyForQuery - tell dest that we are ready for a new query
 *
 *	 NOTES
 *		These routines do the appropriate work before and after
 *		tuples are returned by a query to keep the backend and the
 *		"destination" portals synchronized.
 */

#include "postgres.h"

#include "access/printtup.h"
#include "access/xact.h"
#include "commands/copy.h"
#include "commands/createas.h"
#include "commands/matview.h"
#include "executor/functions.h"
#include "executor/tqueue.h"
#include "executor/tstoreReceiver.h"
#include "libpq/libpq.h"
#include "libpq/pqformat.h"
#include "utils/portal.h"

#include "cdb/cdbvars.h"
#include "utils/vmem_tracker.h"

/* ----------------
 *		dummy DestReceiver functions
 * ----------------
 */
static void
donothingReceive(TupleTableSlot *slot, DestReceiver *self)
{
}

static void
donothingStartup(DestReceiver *self, int operation, TupleDesc typeinfo)
{
}

static void
donothingCleanup(DestReceiver *self)
{
	/* this is used for both shutdown and destroy methods */
}

/* ----------------
 *		static DestReceiver structs for dest types needing no local state
 * ----------------
 */
static DestReceiver donothingDR = {
	donothingReceive, donothingStartup, donothingCleanup, donothingCleanup,
	DestNone
};

static DestReceiver debugtupDR = {
	debugtup, debugStartup, donothingCleanup, donothingCleanup,
	DestDebug
};

static DestReceiver spi_printtupDR = {
	spi_printtup, spi_dest_startup, donothingCleanup, donothingCleanup,
	DestSPI
};

/* Globally available receiver for DestNone */
DestReceiver *None_Receiver = &donothingDR;


/* ----------------
 *		BeginCommand - initialize the destination at start of command
 * ----------------
 */
void
BeginCommand(const char *commandTag, CommandDest dest)
{
	/* Nothing to do at present */
}

/* ----------------
 *		CreateDestReceiver - return appropriate receiver function set for dest
 * ----------------
 */
DestReceiver *
CreateDestReceiver(CommandDest dest)
{
	switch (dest)
	{
		case DestRemote:
		case DestRemoteExecute:
			return printtup_create_DR(dest);

		case DestNone:
			return &donothingDR;

		case DestDebug:
			return &debugtupDR;

		case DestSPI:
			return &spi_printtupDR;

		case DestTuplestore:
			return CreateTuplestoreDestReceiver();

		case DestIntoRel:
			return CreateIntoRelDestReceiver(NULL);

		case DestCopyOut:
			return CreateCopyDestReceiver();

		case DestSQLFunction:
			return CreateSQLFunctionDestReceiver();

		case DestTransientRel:
<<<<<<< HEAD
			return CreateTransientRelDestReceiver(InvalidOid);

		case DestTupleQueue:
			return CreateTupleQueueDestReceiver(NULL);
=======
			return CreateTransientRelDestReceiver(InvalidOid, InvalidOid, false, 't');
>>>>>>> 81a20f60
	}

	/* should never get here */
	return &donothingDR;
}

/* ----------------
 *		EndCommand - clean up the destination at end of command
 * ----------------
 */
void
EndCommand(const char *commandTag, CommandDest dest)
{
	switch (dest)
	{
		case DestRemote:
		case DestRemoteExecute:

			/*
			 * We assume the commandTag is plain ASCII and therefore requires
			 * no encoding conversion.
			 */
			pq_putmessage('C', commandTag, strlen(commandTag) + 1);
			break;

		case DestNone:
		case DestDebug:
		case DestSPI:
		case DestTuplestore:
		case DestIntoRel:
		case DestCopyOut:
		case DestSQLFunction:
		case DestTransientRel:
		case DestTupleQueue:
			break;
	}
}

/* ----------------
 *		NullCommand - tell dest that an empty query string was recognized
 *
 *		In FE/BE protocol version 1.0, this hack is necessary to support
 *		libpq's crufty way of determining whether a multiple-command
 *		query string is done.  In protocol 2.0 it's probably not really
 *		necessary to distinguish empty queries anymore, but we still do it
 *		for backwards compatibility with 1.0.  In protocol 3.0 it has some
 *		use again, since it ensures that there will be a recognizable end
 *		to the response to an Execute message.
 * ----------------
 */
void
NullCommand(CommandDest dest)
{
	switch (dest)
	{
		case DestRemote:
		case DestRemoteExecute:

			/*
			 * tell the fe that we saw an empty query string.  In protocols
			 * before 3.0 this has a useless empty-string message body.
			 */
			if (PG_PROTOCOL_MAJOR(FrontendProtocol) >= 3)
				pq_putemptymessage('I');
			else
				pq_putmessage('I', "", 1);
			break;

		case DestNone:
		case DestDebug:
		case DestSPI:
		case DestTuplestore:
		case DestIntoRel:
		case DestCopyOut:
		case DestSQLFunction:
		case DestTransientRel:
		case DestTupleQueue:
			break;
	}
}

/* ----------------
 *		ReadyForQuery - tell dest that we are ready for a new query
 *
 *		The ReadyForQuery message is sent in protocol versions 2.0 and up
 *		so that the FE can tell when we are done processing a query string.
 *		In versions 3.0 and up, it also carries a transaction state indicator.
 *
 *		Note that by flushing the stdio buffer here, we can avoid doing it
 *		most other places and thus reduce the number of separate packets sent.
 * ----------------
 */
void
ReadyForQuery(CommandDest dest)
{
	switch (dest)
	{
		case DestRemote:
		case DestRemoteExecute:
			if (PG_PROTOCOL_MAJOR(FrontendProtocol) >= 3)
			{
				StringInfoData buf;

				if (Gp_role == GP_ROLE_EXECUTE)
				{
					pq_beginmessage(&buf, 'k');
					pq_sendint64(&buf, VmemTracker_GetMaxReservedVmemBytes());
					pq_endmessage(&buf);

					pq_beginmessage(&buf, 'x');
					pq_sendbyte(&buf, TransactionDidWriteXLog());
					pq_endmessage(&buf);
				}

				pq_beginmessage(&buf, 'Z');
				pq_sendbyte(&buf, TransactionBlockStatusCode());
				pq_endmessage(&buf);
			}
			else if (PG_PROTOCOL_MAJOR(FrontendProtocol) >= 2)
				pq_putemptymessage('Z');
			/* Flush output at end of cycle in any case. */
			pq_flush();
			break;

		case DestNone:
		case DestDebug:
		case DestSPI:
		case DestTuplestore:
		case DestIntoRel:
		case DestCopyOut:
		case DestSQLFunction:
		case DestTransientRel:
		case DestTupleQueue:
			break;
	}
}

/*
 * Send a gpdb libpq message.
 *
 * This sends a message identical to that used when sending values of
 * GUC_REPORT gucs to the client (see ReportGUCOption()). The motion
 * listener port is sent as if there was a GUC called "qe_listener_port".
 */
void
sendQEDetails(void)
{
	StringInfoData msgbuf;
	char		port_str[11];

	snprintf(port_str, sizeof(port_str), "%u", Gp_listener_port);

	pq_beginmessage(&msgbuf, 'S');
	pq_sendstring(&msgbuf, "qe_listener_port");
	pq_sendstring(&msgbuf, port_str);
	pq_endmessage(&msgbuf);
}<|MERGE_RESOLUTION|>--- conflicted
+++ resolved
@@ -131,14 +131,10 @@
 			return CreateSQLFunctionDestReceiver();
 
 		case DestTransientRel:
-<<<<<<< HEAD
-			return CreateTransientRelDestReceiver(InvalidOid);
+			return CreateTransientRelDestReceiver(InvalidOid, InvalidOid, false, 't');
 
 		case DestTupleQueue:
 			return CreateTupleQueueDestReceiver(NULL);
-=======
-			return CreateTransientRelDestReceiver(InvalidOid, InvalidOid, false, 't');
->>>>>>> 81a20f60
 	}
 
 	/* should never get here */
