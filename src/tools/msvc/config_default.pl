--- conflicted
+++ resolved
@@ -5,26 +5,7 @@
 our $config = {
 	asserts => 0,    # --enable-cassert
 	  # integer_datetimes=>1,   # --enable-integer-datetimes - on is now default
-	  # float4byval=>1,         # --disable-float4-byval, on by default
-<<<<<<< HEAD
-	  # float8byval=>0,         # --disable-float8-byval, off by default
-	  # blocksize => 8,         # --with-blocksize, 8kB by default
-	  # wal_blocksize => 8,     # --with-wal-blocksize, 8kB by default
-	  # wal_segsize => 16,      # --with-wal-segsize, 16MB by default
-	ldap    => 1,        # --with-ldap
-	nls     => undef,    # --enable-nls=<path>
-	tap_tests => undef,  # --enable-tap-tests
-	tcl     => undef,    # --with-tcl=<path>
-	perl    => undef,    # --with-perl
-	python  => undef,    # --with-python=<path>
-	openssl => undef,    # --with-openssl=<path>
-	uuid    => undef,    # --with-ossp-uuid
-	xml     => undef,    # --with-libxml=<path>
-	xslt    => undef,    # --with-libxslt=<path>
-	iconv   => undef,    # (not in configure, path to iconv)
-	zlib    => undef     # --with-zlib=<path>
-=======
-
+	# float4byval=>1,         # --disable-float4-byval, on by default
 	# float8byval=> $platformbits == 64, # --disable-float8-byval,
 	# off by default on 32 bit platforms, on by default on 64 bit platforms
 
@@ -34,6 +15,7 @@
 	ldap     => 1,        # --with-ldap
 	extraver => undef,    # --with-extra-version=<string>
 	nls      => undef,    # --enable-nls=<path>
+	tap_tests => undef,  # --enable-tap-tests
 	tcl      => undef,    # --with-tls=<path>
 	perl     => undef,    # --with-perl
 	python   => undef,    # --with-python=<path>
@@ -43,7 +25,6 @@
 	xslt     => undef,    # --with-libxslt=<path>
 	iconv    => undef,    # (not in configure, path to iconv)
 	zlib     => undef     # --with-zlib=<path>
->>>>>>> ab93f90c
 };
 
 1;