--- conflicted
+++ resolved
@@ -5,13 +5,9 @@
  *
  * See src/backend/utils/misc/README for design notes.
  *
-<<<<<<< HEAD
  * Portions Copyright (c) 2006-2008, Greenplum inc
  * Portions Copyright (c) 2012-Present Pivotal Software, Inc.
- * Portions Copyright (c) 1996-2010, PostgreSQL Global Development Group
-=======
  * Portions Copyright (c) 1996-2011, PostgreSQL Global Development Group
->>>>>>> a4bebdd9
  *
  *	  src/include/utils/guc_tables.h
  *
@@ -107,16 +103,13 @@
 
 	COMPAT_OPTIONS_PREVIOUS,
 	COMPAT_OPTIONS_CLIENT,
-<<<<<<< HEAD
     COMPAT_OPTIONS_IGNORED,             /*CDB*/
+	ERROR_HANDLING_OPTIONS,
     GP_ARRAY_CONFIGURATION,            /*CDB*/
     GP_ARRAY_TUNING,                   /*CDB*/
 
     GP_WORKER_IDENTITY,                /*CDB*/
 	GP_ERROR_HANDLING,				   /*CDB*/
-=======
-	ERROR_HANDLING_OPTIONS,
->>>>>>> a4bebdd9
 	PRESET_OPTIONS,
 	CUSTOM_OPTIONS,
 	DEVELOPER_OPTIONS,
