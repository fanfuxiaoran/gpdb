/*-------------------------------------------------------------------------
 *
 * toasting.c
 *	  This file contains routines to support creation of toast tables
 *
 *
 * Portions Copyright (c) 1996-2014, PostgreSQL Global Development Group
 * Portions Copyright (c) 1994, Regents of the University of California
 *
 * IDENTIFICATION
 *	  src/backend/catalog/toasting.c
 *
 *-------------------------------------------------------------------------
 */
#include "postgres.h"

#include "access/tuptoaster.h"
#include "access/xact.h"
#include "catalog/binary_upgrade.h"
#include "catalog/dependency.h"
#include "catalog/heap.h"
#include "catalog/index.h"
#include "catalog/namespace.h"
#include "catalog/oid_dispatch.h"
#include "catalog/pg_namespace.h"
#include "catalog/pg_opclass.h"
#include "catalog/pg_type.h"
#include "catalog/toasting.h"
#include "miscadmin.h"
#include "nodes/makefuncs.h"
<<<<<<< HEAD
#include "storage/lmgr.h"
=======
#include "storage/lock.h"
>>>>>>> ab76208e
#include "utils/builtins.h"
#include "utils/rel.h"
#include "utils/syscache.h"

/* Potentially set by contrib/pg_upgrade_support functions */
Oid			binary_upgrade_next_toast_pg_type_oid = InvalidOid;

static void CheckAndCreateToastTable(Oid relOid, Datum reloptions,
						 LOCKMODE lockmode, bool check);
static bool create_toast_table(Relation rel, Oid toastOid, Oid toastIndexOid,
<<<<<<< HEAD
							   Datum reloptions, bool is_part_child,
							   bool is_part_parent);
=======
				   Datum reloptions, LOCKMODE lockmode, bool check);
>>>>>>> ab76208e
static bool needs_toast_table(Relation rel);


/*
 * CreateToastTable variants
 *		If the table needs a toast table, and doesn't already have one,
 *		then create a toast table for it.
 *
 * reloptions for the toast table can be passed, too.  Pass (Datum) 0
 * for default reloptions.
 *
 * We expect the caller to have verified that the relation is a table and have
 * already done any necessary permission checks.  Callers expect this function
 * to end with CommandCounterIncrement if it makes any changes.
 *
 * If 'is_create' is true, we are creating the toast table for a new table,
 * rather than adding it to an existing one. The difference is that the
 * caller is expected to already hold an AccessExclusiveLock, if we're
 * creating a new table.
 *
 * If 'is_part_child' is true, we are creating a toast table for a non-root
 * table in a partition hierarchy.  This determines if array type gets created
 * for the table or not.  If 'is_part_parent' is true, then we are creating a
 * toast table for a non-leaf table in a partition hierarchy.  This is used to
 * determine the value of relfrozenxid for the toast table.  Non-leaf tables do
 * not contain data, so their relfrozenxid need not interfere in database age
 * computation.
 */
void
<<<<<<< HEAD
AlterTableCreateToastTable(Oid relOid, Datum reloptions, bool is_create,
						   bool is_part_child, bool is_part_parent)
{
	Relation	rel;

	/*
	 * Grab a DDL-exclusive lock on the target table, since we'll update the
	 * pg_class tuple.	This is redundant for all present users.  Tuple
	 * toasting behaves safely in the face of a concurrent TOAST table add.
	 *
	 * When we're creating a new table, we should already hold an AccessExclusiveLock
	 * on it. It may seem silly to acquire a *stronger* lock in that, case, but
	 * the idea is that it's cheaper to hold an AccessExclusiveLock twice, rather
	 * than both an AccessExlusiveLock and a ShareUpdateExclusiveLock.
	 */
	if (is_part_child)
		rel = heap_open(relOid, NoLock);
	else if (is_create)
		rel = heap_open(relOid, AccessExclusiveLock);
	else
		rel = heap_open(relOid, ShareUpdateExclusiveLock);

	/* create_toast_table does all the work */
	(void) create_toast_table(rel, InvalidOid, InvalidOid, reloptions,
							  is_part_child, is_part_parent);
=======
AlterTableCreateToastTable(Oid relOid, Datum reloptions, LOCKMODE lockmode)
{
	CheckAndCreateToastTable(relOid, reloptions, lockmode, true);
}

void
NewHeapCreateToastTable(Oid relOid, Datum reloptions, LOCKMODE lockmode)
{
	CheckAndCreateToastTable(relOid, reloptions, lockmode, false);
}

void
NewRelationCreateToastTable(Oid relOid, Datum reloptions)
{
	CheckAndCreateToastTable(relOid, reloptions, AccessExclusiveLock, false);
}

static void
CheckAndCreateToastTable(Oid relOid, Datum reloptions, LOCKMODE lockmode, bool check)
{
	Relation	rel;

	rel = heap_open(relOid, lockmode);

	/* create_toast_table does all the work */
	(void) create_toast_table(rel, InvalidOid, InvalidOid, reloptions, lockmode, check);
>>>>>>> ab76208e

	heap_close(rel, NoLock);
}

/*
 * Create a toast table during bootstrap
 *
 * Here we need to prespecify the OIDs of the toast table and its index
 */
void
BootstrapToastTable(char *relName, Oid toastOid, Oid toastIndexOid)
{
	Relation	rel;

	rel = heap_openrv(makeRangeVar(NULL, relName, -1), AccessExclusiveLock);

	if (rel->rd_rel->relkind != RELKIND_RELATION &&
		rel->rd_rel->relkind != RELKIND_MATVIEW)
		ereport(ERROR,
				(errcode(ERRCODE_WRONG_OBJECT_TYPE),
				 errmsg("\"%s\" is not a table or materialized view",
						relName)));

	/* create_toast_table does all the work */
<<<<<<< HEAD
	if (!create_toast_table(rel, toastOid, toastIndexOid, (Datum) 0, false, false))
=======
	if (!create_toast_table(rel, toastOid, toastIndexOid, (Datum) 0,
							AccessExclusiveLock, false))
>>>>>>> ab76208e
		elog(ERROR, "\"%s\" does not require a toast table",
			 relName);

	heap_close(rel, NoLock);
}


/*
 * create_toast_table --- internal workhorse
 *
 * rel is already opened and locked
 * toastOid and toastIndexOid are normally InvalidOid, but during
 * bootstrap they can be nonzero to specify hand-assigned OIDs
 */
static bool
<<<<<<< HEAD
create_toast_table(Relation rel, Oid toastOid, Oid toastIndexOid, Datum reloptions,
				   bool is_part_child, bool is_part_parent)
=======
create_toast_table(Relation rel, Oid toastOid, Oid toastIndexOid,
				   Datum reloptions, LOCKMODE lockmode, bool check)
>>>>>>> ab76208e
{
	Oid			relOid = RelationGetRelid(rel);
	HeapTuple	reltup;
	TupleDesc	tupdesc;
	bool		shared_relation;
	bool		mapped_relation;
	Relation	toast_rel;
	Relation	class_rel;
	Oid			toast_relid;
	Oid			toast_idxid;
	Oid			toast_typid = InvalidOid;
	Oid			namespaceid;
	char		toast_relname[NAMEDATALEN];
	char		toast_idxname[NAMEDATALEN];
	IndexInfo  *indexInfo;
	Oid			collationObjectId[2];
	Oid			classObjectId[2];
	int16		coloptions[2];
	ObjectAddress baseobject,
				toastobject;

	/*
	 * Is it already toasted?
	 */
	if (rel->rd_rel->reltoastrelid != InvalidOid)
		return false;

	/*
	 * Check to see whether the table actually needs a TOAST table.
	 */
	if (!IsBinaryUpgrade)
	{
		if (!needs_toast_table(rel))
			return false;
	}
	else
	{
		/*
		 * In binary-upgrade mode, create a TOAST table if and only if
		 * pg_upgrade told us to (ie, a TOAST table OID has been provided).
		 *
		 * This indicates that the old cluster had a TOAST table for the
		 * current table.  We must create a TOAST table to receive the old
		 * TOAST file, even if the table seems not to need one.
		 *
		 * Contrariwise, if the old cluster did not have a TOAST table, we
		 * should be able to get along without one even if the new version's
		 * needs_toast_table rules suggest we should have one.  There is a lot
		 * of daylight between where we will create a TOAST table and where
		 * one is really necessary to avoid failures, so small cross-version
		 * differences in the when-to-create heuristic shouldn't be a problem.
		 * If we tried to create a TOAST table anyway, we would have the
		 * problem that it might take up an OID that will conflict with some
		 * old-cluster table we haven't seen yet.
		 */
		/*
		 * In Greenplum, partitioned tables are created in a single CREATE
		 * TABLE statement instead of each member table individually. The
		 * Oid preassignments are all done before the CREATE TABLE, so we
		 * can't use and reset a single oid variable, but instead we use them
		 * as a reference counter. Await the actuall preassign all before we
		 * decide whether to require a toast table or not.
		 *
		 * if (!OidIsValid(binary_upgrade_next_toast_pg_class_oid))
		 *	!OidIsValid(binary_upgrade_next_toast_pg_type_oid))
		 *	return false;
		 */
	}

	/*
	 * Toast table is shared if and only if its parent is.
	 *
	 * We cannot allow toasting a shared relation after initdb (because
	 * there's no way to mark it toasted in other databases' pg_class).
	 */
	shared_relation = rel->rd_rel->relisshared;
	if (shared_relation && !IsBootstrapProcessingMode())
		ereport(ERROR,
				(errcode(ERRCODE_OBJECT_NOT_IN_PREREQUISITE_STATE),
				 errmsg("shared tables cannot be toasted after initdb")));

	/* It's mapped if and only if its parent is, too */
	mapped_relation = RelationIsMapped(rel);

	/*
	 * Is it already toasted?
	 */
	if (rel->rd_rel->reltoastrelid != InvalidOid)
		return false;

	/*
	 * Check to see whether the table actually needs a TOAST table.
	 *
	 * If an update-in-place toast relfilenode is specified, force toast file
	 * creation even if it seems not to need one.
	 */
	if (!needs_toast_table(rel) && !IsBinaryUpgrade)
		return false;

	/*
	 * If requested check lockmode is sufficient. This is a cross check in
	 * case of errors or conflicting decisions in earlier code.
	 */
	if (check && lockmode != AccessExclusiveLock)
		elog(ERROR, "AccessExclusiveLock required to add toast table.");

	/*
	 * Create the toast table and its index
	 */
	snprintf(toast_relname, sizeof(toast_relname),
			 "pg_toast_%u", relOid);
	snprintf(toast_idxname, sizeof(toast_idxname),
			 "pg_toast_%u_index", relOid);

	/* this is pretty painful...  need a tuple descriptor */
	tupdesc = CreateTemplateTupleDesc(3, false);
	TupleDescInitEntry(tupdesc, (AttrNumber) 1,
					   "chunk_id",
					   OIDOID,
					   -1, 0);
	TupleDescInitEntry(tupdesc, (AttrNumber) 2,
					   "chunk_seq",
					   INT4OID,
					   -1, 0);
	TupleDescInitEntry(tupdesc, (AttrNumber) 3,
					   "chunk_data",
					   BYTEAOID,
					   -1, 0);

	/*
	 * Ensure that the toast table doesn't itself get toasted, or we'll be
	 * toast :-(.  This is essential for chunk_data because type bytea is
	 * toastable; hit the other two just to be sure.
	 */
	tupdesc->attrs[0]->attstorage = 'p';
	tupdesc->attrs[1]->attstorage = 'p';
	tupdesc->attrs[2]->attstorage = 'p';

	/*
	 * Toast tables for regular relations go in pg_toast; those for temp
	 * relations go into the per-backend temp-toast-table namespace.
	 */
	if (isTempOrToastNamespace(rel->rd_rel->relnamespace))
		namespaceid = GetTempToastNamespace();
	else
		namespaceid = PG_TOAST_NAMESPACE;

	/* Use binary-upgrade override for pg_type.oid */
	if (IsBinaryUpgrade)
	{
		toastOid = GetPreassignedOidForRelation(namespaceid, toast_relname);
		if (!OidIsValid(toastOid))
			return false;
		toast_typid = GetPreassignedOidForType(namespaceid, toast_relname, true);
	}

	toast_relid = heap_create_with_catalog(toast_relname,
										   namespaceid,
										   rel->rd_rel->reltablespace,
										   toastOid,
										   toast_typid,
										   InvalidOid,
										   rel->rd_rel->relowner,
										   tupdesc,
										   NIL,
										   /* relam */ InvalidOid,
										   RELKIND_TOASTVALUE,
										   rel->rd_rel->relpersistence,
										   RELSTORAGE_HEAP,
										   shared_relation,
										   mapped_relation,
										   true,
										   0,
										   ONCOMMIT_NOOP,
										   NULL, /* CDB POLICY */
										   reloptions,
										   false,
										   true,
										   true,
										   /* valid_opts */ false,
										   /* is_part_child */ false,
										   is_part_parent);
	Assert(toast_relid != InvalidOid);

	/* make the toast relation visible, else heap_open will fail */
	CommandCounterIncrement();

	/* ShareLock is not really needed here, but take it anyway */
	toast_rel = heap_open(toast_relid, ShareLock);

	/*
	 * Create unique index on chunk_id, chunk_seq.
	 *
	 * NOTE: the normal TOAST access routines could actually function with a
	 * single-column index on chunk_id only. However, the slice access
	 * routines use both columns for faster access to an individual chunk. In
	 * addition, we want it to be unique as a check against the possibility of
	 * duplicate TOAST chunk OIDs. The index might also be a little more
	 * efficient this way, since btree isn't all that happy with large numbers
	 * of equal keys.
	 */

	indexInfo = makeNode(IndexInfo);
	indexInfo->ii_NumIndexAttrs = 2;
	indexInfo->ii_KeyAttrNumbers[0] = 1;
	indexInfo->ii_KeyAttrNumbers[1] = 2;
	indexInfo->ii_Expressions = NIL;
	indexInfo->ii_ExpressionsState = NIL;
	indexInfo->ii_Predicate = NIL;
	indexInfo->ii_PredicateState = NIL;
	indexInfo->ii_ExclusionOps = NULL;
	indexInfo->ii_ExclusionProcs = NULL;
	indexInfo->ii_ExclusionStrats = NULL;
	indexInfo->ii_Unique = true;
	indexInfo->ii_ReadyForInserts = true;
	indexInfo->ii_Concurrent = false;
	indexInfo->ii_BrokenHotChain = false;

	collationObjectId[0] = InvalidOid;
	collationObjectId[1] = InvalidOid;

	classObjectId[0] = OID_BTREE_OPS_OID;
	classObjectId[1] = INT4_BTREE_OPS_OID;

	coloptions[0] = 0;
	coloptions[1] = 0;

	if (IsBinaryUpgrade)
		toastIndexOid = GetPreassignedOidForRelation(namespaceid, toast_idxname);

	toast_idxid = index_create(toast_rel, toast_idxname, toastIndexOid, InvalidOid,
				 indexInfo,
				 list_make2("chunk_id", "chunk_seq"),
				 BTREE_AM_OID,
				 rel->rd_rel->reltablespace,
				 collationObjectId, classObjectId, coloptions, (Datum) 0,
				 true, false, false, false,
				 true, false, false, true, NULL);
	heap_close(toast_rel, NoLock);

	/*
	 * If this is a partitioned child, we can unlock since the master is
	 * already locked.
	 */
	if (is_part_child)
	{
		UnlockRelationOid(toast_relid, ShareLock);
		UnlockRelationOid(toast_idxid, AccessExclusiveLock);
	}

	/*
	 * Store the toast table's OID in the parent relation's pg_class row
	 */
	class_rel = heap_open(RelationRelationId, RowExclusiveLock);

	reltup = SearchSysCacheCopy1(RELOID, ObjectIdGetDatum(relOid));
	if (!HeapTupleIsValid(reltup))
		elog(ERROR, "cache lookup failed for relation %u", relOid);

	((Form_pg_class) GETSTRUCT(reltup))->reltoastrelid = toast_relid;

	if (!IsBootstrapProcessingMode())
	{
		/* normal case, use a transactional update */
		simple_heap_update(class_rel, &reltup->t_self, reltup);

		/* Keep catalog indexes current */
		CatalogUpdateIndexes(class_rel, reltup);
	}
	else
	{
		/* While bootstrapping, we cannot UPDATE, so overwrite in-place */
		heap_inplace_update(class_rel, reltup);
	}

	heap_freetuple(reltup);

	heap_close(class_rel, RowExclusiveLock);

	/*
	 * Register dependency from the toast table to the master, so that the
	 * toast table will be deleted if the master is.  Skip this in bootstrap
	 * mode.
	 */
	if (!IsBootstrapProcessingMode())
	{
		baseobject.classId = RelationRelationId;
		baseobject.objectId = relOid;
		baseobject.objectSubId = 0;
		toastobject.classId = RelationRelationId;
		toastobject.objectId = toast_relid;
		toastobject.objectSubId = 0;

		recordDependencyOn(&toastobject, &baseobject, DEPENDENCY_INTERNAL);
	}

	/*
	 * Make changes visible
	 */
	CommandCounterIncrement();

	return true;
}

/*
 * Check to see whether the table needs a TOAST table.  It does only if
 * (1) there are any toastable attributes, and (2) the maximum length
 * of a tuple could exceed TOAST_TUPLE_THRESHOLD.  (We don't want to
 * create a toast table for something like "f1 varchar(20)".)
 */
static bool
needs_toast_table(Relation rel)
{
	int32		data_length = 0;
	bool		maxlength_unknown = false;
	bool		has_toastable_attrs = false;
	TupleDesc	tupdesc;
	Form_pg_attribute *att;
	int32		tuple_length;
	int			i;

	if(RelationIsExternal(rel))
		return false;
	
	tupdesc = rel->rd_att;
	att = tupdesc->attrs;

	for (i = 0; i < tupdesc->natts; i++)
	{
		if (att[i]->attisdropped)
			continue;
		data_length = att_align_nominal(data_length, att[i]->attalign);
		if (att[i]->attlen > 0)
		{
			/* Fixed-length types are never toastable */
			data_length += att[i]->attlen;
		}
		else
		{
			int32		maxlen = type_maximum_size(att[i]->atttypid,
												   att[i]->atttypmod);

			if (maxlen < 0)
				maxlength_unknown = true;
			else
				data_length += maxlen;
			if (att[i]->attstorage != 'p')
				has_toastable_attrs = true;
		}
	}
	if (!has_toastable_attrs)
		return false;			/* nothing to toast? */
	if (maxlength_unknown)
		return true;			/* any unlimited-length attrs? */
	tuple_length = MAXALIGN(offsetof(HeapTupleHeaderData, t_bits) +
							BITMAPLEN(tupdesc->natts)) +
		MAXALIGN(data_length);
	return (tuple_length > TOAST_TUPLE_THRESHOLD);
}<|MERGE_RESOLUTION|>--- conflicted
+++ resolved
@@ -28,11 +28,8 @@
 #include "catalog/toasting.h"
 #include "miscadmin.h"
 #include "nodes/makefuncs.h"
-<<<<<<< HEAD
 #include "storage/lmgr.h"
-=======
 #include "storage/lock.h"
->>>>>>> ab76208e
 #include "utils/builtins.h"
 #include "utils/rel.h"
 #include "utils/syscache.h"
@@ -41,14 +38,11 @@
 Oid			binary_upgrade_next_toast_pg_type_oid = InvalidOid;
 
 static void CheckAndCreateToastTable(Oid relOid, Datum reloptions,
-						 LOCKMODE lockmode, bool check);
+						 LOCKMODE lockmode, bool check,
+						 bool is_part_child, bool is_part_parent);
 static bool create_toast_table(Relation rel, Oid toastOid, Oid toastIndexOid,
-<<<<<<< HEAD
-							   Datum reloptions, bool is_part_child,
-							   bool is_part_parent);
-=======
-				   Datum reloptions, LOCKMODE lockmode, bool check);
->>>>>>> ab76208e
+				   Datum reloptions, LOCKMODE lockmode, bool check,
+				   bool is_part_child, bool is_part_parent);
 static bool needs_toast_table(Relation rel);
 
 
@@ -78,11 +72,26 @@
  * computation.
  */
 void
-<<<<<<< HEAD
-AlterTableCreateToastTable(Oid relOid, Datum reloptions, bool is_create,
+AlterTableCreateToastTable(Oid relOid, Datum reloptions, LOCKMODE lockmode,
 						   bool is_part_child, bool is_part_parent)
 {
-	Relation	rel;
+	CheckAndCreateToastTable(relOid, reloptions, lockmode, true,
+							 is_part_child, is_part_parent);
+}
+
+void
+NewHeapCreateToastTable(Oid relOid, Datum reloptions, LOCKMODE lockmode,
+							bool is_part_child, bool is_part_parent)
+{
+	CheckAndCreateToastTable(relOid, reloptions, lockmode, false,
+							 is_part_child, is_part_parent);
+}
+
+void
+NewRelationCreateToastTable(Oid relOid, Datum reloptions,
+							bool is_part_child, bool is_part_parent)
+{
+	LOCKMODE	lockmode;
 
 	/*
 	 * Grab a DDL-exclusive lock on the target table, since we'll update the
@@ -95,43 +104,25 @@
 	 * than both an AccessExlusiveLock and a ShareUpdateExclusiveLock.
 	 */
 	if (is_part_child)
-		rel = heap_open(relOid, NoLock);
-	else if (is_create)
-		rel = heap_open(relOid, AccessExclusiveLock);
+		lockmode = NoLock;
 	else
-		rel = heap_open(relOid, ShareUpdateExclusiveLock);
+		lockmode = AccessExclusiveLock;
+
+	CheckAndCreateToastTable(relOid, reloptions, AccessExclusiveLock, false,
+							 is_part_child, is_part_parent);
+}
+
+static void
+CheckAndCreateToastTable(Oid relOid, Datum reloptions, LOCKMODE lockmode, bool check,
+							bool is_part_child, bool is_part_parent)
+{
+	Relation	rel;
+
+	rel = heap_open(relOid, lockmode);
 
 	/* create_toast_table does all the work */
-	(void) create_toast_table(rel, InvalidOid, InvalidOid, reloptions,
+	(void) create_toast_table(rel, InvalidOid, InvalidOid, reloptions, lockmode, check,
 							  is_part_child, is_part_parent);
-=======
-AlterTableCreateToastTable(Oid relOid, Datum reloptions, LOCKMODE lockmode)
-{
-	CheckAndCreateToastTable(relOid, reloptions, lockmode, true);
-}
-
-void
-NewHeapCreateToastTable(Oid relOid, Datum reloptions, LOCKMODE lockmode)
-{
-	CheckAndCreateToastTable(relOid, reloptions, lockmode, false);
-}
-
-void
-NewRelationCreateToastTable(Oid relOid, Datum reloptions)
-{
-	CheckAndCreateToastTable(relOid, reloptions, AccessExclusiveLock, false);
-}
-
-static void
-CheckAndCreateToastTable(Oid relOid, Datum reloptions, LOCKMODE lockmode, bool check)
-{
-	Relation	rel;
-
-	rel = heap_open(relOid, lockmode);
-
-	/* create_toast_table does all the work */
-	(void) create_toast_table(rel, InvalidOid, InvalidOid, reloptions, lockmode, check);
->>>>>>> ab76208e
 
 	heap_close(rel, NoLock);
 }
@@ -156,12 +147,9 @@
 						relName)));
 
 	/* create_toast_table does all the work */
-<<<<<<< HEAD
-	if (!create_toast_table(rel, toastOid, toastIndexOid, (Datum) 0, false, false))
-=======
 	if (!create_toast_table(rel, toastOid, toastIndexOid, (Datum) 0,
-							AccessExclusiveLock, false))
->>>>>>> ab76208e
+							AccessExclusiveLock, false,
+							false, false))
 		elog(ERROR, "\"%s\" does not require a toast table",
 			 relName);
 
@@ -177,13 +165,9 @@
  * bootstrap they can be nonzero to specify hand-assigned OIDs
  */
 static bool
-<<<<<<< HEAD
-create_toast_table(Relation rel, Oid toastOid, Oid toastIndexOid, Datum reloptions,
+create_toast_table(Relation rel, Oid toastOid, Oid toastIndexOid,
+				   Datum reloptions, LOCKMODE lockmode, bool check,
 				   bool is_part_child, bool is_part_parent)
-=======
-create_toast_table(Relation rel, Oid toastOid, Oid toastIndexOid,
-				   Datum reloptions, LOCKMODE lockmode, bool check)
->>>>>>> ab76208e
 {
 	Oid			relOid = RelationGetRelid(rel);
 	HeapTuple	reltup;
