/*-------------------------------------------------------------------------
 *
 * parse_agg.h
 *	  handle aggregates and window functions in parser
 *
 * Portions Copyright (c) 1996-2010, PostgreSQL Global Development Group
 * Portions Copyright (c) 1994, Regents of the University of California
 *
 * $PostgreSQL: pgsql/src/include/parser/parse_agg.h,v 1.43 2010/03/17 16:52:38 tgl Exp $
 *
 *-------------------------------------------------------------------------
 */
#ifndef PARSE_AGG_H
#define PARSE_AGG_H

#include "parser/parse_node.h"

extern void transformAggregateCall(ParseState *pstate, Aggref *agg,
<<<<<<< HEAD
					   List *args, List *aggorder, bool agg_distinct);
=======
					   List *args, List *aggorder,
					   bool agg_distinct);
>>>>>>> 1084f317
extern void transformWindowFuncCall(ParseState *pstate, WindowFunc *wfunc,
						WindowDef *windef);

extern void parseCheckAggregates(ParseState *pstate, Query *qry);

extern int	get_aggregate_argtypes(Aggref *aggref, Oid *inputTypes);

extern Oid resolve_aggregate_transtype(Oid aggfuncid,
							Oid aggtranstype,
							Oid *inputTypes,
							int numArguments);

extern void build_aggregate_fnexprs(Oid *agg_input_types,
						int agg_num_inputs,
						int agg_num_direct_inputs,
						int num_finalfn_inputs,
						bool agg_variadic,
						Oid agg_state_type,
						Oid agg_result_type,
						Oid transfn_oid,
						Oid finalfn_oid,
						Oid prelimfn_oid,
						Oid invtransfn_oid,
						Oid invprelimfn_oid,
						Expr **transfnexpr,
						Expr **finalfnexpr,
						Expr **prelimfnexpr,
						Expr **invtransfnexpr,
						Expr **invprelimfnexpr);

extern bool checkExprHasGroupExtFuncs(Node *node);

#endif   /* PARSE_AGG_H */<|MERGE_RESOLUTION|>--- conflicted
+++ resolved
@@ -16,12 +16,8 @@
 #include "parser/parse_node.h"
 
 extern void transformAggregateCall(ParseState *pstate, Aggref *agg,
-<<<<<<< HEAD
-					   List *args, List *aggorder, bool agg_distinct);
-=======
 					   List *args, List *aggorder,
 					   bool agg_distinct);
->>>>>>> 1084f317
 extern void transformWindowFuncCall(ParseState *pstate, WindowFunc *wfunc,
 						WindowDef *windef);
 
