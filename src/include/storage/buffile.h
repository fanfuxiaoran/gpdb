--- conflicted
+++ resolved
@@ -15,13 +15,9 @@
  * but currently we have no need for oversize temp files without buffered
  * access.
  *
-<<<<<<< HEAD
  * Portions Copyright (c) 2007-2008, Greenplum inc
  * Portions Copyright (c) 2012-Present Pivotal Software, Inc.
- * Portions Copyright (c) 1996-2016, PostgreSQL Global Development Group
-=======
  * Portions Copyright (c) 1996-2019, PostgreSQL Global Development Group
->>>>>>> 9e1c9f95
  * Portions Copyright (c) 1994, Regents of the University of California
  *
  * src/include/storage/buffile.h
@@ -45,20 +41,23 @@
  */
 
 extern BufFile *BufFileCreateTemp(char *operation_name, bool interXact);
-extern BufFile *BufFileCreateTempInSet(struct workfile_set *work_set, bool interXact);
-extern BufFile *BufFileCreateNamedTemp(const char *fileName, bool interXact, struct workfile_set *work_set);
-extern BufFile *BufFileOpenNamedTemp(const char * fileName, bool interXact);
+extern BufFile *BufFileCreateTempInSet(char *operation_name, bool interXact, struct workfile_set *work_set);
 extern void BufFileClose(BufFile *file);
-extern Size BufFileRead(BufFile *file, void *ptr, Size size);
-extern void *BufFileReadFromBuffer(BufFile *file, Size size);
-extern Size BufFileWrite(BufFile *file, const void *ptr, Size size);
+extern size_t BufFileRead(BufFile *file, void *ptr, size_t size);
+extern size_t BufFileWrite(BufFile *file, void *ptr, size_t size);
 
 extern int	BufFileSeek(BufFile *file, int fileno, off_t offset, int whence);
 extern void BufFileTell(BufFile *file, int *fileno, off_t *offset);
-<<<<<<< HEAD
 extern int	BufFileSeekBlock(BufFile *file, int64 blknum);
-extern void BufFileFlush(BufFile *file);
-extern int64 BufFileGetSize(BufFile *buffile);
+extern int64 BufFileSize(BufFile *file);
+extern long BufFileAppend(BufFile *target, BufFile *source);
+
+extern BufFile *BufFileCreateShared(SharedFileSet *fileset, const char *name);
+extern void BufFileExportShared(BufFile *file);
+extern BufFile *BufFileOpenShared(SharedFileSet *fileset, const char *name);
+extern void BufFileDeleteShared(SharedFileSet *fileset, const char *name);
+
+extern void *BufFileReadFromBuffer(BufFile *file, size_t size);
 
 extern const char *BufFileGetFilename(BufFile *buffile);
 
@@ -68,15 +67,5 @@
 extern bool gp_workfile_compression;
 extern void BufFilePledgeSequential(BufFile *buffile);
 extern void BufFileSetIsTempFile(BufFile *file, bool isTempFile);
-=======
-extern int	BufFileSeekBlock(BufFile *file, long blknum);
-extern int64 BufFileSize(BufFile *file);
-extern long BufFileAppend(BufFile *target, BufFile *source);
-
-extern BufFile *BufFileCreateShared(SharedFileSet *fileset, const char *name);
-extern void BufFileExportShared(BufFile *file);
-extern BufFile *BufFileOpenShared(SharedFileSet *fileset, const char *name);
-extern void BufFileDeleteShared(SharedFileSet *fileset, const char *name);
->>>>>>> 9e1c9f95
 
 #endif							/* BUFFILE_H */