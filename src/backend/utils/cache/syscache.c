--- conflicted
+++ resolved
@@ -3,13 +3,9 @@
  * syscache.c
  *	  System cache management routines
  *
-<<<<<<< HEAD
  * Portions Copyright (c) 2007-2010, Greenplum inc
  * Portions Copyright (c) 2012-Present Pivotal Software, Inc.
- * Portions Copyright (c) 1996-2014, PostgreSQL Global Development Group
-=======
  * Portions Copyright (c) 1996-2015, PostgreSQL Global Development Group
->>>>>>> ab93f90c
  * Portions Copyright (c) 1994, Regents of the University of California
  *
  *
@@ -690,24 +686,37 @@
 		},
 		128
 	},
-<<<<<<< HEAD
+	{ReplicationOriginRelationId,		/* REPLORIGIDENT */
+		ReplicationOriginIdentIndex,
+		1,
+		{
+			Anum_pg_replication_origin_roident,
+			0,
+			0,
+			0
+		},
+		16
+	},
+	{ReplicationOriginRelationId,		/* REPLORIGNAME */
+		ReplicationOriginNameIndex,
+		1,
+		{
+			Anum_pg_replication_origin_roname,
+			0,
+			0,
+			0
+		},
+		16
+	},
 	{ResGroupRelationId,		/* RESGROUPOID */
 		ResGroupOidIndexId,
 		1,
 		{
 			ObjectIdAttributeNumber,
-=======
-	{ReplicationOriginRelationId,		/* REPLORIGIDENT */
-		ReplicationOriginIdentIndex,
-		1,
-		{
-			Anum_pg_replication_origin_roident,
->>>>>>> ab93f90c
-			0,
-			0,
-			0
-		},
-<<<<<<< HEAD
+			0,
+			0,
+			0
+		},
 		128
 	},
 	{ResGroupRelationId,		/* RESGROUPNAME */
@@ -715,24 +724,11 @@
 		1,
 		{
 			Anum_pg_resgroup_rsgname,
-=======
-		16
-	},
-	{ReplicationOriginRelationId,		/* REPLORIGNAME */
-		ReplicationOriginNameIndex,
-		1,
-		{
-			Anum_pg_replication_origin_roname,
->>>>>>> ab93f90c
-			0,
-			0,
-			0
-		},
-<<<<<<< HEAD
+			0,
+			0,
+			0
+		},
 		128
-=======
-		16
->>>>>>> ab93f90c
 	},
 	{RewriteRelationId,			/* RULERELNAME */
 		RewriteRelRulenameIndexId,
@@ -956,11 +952,6 @@
 	}
 };
 
-<<<<<<< HEAD
-=======
-#define SysCacheSize	((int) lengthof(cacheinfo))
-
->>>>>>> ab93f90c
 static CatCache *SysCache[SysCacheSize];
 
 static bool CacheInitialized = false;
@@ -990,12 +981,9 @@
 	int			cacheId;
 	int			i,
 				j;
-<<<<<<< HEAD
 
 	StaticAssertStmt(SysCacheSize == (int) lengthof(cacheinfo),
 					 "SysCacheSize does not match syscache.c's array");
-=======
->>>>>>> ab93f90c
 
 	Assert(!CacheInitialized);
 
