--- conflicted
+++ resolved
@@ -253,11 +253,8 @@
 	int			i;
 	int			j;
 
-<<<<<<< HEAD
 	initialize_reloptions_gp();
 
-=======
->>>>>>> 1084f317
 	j = 0;
 	for (i = 0; boolRelOpts[i].gen.name; i++)
 		j++;
