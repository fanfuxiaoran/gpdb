--- conflicted
+++ resolved
@@ -811,7 +811,11 @@
 			case 's':
 			case 'E':  /* PostgreSQL use dx for extension, change to dE for foreign table */
 			/* case 'S':  // GPDB:  We used to show just system tables for this */
+
+				/* GPDB_12_MERGE_FIXME: 'P' clashes with new upstream 'P' option */
+#if 0
 			case 'P':  /* GPDB: Parent-only tables, no children */
+#endif
 				success = listTables(&cmd[1], pattern, show_verbose, show_system);
 				break;
 			case 'r':
@@ -1013,11 +1017,6 @@
 		{
 			char		sverbuf[32];
 
-<<<<<<< HEAD
-			psql_error("The server (version %s) does not support editing function source.\n",
-					   formatPGVersionNumber(pset.sversion, false,
-											 sverbuf, sizeof(sverbuf)));
-=======
 			formatPGVersionNumber(pset.sversion, false,
 								  sverbuf, sizeof(sverbuf));
 			if (is_func)
@@ -1026,7 +1025,6 @@
 			else
 				pg_log_error("The server (version %s) does not support editing view definitions.",
 							 sverbuf);
->>>>>>> 9e1c9f95
 			status = PSQL_CMD_ERROR;
 		}
 		else if (!query_buf)
@@ -2210,11 +2208,6 @@
 		{
 			char		sverbuf[32];
 
-<<<<<<< HEAD
-			psql_error("The server (version %s) does not support showing function source.\n",
-					   formatPGVersionNumber(pset.sversion, false,
-											 sverbuf, sizeof(sverbuf)));
-=======
 			formatPGVersionNumber(pset.sversion, false,
 								  sverbuf, sizeof(sverbuf));
 			if (is_func)
@@ -2223,7 +2216,6 @@
 			else
 				pg_log_error("The server (version %s) does not support showing view definitions.",
 							 sverbuf);
->>>>>>> 9e1c9f95
 			status = PSQL_CMD_ERROR;
 		}
 		else if (!obj_desc)
