--- conflicted
+++ resolved
@@ -652,27 +652,12 @@
 	}
 	else if (HeapTupleHasExternal(tup) || tup->t_len > TOAST_TUPLE_THRESHOLD)
 	{
-<<<<<<< HEAD
-		int options = HEAP_INSERT_SKIP_FSM;
-=======
 		int			options = HEAP_INSERT_SKIP_FSM;
->>>>>>> 9e1c9f95
 
 		if (!state->rs_use_wal)
 			options |= HEAP_INSERT_SKIP_WAL;
 
 		/*
-<<<<<<< HEAD
-		 * The new relfilenode's relcache entrye doesn't have the necessary
-		 * information to determine whether a relation should emit data for
-		 * logical decoding.  Force it to off if necessary.
-		 */
-		if (!RelationIsLogicallyLogged(state->rs_old_rel))
-			options |= HEAP_INSERT_NO_LOGICAL;
-
-		heaptup = toast_insert_or_update(state->rs_new_rel, tup, NULL,
-										 TOAST_TUPLE_TARGET, false,
-=======
 		 * While rewriting the heap for VACUUM FULL / CLUSTER, make sure data
 		 * for the TOAST table are not logically decoded.  The main heap is
 		 * WAL-logged as XLOG FPI records, which are not logically decoded.
@@ -680,7 +665,8 @@
 		options |= HEAP_INSERT_NO_LOGICAL;
 
 		heaptup = toast_insert_or_update(state->rs_new_rel, tup, NULL,
->>>>>>> 9e1c9f95
+										 TOAST_TUPLE_TARGET,
+										 false,
 										 options);
 	}
 	else
@@ -1197,10 +1183,7 @@
 
 	/* write out tail end of mapping file (again) */
 	errno = 0;
-<<<<<<< HEAD
-=======
 	pgstat_report_wait_start(WAIT_EVENT_LOGICAL_REWRITE_MAPPING_WRITE);
->>>>>>> 9e1c9f95
 	if (write(fd, data, len) != len)
 	{
 		/* if write didn't set errno, assume problem is no disk space */
@@ -1210,10 +1193,7 @@
 				(errcode_for_file_access(),
 				 errmsg("could not write to file \"%s\": %m", path)));
 	}
-<<<<<<< HEAD
-=======
 	pgstat_report_wait_end();
->>>>>>> 9e1c9f95
 
 	/*
 	 * Now fsync all previously written data. We could improve things and only
