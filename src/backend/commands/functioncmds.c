--- conflicted
+++ resolved
@@ -376,33 +376,6 @@
 						(errcode(ERRCODE_INVALID_COLUMN_REFERENCE),
 						 errmsg("cannot use table references in parameter default value")));
 
-<<<<<<< HEAD
-=======
-			/*
-			 * It can't return a set either --- but coerce_to_specific_type
-			 * already checked that for us.
-			 *
-			 * No subplans or aggregates, either...
-			 *
-			 * Note: the point of these restrictions is to ensure that an
-			 * expression that, on its face, hasn't got subplans, aggregates,
-			 * etc cannot suddenly have them after function default arguments
-			 * are inserted.
-			 */
-			if (pstate->p_hasSubLinks)
-				ereport(ERROR,
-						(errcode(ERRCODE_FEATURE_NOT_SUPPORTED),
-				  errmsg("cannot use subquery in parameter default value")));
-			if (pstate->p_hasAggs)
-				ereport(ERROR,
-						(errcode(ERRCODE_GROUPING_ERROR),
-						 errmsg("cannot use aggregate function in parameter default value")));
-			if (pstate->p_hasWindowFuncs)
-				ereport(ERROR,
-						(errcode(ERRCODE_WINDOWING_ERROR),
-						 errmsg("cannot use window function in parameter default value")));
-
->>>>>>> 4d53a2f9
 			*parameterDefaults = lappend(*parameterDefaults, def);
 			have_defaults = true;
 		}
