--- conflicted
+++ resolved
@@ -5,13 +5,9 @@
  *	  Planning is complete, we just need to convert the selected
  *	  Path into a Plan.
  *
-<<<<<<< HEAD
  * Portions Copyright (c) 2005-2008, Greenplum inc
  * Portions Copyright (c) 2012-Present Pivotal Software, Inc.
- * Portions Copyright (c) 1996-2009, PostgreSQL Global Development Group
-=======
  * Portions Copyright (c) 1996-2010, PostgreSQL Global Development Group
->>>>>>> 1084f317
  * Portions Copyright (c) 1994, Regents of the University of California
  *
  *
@@ -162,38 +158,8 @@
 				   Index scanrelid, int wtParam);
 static BitmapAnd *make_bitmap_and(List *bitmapplans);
 static BitmapOr *make_bitmap_or(List *bitmapplans);
-<<<<<<< HEAD
 static List *flatten_grouping_list(List *groupcls);
 static void adjust_modifytable_flow(PlannerInfo *root, ModifyTable *node);
-=======
-static NestLoop *make_nestloop(List *tlist,
-			  List *joinclauses, List *otherclauses,
-			  Plan *lefttree, Plan *righttree,
-			  JoinType jointype);
-static HashJoin *make_hashjoin(List *tlist,
-			  List *joinclauses, List *otherclauses,
-			  List *hashclauses,
-			  Plan *lefttree, Plan *righttree,
-			  JoinType jointype);
-static Hash *make_hash(Plan *lefttree,
-		  Oid skewTable,
-		  AttrNumber skewColumn,
-		  bool skewInherit,
-		  Oid skewColType,
-		  int32 skewColTypmod);
-static MergeJoin *make_mergejoin(List *tlist,
-			   List *joinclauses, List *otherclauses,
-			   List *mergeclauses,
-			   Oid *mergefamilies,
-			   int *mergestrategies,
-			   bool *mergenullsfirst,
-			   Plan *lefttree, Plan *righttree,
-			   JoinType jointype);
-static Sort *make_sort(PlannerInfo *root, Plan *lefttree, int numCols,
-		  AttrNumber *sortColIdx, Oid *sortOperators, bool *nullsFirst,
-		  double limit_tuples);
-static Material *make_material(Plan *lefttree);
->>>>>>> 1084f317
 
 
 /*
@@ -3034,7 +3000,6 @@
 		innerpathkeys = best_path->jpath.innerjoinpath->pathkeys;
 
 	/*
-<<<<<<< HEAD
 	 * MPP-3300: very similar to the nested-loop join motion deadlock cases. But we may have already
 	 * put some slackening operators below (e.g. a sort).
 	 *
@@ -3066,12 +3031,8 @@
 	}
 
 	/*
-	 * If specified, add a materialize node to shield the inner plan from
-	 * the need to handle mark/restore.
-=======
 	 * If specified, add a materialize node to shield the inner plan from the
 	 * need to handle mark/restore.
->>>>>>> 1084f317
 	 */
 	if (best_path->materialize_inner)
 	{
@@ -5189,10 +5150,7 @@
 			   List *windowFuncs, Index winref,
 			   int partNumCols, AttrNumber *partColIdx, Oid *partOperators,
 			   int ordNumCols, AttrNumber *ordColIdx, Oid *ordOperators,
-<<<<<<< HEAD
 			   AttrNumber firstOrderCol, Oid firstOrderCmpOperator, bool firstOrderNullsFirst,
-=======
->>>>>>> 1084f317
 			   int frameOptions, Node *startOffset, Node *endOffset,
 			   Plan *lefttree)
 {
