--
-- STRINGS
-- Test various data entry syntaxes.
--

-- create required tables
CREATE TABLE CHAR_STRINGS_TBL(f1 char(4));
INSERT INTO CHAR_STRINGS_TBL (f1) VALUES ('a'),
('ab'),
('abcd'),
('abcd    ');

CREATE TABLE VARCHAR_STRINGS_TBL(f1 varchar(4));
INSERT INTO VARCHAR_STRINGS_TBL (f1) VALUES ('a'),
('ab'),
('abcd'),
('abcd    ');

CREATE TABLE TEXT_STRINGS_TBL (f1 text);
INSERT INTO TEXT_STRINGS_TBL VALUES ('doh!'),
('hi de ho neighbor');

-- SQL92 string continuation syntax
-- E021-03 character string literals
SELECT 'first line'
' - next line'
	' - third line'
	AS "Three lines to one";

-- illegal string continuation syntax
SELECT 'first line'
' - next line' /* this comment is not allowed here */
' - third line'
	AS "Illegal comment within continuation";

-- bytea
SET bytea_output TO hex;
SELECT E'\\xDeAdBeEf'::bytea;
SELECT E'\\x De Ad Be Ef '::bytea;
SELECT E'\\xDeAdBeE'::bytea;
SELECT E'\\xDeAdBeEx'::bytea;
SELECT E'\\xDe00BeEf'::bytea;
SELECT E'DeAdBeEf'::bytea;
SELECT E'De\\000dBeEf'::bytea;
SELECT E'De\123dBeEf'::bytea;
SELECT E'De\\123dBeEf'::bytea;
SELECT E'De\\678dBeEf'::bytea;

SET bytea_output TO escape;
SELECT E'\\xDeAdBeEf'::bytea;
SELECT E'\\x De Ad Be Ef '::bytea;
SELECT E'\\xDe00BeEf'::bytea;
SELECT E'DeAdBeEf'::bytea;
SELECT E'De\\000dBeEf'::bytea;
SELECT E'De\\123dBeEf'::bytea;

-- Unicode escapes
SET standard_conforming_strings TO on;

SELECT U&'d\0061t\+000061' AS U&"d\0061t\+000061";
SELECT U&'d!0061t\+000061' UESCAPE '!' AS U&"d*0061t\+000061" UESCAPE '*';

SELECT U&' \' UESCAPE '!' AS "tricky";
SELECT 'tricky' AS U&"\" UESCAPE '!';

SELECT U&'wrong: \061';
SELECT U&'wrong: \+0061';
SELECT U&'wrong: +0061' UESCAPE '+';

SET standard_conforming_strings TO off;

SELECT U&'d\0061t\+000061' AS U&"d\0061t\+000061";
SELECT U&'d!0061t\+000061' UESCAPE '!' AS U&"d*0061t\+000061" UESCAPE '*';

SELECT U&' \' UESCAPE '!' AS "tricky";
SELECT 'tricky' AS U&"\" UESCAPE '!';

SELECT U&'wrong: \061';
SELECT U&'wrong: \+0061';
SELECT U&'wrong: +0061' UESCAPE '+';

RESET standard_conforming_strings;

--
-- test conversions between various string types
-- E021-10 implicit casting among the character data types
--

SELECT CAST(f1 AS text) AS "text(char)" FROM CHAR_STRINGS_TBL;

SELECT CAST(f1 AS text) AS "text(varchar)" FROM VARCHAR_STRINGS_TBL;

SELECT CAST(name 'namefield' AS text) AS "text(name)";

-- since this is an explicit cast, it should truncate w/o error:
SELECT CAST(f1 AS char(10)) AS "char(text)" FROM TEXT_STRINGS_TBL;
-- note: implicit-cast case is tested in char.sql

SELECT CAST(f1 AS char(20)) AS "char(text)" FROM TEXT_STRINGS_TBL;

SELECT CAST(f1 AS char(10)) AS "char(varchar)" FROM VARCHAR_STRINGS_TBL;

SELECT CAST(name 'namefield' AS char(10)) AS "char(name)";

SELECT CAST(f1 AS varchar) AS "varchar(text)" FROM TEXT_STRINGS_TBL;

SELECT CAST(f1 AS varchar) AS "varchar(char)" FROM CHAR_STRINGS_TBL;

SELECT CAST(name 'namefield' AS varchar) AS "varchar(name)";

--
-- test SQL92 string functions
-- E### and T### are feature reference numbers from SQL99
--

-- E021-09 trim function
SELECT TRIM(BOTH FROM '  bunch o blanks  ') = 'bunch o blanks' AS "bunch o blanks";

SELECT TRIM(LEADING FROM '  bunch o blanks  ') = 'bunch o blanks  ' AS "bunch o blanks  ";

SELECT TRIM(TRAILING FROM '  bunch o blanks  ') = '  bunch o blanks' AS "  bunch o blanks";

SELECT TRIM(BOTH 'x' FROM 'xxxxxsome Xsxxxxx') = 'some Xs' AS "some Xs";

-- E021-06 substring expression
SELECT SUBSTRING('1234567890' FROM 3) = '34567890' AS "34567890";

SELECT SUBSTRING('1234567890' FROM 4 FOR 3) = '456' AS "456";

-- T581 regular expression substring (with SQL99's bizarre regexp syntax)
SELECT SUBSTRING('abcdefg' FROM 'a#"(b_d)#"%' FOR '#') AS "bcd";

-- No match should return NULL
SELECT SUBSTRING('abcdefg' FROM '#"(b_d)#"%' FOR '#') IS NULL AS "True";

-- Null inputs should return NULL
SELECT SUBSTRING('abcdefg' FROM '(b|c)' FOR NULL) IS NULL AS "True";
SELECT SUBSTRING(NULL FROM '(b|c)' FOR '#') IS NULL AS "True";
SELECT SUBSTRING('abcdefg' FROM NULL FOR '#') IS NULL AS "True";

-- PostgreSQL extension to allow omitting the escape character;
-- here the regexp is taken as Posix syntax
SELECT SUBSTRING('abcdefg' FROM 'c.e') AS "cde";

-- With a parenthesized subexpression, return only what matches the subexpr
SELECT SUBSTRING('abcdefg' FROM 'b(.*)f') AS "cde";

-- PostgreSQL extension to allow using back reference in replace string;
SELECT regexp_replace('1112223333', E'(\\d{3})(\\d{3})(\\d{4})', E'(\\1) \\2-\\3');
SELECT regexp_replace('AAA   BBB   CCC   ', E'\\s+', ' ', 'g');
SELECT regexp_replace('AAA', '^|$', 'Z', 'g');
SELECT regexp_replace('AAA aaa', 'A+', 'Z', 'gi');
-- invalid regexp option
SELECT regexp_replace('AAA aaa', 'A+', 'Z', 'z');

-- set so we can tell NULL from empty string
\pset null '\\N'

-- return all matches from regexp
SELECT regexp_matches('foobarbequebaz', $re$(bar)(beque)$re$);

-- test case insensitive
SELECT regexp_matches('foObARbEqUEbAz', $re$(bar)(beque)$re$, 'i');

-- global option - more than one match
SELECT regexp_matches('foobarbequebazilbarfbonk', $re$(b[^b]+)(b[^b]+)$re$, 'g');

-- empty capture group (matched empty string)
SELECT regexp_matches('foobarbequebaz', $re$(bar)(.*)(beque)$re$);
-- no match
SELECT regexp_matches('foobarbequebaz', $re$(bar)(.+)(beque)$re$);
-- optional capture group did not match, null entry in array
SELECT regexp_matches('foobarbequebaz', $re$(bar)(.+)?(beque)$re$);

-- no capture groups
SELECT regexp_matches('foobarbequebaz', $re$barbeque$re$);

-- give me errors
SELECT regexp_matches('foobarbequebaz', $re$(bar)(beque)$re$, 'gz');
SELECT regexp_matches('foobarbequebaz', $re$(barbeque$re$);
SELECT regexp_matches('foobarbequebaz', $re$(bar)(beque){2,1}$re$);

-- split string on regexp
SELECT foo, length(foo) FROM regexp_split_to_table('the quick brown fox jumped over the lazy dog', $re$\s+$re$) AS foo;
SELECT regexp_split_to_array('the quick brown fox jumped over the lazy dog', $re$\s+$re$);

SELECT foo, length(foo) FROM regexp_split_to_table('the quick brown fox jumped over the lazy dog', $re$\s*$re$) AS foo;
SELECT regexp_split_to_array('the quick brown fox jumped over the lazy dog', $re$\s*$re$);
SELECT foo, length(foo) FROM regexp_split_to_table('the quick brown fox jumped over the lazy dog', '') AS foo;
SELECT regexp_split_to_array('the quick brown fox jumped over the lazy dog', '');
-- case insensitive
SELECT foo, length(foo) FROM regexp_split_to_table('thE QUick bROWn FOx jUMPed ovEr THE lazy dOG', 'e', 'i') AS foo;
SELECT regexp_split_to_array('thE QUick bROWn FOx jUMPed ovEr THE lazy dOG', 'e', 'i');
-- no match of pattern
SELECT foo, length(foo) FROM regexp_split_to_table('the quick brown fox jumped over the lazy dog', 'nomatch') AS foo;
SELECT regexp_split_to_array('the quick brown fox jumped over the lazy dog', 'nomatch');
-- some corner cases
SELECT regexp_split_to_array('123456','1');
SELECT regexp_split_to_array('123456','6');
SELECT regexp_split_to_array('123456','.');
-- errors
SELECT foo, length(foo) FROM regexp_split_to_table('thE QUick bROWn FOx jUMPed ovEr THE lazy dOG', 'e', 'zippy') AS foo;
SELECT regexp_split_to_array('thE QUick bROWn FOx jUMPed ovEr THE lazy dOG', 'e', 'iz');
-- global option meaningless for regexp_split
SELECT foo, length(foo) FROM regexp_split_to_table('thE QUick bROWn FOx jUMPed ovEr THE lazy dOG', 'e', 'g') AS foo;
SELECT regexp_split_to_array('thE QUick bROWn FOx jUMPed ovEr THE lazy dOG', 'e', 'g');

-- change NULL-display back
\pset null ''

-- E021-11 position expression
SELECT POSITION('4' IN '1234567890') = '4' AS "4";

SELECT POSITION('5' IN '1234567890') = '5' AS "5";

-- T312 character overlay function
SELECT OVERLAY('abcdef' PLACING '45' FROM 4) AS "abc45f";

SELECT OVERLAY('yabadoo' PLACING 'daba' FROM 5) AS "yabadaba";

SELECT OVERLAY('yabadoo' PLACING 'daba' FROM 5 FOR 0) AS "yabadabadoo";

SELECT OVERLAY('babosa' PLACING 'ubb' FROM 2 FOR 4) AS "bubba";

--
-- test LIKE
-- Be sure to form every test as a LIKE/NOT LIKE pair.
--

-- simplest examples
-- E061-04 like predicate
SELECT 'hawkeye' LIKE 'h%' AS "true";
SELECT 'hawkeye' NOT LIKE 'h%' AS "false";

SELECT 'hawkeye' LIKE 'H%' AS "false";
SELECT 'hawkeye' NOT LIKE 'H%' AS "true";

SELECT 'hawkeye' LIKE 'indio%' AS "false";
SELECT 'hawkeye' NOT LIKE 'indio%' AS "true";

SELECT 'hawkeye' LIKE 'h%eye' AS "true";
SELECT 'hawkeye' NOT LIKE 'h%eye' AS "false";

SELECT 'indio' LIKE '_ndio' AS "true";
SELECT 'indio' NOT LIKE '_ndio' AS "false";

SELECT 'indio' LIKE 'in__o' AS "true";
SELECT 'indio' NOT LIKE 'in__o' AS "false";

SELECT 'indio' LIKE 'in_o' AS "false";
SELECT 'indio' NOT LIKE 'in_o' AS "true";

-- unused escape character
SELECT 'hawkeye' LIKE 'h%' ESCAPE '#' AS "true";
SELECT 'hawkeye' NOT LIKE 'h%' ESCAPE '#' AS "false";

SELECT 'indio' LIKE 'ind_o' ESCAPE '$' AS "true";
SELECT 'indio' NOT LIKE 'ind_o' ESCAPE '$' AS "false";

-- escape character
-- E061-05 like predicate with escape clause
SELECT 'h%' LIKE 'h#%' ESCAPE '#' AS "true";
SELECT 'h%' NOT LIKE 'h#%' ESCAPE '#' AS "false";

SELECT 'h%wkeye' LIKE 'h#%' ESCAPE '#' AS "false";
SELECT 'h%wkeye' NOT LIKE 'h#%' ESCAPE '#' AS "true";

SELECT 'h%wkeye' LIKE 'h#%%' ESCAPE '#' AS "true";
SELECT 'h%wkeye' NOT LIKE 'h#%%' ESCAPE '#' AS "false";

SELECT 'h%awkeye' LIKE 'h#%a%k%e' ESCAPE '#' AS "true";
SELECT 'h%awkeye' NOT LIKE 'h#%a%k%e' ESCAPE '#' AS "false";

SELECT 'indio' LIKE '_ndio' ESCAPE '$' AS "true";
SELECT 'indio' NOT LIKE '_ndio' ESCAPE '$' AS "false";

SELECT 'i_dio' LIKE 'i$_d_o' ESCAPE '$' AS "true";
SELECT 'i_dio' NOT LIKE 'i$_d_o' ESCAPE '$' AS "false";

SELECT 'i_dio' LIKE 'i$_nd_o' ESCAPE '$' AS "false";
SELECT 'i_dio' NOT LIKE 'i$_nd_o' ESCAPE '$' AS "true";

SELECT 'i_dio' LIKE 'i$_d%o' ESCAPE '$' AS "true";
SELECT 'i_dio' NOT LIKE 'i$_d%o' ESCAPE '$' AS "false";

-- escape character same as pattern character
SELECT 'maca' LIKE 'm%aca' ESCAPE '%' AS "true";
SELECT 'maca' NOT LIKE 'm%aca' ESCAPE '%' AS "false";

SELECT 'ma%a' LIKE 'm%a%%a' ESCAPE '%' AS "true";
SELECT 'ma%a' NOT LIKE 'm%a%%a' ESCAPE '%' AS "false";

SELECT 'bear' LIKE 'b_ear' ESCAPE '_' AS "true";
SELECT 'bear' NOT LIKE 'b_ear' ESCAPE '_' AS "false";

SELECT 'be_r' LIKE 'b_e__r' ESCAPE '_' AS "true";
SELECT 'be_r' NOT LIKE 'b_e__r' ESCAPE '_' AS "false";

SELECT 'be_r' LIKE '__e__r' ESCAPE '_' AS "false";
SELECT 'be_r' NOT LIKE '__e__r' ESCAPE '_' AS "true";


--
-- test ILIKE (case-insensitive LIKE)
-- Be sure to form every test as an ILIKE/NOT ILIKE pair.
--

SELECT 'hawkeye' ILIKE 'h%' AS "true";
SELECT 'hawkeye' NOT ILIKE 'h%' AS "false";

SELECT 'hawkeye' ILIKE 'H%' AS "true";
SELECT 'hawkeye' NOT ILIKE 'H%' AS "false";

SELECT 'hawkeye' ILIKE 'H%Eye' AS "true";
SELECT 'hawkeye' NOT ILIKE 'H%Eye' AS "false";

SELECT 'Hawkeye' ILIKE 'h%' AS "true";
SELECT 'Hawkeye' NOT ILIKE 'h%' AS "false";

--
<<<<<<< HEAD
-- test %/_ combination cases, cf bugs #4821 and #5478
=======
-- test %/_ combination cases, cf bug #4821
>>>>>>> 4d53a2f9
--

SELECT 'foo' LIKE '_%' as t, 'f' LIKE '_%' as t, '' LIKE '_%' as f;
SELECT 'foo' LIKE '%_' as t, 'f' LIKE '%_' as t, '' LIKE '%_' as f;

SELECT 'foo' LIKE '__%' as t, 'foo' LIKE '___%' as t, 'foo' LIKE '____%' as f;
SELECT 'foo' LIKE '%__' as t, 'foo' LIKE '%___' as t, 'foo' LIKE '%____' as f;

<<<<<<< HEAD
SELECT 'jack' LIKE '%____%' AS t;

=======
>>>>>>> 4d53a2f9

--
-- test implicit type conversion
--

-- E021-07 character concatenation
SELECT 'unknown' || ' and unknown' AS "Concat unknown types";

SELECT text 'text' || ' and unknown' AS "Concat text to unknown type";

SELECT char(20) 'characters' || ' and text' AS "Concat char to unknown type";

SELECT text 'text' || char(20) ' and characters' AS "Concat text to char";

SELECT text 'text' || varchar ' and varchar' AS "Concat text to varchar";

-- Test "unknown" from sub queries - MPP-2510
select foo || 'bar'::text from (select 'bar' as foo) a;
select foo || 'bar'::text from (select 'bar'::text as foo) a;
select * from ( select 'a' as a) x join (select 'b' as b) y on a=b;

-- Test "unknown" with typmod MPP-2658
create table unknown_test (v varchar(20), n numeric(20, 2), t timestamp(2));
insert into unknown_test select '100', '123.23', '2008-01-01 11:11:11';
select 'foo'::varchar(10) || bar from (select 'bar' as bar) moo;
select '123'::numeric(4,1) + bar from (select '123' as bar) baz;
drop table unknown_test;

-- Test nested "unknown"s from MPP-2689
select 'foo'::text || foo from ( select foo from (select 4.5, foo from ( select
1, 'foo' as foo) a ) b ) c;
select 'foo'::text || foo from ( select foo from
 (select foo || bar as foo from ( select 'bar' as bar, 'foo' as foo) a ) b ) c;
create domain u_d as text;
prepare p1 as select $1::u_d || foo from (select 'foo' as foo) a;
prepare p2 as select 'foo' || foo
from (select $1::u_d || bar as foo from (select 'bar' as bar) a ) b;

select 'a' as a, 'b' as b, 'c' as c, 1 as d union select * from (select 'a' as a, 'b' as b, 'c' as c, 1 as d)d;
select * from (select 'a' as a, 'b' as b, 'c' as c, 1 as d)d union select 'a' as a, 'b' as b, 'c' as c, 1 as d;

-- Make sure we can convert unknown to other useful types (MPP-4298)
create table t as select j as a, 'abc' as i from
generate_series(1, 10) j;
select * from t order by a;
alter table t alter i type int; -- should fail
alter table t alter i type text; -- should work
select * from t order by a;
drop table t;

--
-- test substr with toasted text values
--
CREATE TABLE toasttest(f1 text);

insert into toasttest values(repeat('1234567890',10000));
insert into toasttest values(repeat('1234567890',10000));

--
-- Ensure that some values are uncompressed, to test the faster substring
-- operation used in that case
--
alter table toasttest alter column f1 set storage external;
insert into toasttest values(repeat('1234567890',10000));
insert into toasttest values(repeat('1234567890',10000));

-- If the starting position is zero or less, then return from the start of the string
-- adjusting the length to be consistent with the "negative start" per SQL92.
SELECT substr(f1, -1, 5) from toasttest;

-- If the length is less than zero, an ERROR is thrown.
SELECT substr(f1, 5, -1) from toasttest;

-- If no third argument (length) is provided, the length to the end of the
-- string is assumed.
SELECT substr(f1, 99995) from toasttest;

-- If start plus length is > string length, the result is truncated to
-- string length
SELECT substr(f1, 99995, 10) from toasttest;

DROP TABLE toasttest;

--
-- test substr with toasted bytea values
--
CREATE TABLE toasttest(f1 bytea);

insert into toasttest values("decode"(repeat('1234567890',10000),'escape'));
insert into toasttest values(pg_catalog.decode(repeat('1234567890',10000),'escape'));

--
-- Ensure that some values are uncompressed, to test the faster substring
-- operation used in that case
--
alter table toasttest alter column f1 set storage external;
insert into toasttest values("decode"(repeat('1234567890',10000),'escape'));
insert into toasttest values(pg_catalog.decode(repeat('1234567890',10000),'escape'));

-- If the starting position is zero or less, then return from the start of the string
-- adjusting the length to be consistent with the "negative start" per SQL92.
SELECT substr(f1, -1, 5) from toasttest;

-- If the length is less than zero, an ERROR is thrown.
SELECT substr(f1, 5, -1) from toasttest;

-- If no third argument (length) is provided, the length to the end of the
-- string is assumed.
SELECT substr(f1, 99995) from toasttest;

-- If start plus length is > string length, the result is truncated to
-- string length
SELECT substr(f1, 99995, 10) from toasttest;

DROP TABLE toasttest;

-- test internally compressing datums

-- this tests compressing a datum to a very small size which exercises a
-- corner case in packed-varlena handling: even though small, the compressed
-- datum must be given a 4-byte header because there are no bits to indicate
-- compression in a 1-byte header

CREATE TABLE toasttest (c char(4096));
INSERT INTO toasttest VALUES('x');
SELECT length(c), c::text FROM toasttest;
SELECT c FROM toasttest;
DROP TABLE toasttest;

--
-- test length
--

SELECT length('abcdef') AS "length_6";

--
-- test strpos
--

SELECT strpos('abcdef', 'cd') AS "pos_3";

SELECT strpos('abcdef', 'xy') AS "pos_0";

--
-- test replace
--
SELECT replace('abcdef', 'de', '45') AS "abc45f";

SELECT replace('yabadabadoo', 'ba', '123') AS "ya123da123doo";

SELECT replace('yabadoo', 'bad', '') AS "yaoo";

--
-- test split_part
--
select split_part('joeuser@mydatabase','@',0) AS "an error";

select split_part('joeuser@mydatabase','@',1) AS "joeuser";

select split_part('joeuser@mydatabase','@',2) AS "mydatabase";

select split_part('joeuser@mydatabase','@',3) AS "empty string";

select split_part('@joeuser@mydatabase@','@',2) AS "joeuser";

--
-- test to_hex
--
select to_hex(256*256*256 - 1) AS "ffffff";

select to_hex(256::bigint*256::bigint*256::bigint*256::bigint - 1) AS "ffffffff";

--
-- MD5 test suite - from IETF RFC 1321
-- (see: ftp://ftp.rfc-editor.org/in-notes/rfc1321.txt)
--
select md5('') = 'd41d8cd98f00b204e9800998ecf8427e' AS "TRUE";

select md5('a') = '0cc175b9c0f1b6a831c399e269772661' AS "TRUE";

select md5('abc') = '900150983cd24fb0d6963f7d28e17f72' AS "TRUE";

select md5('message digest') = 'f96b697d7cb7938d525a2f31aaf161d0' AS "TRUE";

select md5('abcdefghijklmnopqrstuvwxyz') = 'c3fcd3d76192e4007dfb496cca67e13b' AS "TRUE";

select md5('ABCDEFGHIJKLMNOPQRSTUVWXYZabcdefghijklmnopqrstuvwxyz0123456789') = 'd174ab98d277d9f5a5611c2c9f419d9f' AS "TRUE";

select md5('12345678901234567890123456789012345678901234567890123456789012345678901234567890') = '57edf4a22be3c955ac49da2e2107b67a' AS "TRUE";

select md5(''::bytea) = 'd41d8cd98f00b204e9800998ecf8427e' AS "TRUE";

select md5('a'::bytea) = '0cc175b9c0f1b6a831c399e269772661' AS "TRUE";

select md5('abc'::bytea) = '900150983cd24fb0d6963f7d28e17f72' AS "TRUE";

select md5('message digest'::bytea) = 'f96b697d7cb7938d525a2f31aaf161d0' AS "TRUE";

select md5('abcdefghijklmnopqrstuvwxyz'::bytea) = 'c3fcd3d76192e4007dfb496cca67e13b' AS "TRUE";

select md5('ABCDEFGHIJKLMNOPQRSTUVWXYZabcdefghijklmnopqrstuvwxyz0123456789'::bytea) = 'd174ab98d277d9f5a5611c2c9f419d9f' AS "TRUE";

select md5('12345678901234567890123456789012345678901234567890123456789012345678901234567890'::bytea) = '57edf4a22be3c955ac49da2e2107b67a' AS "TRUE";

--
-- test behavior of escape_string_warning and standard_conforming_strings options
--
set escape_string_warning = off;
set standard_conforming_strings = off;

show escape_string_warning;
show standard_conforming_strings;

set escape_string_warning = on;
set standard_conforming_strings = on;

show escape_string_warning;
show standard_conforming_strings;

select 'a\bcd' as f1, 'a\b''cd' as f2, 'a\b''''cd' as f3, 'abcd\'   as f4, 'ab\''cd' as f5, '\\' as f6;

set standard_conforming_strings = off;

select 'a\\bcd' as f1, 'a\\b\'cd' as f2, 'a\\b\'''cd' as f3, 'abcd\\'   as f4, 'ab\\\'cd' as f5, '\\\\' as f6;

set escape_string_warning = off;
set standard_conforming_strings = on;

select 'a\bcd' as f1, 'a\b''cd' as f2, 'a\b''''cd' as f3, 'abcd\'   as f4, 'ab\''cd' as f5, '\\' as f6;

set standard_conforming_strings = off;

select 'a\\bcd' as f1, 'a\\b\'cd' as f2, 'a\\b\'''cd' as f3, 'abcd\\'   as f4, 'ab\\\'cd' as f5, '\\\\' as f6;

--
-- test unicode escape
--
select E'A\u0041' as f1, E'\u0127' as f2;
select E'\u0000';
select E'\udsfs';
select E'\uD843\uE001';
select E'\uDC01';
select E'\uD834';

--
-- Additional string functions
--

SELECT initcap('hi THOMAS');

SELECT lpad('hi', 5, 'xy');
SELECT lpad('hi', 5);
SELECT lpad('hi', -5, 'xy');
SELECT lpad('hello', 2);
SELECT lpad('hi', 5, '');

SELECT rpad('hi', 5, 'xy');
SELECT rpad('hi', 5);
SELECT rpad('hi', -5, 'xy');
SELECT rpad('hello', 2);
SELECT rpad('hi', 5, '');

SELECT ltrim('zzzytrim', 'xyz');

SELECT translate('', '14', 'ax');
SELECT translate('12345', '14', 'ax');

SELECT ascii('x');
SELECT ascii('');

SELECT chr(65);
SELECT chr(0);

SELECT repeat('Pg', 4);
SELECT repeat('Pg', -4);

SELECT trim(E'\\000'::bytea from E'\\000Tom\\000'::bytea);
SELECT btrim(E'\\000trim\\000'::bytea, E'\\000'::bytea);
SELECT btrim(''::bytea, E'\\000'::bytea);
SELECT btrim(E'\\000trim\\000'::bytea, ''::bytea);


-- Clean up GPDB-added tables
DROP TABLE char_strings_tbl;
DROP TABLE varchar_strings_tbl;
DROP TABLE text_strings_tbl;<|MERGE_RESOLUTION|>--- conflicted
+++ resolved
@@ -318,11 +318,7 @@
 SELECT 'Hawkeye' NOT ILIKE 'h%' AS "false";
 
 --
-<<<<<<< HEAD
 -- test %/_ combination cases, cf bugs #4821 and #5478
-=======
--- test %/_ combination cases, cf bug #4821
->>>>>>> 4d53a2f9
 --
 
 SELECT 'foo' LIKE '_%' as t, 'f' LIKE '_%' as t, '' LIKE '_%' as f;
@@ -331,11 +327,8 @@
 SELECT 'foo' LIKE '__%' as t, 'foo' LIKE '___%' as t, 'foo' LIKE '____%' as f;
 SELECT 'foo' LIKE '%__' as t, 'foo' LIKE '%___' as t, 'foo' LIKE '%____' as f;
 
-<<<<<<< HEAD
 SELECT 'jack' LIKE '%____%' AS t;
 
-=======
->>>>>>> 4d53a2f9
 
 --
 -- test implicit type conversion
