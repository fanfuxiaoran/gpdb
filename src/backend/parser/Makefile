#-------------------------------------------------------------------------
#
# Makefile for parser
#
# $PostgreSQL: pgsql/src/backend/parser/Makefile,v 1.49 2009/03/07 00:13:57 alvherre Exp $
#
#-------------------------------------------------------------------------

subdir = src/backend/parser
top_builddir = ../../..
include $(top_builddir)/src/Makefile.global

override CPPFLAGS := -I$(srcdir) $(CPPFLAGS)

OBJS= analyze.o gram.o keywords.o parser.o parse_agg.o parse_cte.o parse_clause.o \
      parse_expr.o parse_func.o parse_node.o parse_oper.o parse_relation.o \
<<<<<<< HEAD
      parse_type.o parse_coerce.o parse_target.o scansup.o parse_utilcmd.o kwlookup.o \
      parse_partition.o
=======
      parse_type.o parse_coerce.o parse_target.o parse_utilcmd.o scansup.o kwlookup.o
>>>>>>> 4d53a2f9

FLEXFLAGS = -CF

include $(top_srcdir)/src/backend/common.mk


# scan is compiled as part of gram
gram.o: $(srcdir)/scan.c


# There is no correct way to write a rule that generates two files.
# Rules with two targets don't have that meaning, they are merely
# shorthand for two otherwise separate rules.  To be safe for parallel
# make, we must chain the dependencies like this.  The semicolon is
# important, otherwise make will choose the built-in rule for
# gram.y=>gram.c.

$(srcdir)/gram.h: $(srcdir)/gram.c ;

$(srcdir)/gram.c: gram.y
	$(PERL) $(srcdir)/check_keywords.pl $< $(top_srcdir)/src/include/parser/kwlist.h
ifdef BISON
	$(BISON) -d $(BISONFLAGS) -o $@ $<
else
	@$(missing) bison $< $@
endif


$(srcdir)/scan.c: scan.l
ifdef FLEX
	$(FLEX) $(FLEXFLAGS) -o'$@' $<
else
	@$(missing) flex $< $@
endif


# Force these dependencies to be known even without dependency info built:
gram.o keywords.o parser.o: $(srcdir)/gram.h


# gram.c, gram.h, and scan.c are in the distribution tarball, so they
# are not cleaned here.<|MERGE_RESOLUTION|>--- conflicted
+++ resolved
@@ -14,12 +14,8 @@
 
 OBJS= analyze.o gram.o keywords.o parser.o parse_agg.o parse_cte.o parse_clause.o \
       parse_expr.o parse_func.o parse_node.o parse_oper.o parse_relation.o \
-<<<<<<< HEAD
       parse_type.o parse_coerce.o parse_target.o scansup.o parse_utilcmd.o kwlookup.o \
       parse_partition.o
-=======
-      parse_type.o parse_coerce.o parse_target.o parse_utilcmd.o scansup.o kwlookup.o
->>>>>>> 4d53a2f9
 
 FLEXFLAGS = -CF
 
