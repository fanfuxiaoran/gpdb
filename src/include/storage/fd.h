--- conflicted
+++ resolved
@@ -4,13 +4,9 @@
  *	  Virtual file descriptor definitions.
  *
  *
-<<<<<<< HEAD
  * Portions Copyright (c) 2007-2008, Greenplum inc
  * Portions Copyright (c) 2012-Present Pivotal Software, Inc.
- * Portions Copyright (c) 1996-2010, PostgreSQL Global Development Group
-=======
  * Portions Copyright (c) 1996-2011, PostgreSQL Global Development Group
->>>>>>> a4bebdd9
  * Portions Copyright (c) 1994, Regents of the University of California
  *
  * src/include/storage/fd.h
@@ -67,18 +63,13 @@
 
 /* Operations on virtual Files --- equivalent to Unix kernel file ops */
 extern File PathNameOpenFile(FileName fileName, int fileFlags, int fileMode);
-<<<<<<< HEAD
 
 extern File OpenNamedTemporaryFile(const char *fileName,
 								   bool create,
 								   bool delOnClose,
 								   bool interXact);
 extern File OpenTemporaryFile(bool interXact, const char *filePrefix);
-
-=======
-extern File OpenTemporaryFile(bool interXact);
 extern void FileSetTransient(File file);
->>>>>>> a4bebdd9
 extern void FileClose(File file);
 extern int	FilePrefetch(File file, off_t offset, int amount);
 extern int	FileRead(File file, char *buffer, int amount);
