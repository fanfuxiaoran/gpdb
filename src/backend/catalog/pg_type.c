/*-------------------------------------------------------------------------
 *
 * pg_type.c
 *	  routines to support manipulation of the pg_type relation
 *
<<<<<<< HEAD
 * Portions Copyright (c) 1996-2009, PostgreSQL Global Development Group
=======
 * Portions Copyright (c) 1996-2008, PostgreSQL Global Development Group
>>>>>>> d13f41d2
 * Portions Copyright (c) 1994, Regents of the University of California
 *
 *
 * IDENTIFICATION
 *	  $PostgreSQL: pgsql/src/backend/catalog/pg_type.c,v 1.115.2.2 2009/08/16 18:14:46 tgl Exp $
 *
 *-------------------------------------------------------------------------
 */
#include "postgres.h"

#include "access/heapam.h"
<<<<<<< HEAD
#include "catalog/catquery.h"
=======
#include "access/xact.h"
>>>>>>> d13f41d2
#include "catalog/dependency.h"
#include "catalog/indexing.h"
#include "catalog/pg_namespace.h"
#include "catalog/pg_proc.h"
#include "catalog/pg_type.h"
#include "catalog/pg_type_encoding.h"
#include "commands/typecmds.h"
#include "miscadmin.h"
#include "parser/scansup.h"
#include "utils/acl.h"
#include "utils/builtins.h"
#include "utils/fmgroids.h"
#include "utils/lsyscache.h"
#include "utils/syscache.h"

#include "cdb/cdbvars.h"

/*
 * Record a type's default encoding clause in the catalog.
 */
void
add_type_encoding(Oid typid, Datum typoptions)
{
	Datum		 values[Natts_pg_type_encoding];
	bool		 nulls[Natts_pg_type_encoding];
	HeapTuple	 tuple;
	cqContext	*pcqCtx;

	pcqCtx = caql_beginscan(
			NULL,
			cql("INSERT INTO pg_type_encoding ",
				NULL));

	MemSet(nulls, false, sizeof(nulls));
	
	values[Anum_pg_type_encoding_typid - 1] = ObjectIdGetDatum(typid);
	values[Anum_pg_type_encoding_typoptions - 1] = typoptions;

	tuple = caql_form_tuple(pcqCtx, values, nulls);

	/* Insert tuple into the relation */
	caql_insert(pcqCtx, tuple); /* implicit update of index as well */

	caql_endscan(pcqCtx);
}

/* ----------------------------------------------------------------
 *		TypeShellMake
 *
 *		This procedure inserts a "shell" tuple into the pg_type relation.
 *		The type tuple inserted has valid but dummy values, and its
 *		"typisdefined" field is false indicating it's not really defined.
 *
 *		This is used so that a tuple exists in the catalogs.  The I/O
 *		functions for the type will link to this tuple.  When the full
 *		CREATE TYPE command is issued, the bogus values will be replaced
 *		with correct ones, and "typisdefined" will be set to true.
 * ----------------------------------------------------------------
 */
Oid
<<<<<<< HEAD
TypeShellMake(const char *typeName, Oid typeNamespace, Oid ownerId,
			  Oid shelloid)
{
	return TypeShellMakeWithOid(typeName,typeNamespace,ownerId, shelloid);
}

Oid
TypeShellMakeWithOid(const char *typeName, Oid typeNamespace, Oid ownerId,
					 Oid shelltypeOid)
=======
TypeShellMake(const char *typeName, Oid typeNamespace, Oid ownerId)
>>>>>>> d13f41d2
{
	int			i;
	HeapTuple	tup;
	Datum		values[Natts_pg_type];
	bool		nulls[Natts_pg_type];
	Oid			typoid;
	NameData	name;
	cqContext  *pcqCtx;

	Assert(PointerIsValid(typeName));

	/*
	 * open pg_type
	 */
	pcqCtx = caql_beginscan(
			NULL,
			cql("INSERT INTO pg_type ",
				NULL));

	/*
	 * initialize our *nulls and *values arrays
	 */
	for (i = 0; i < Natts_pg_type; ++i)
	{
		nulls[i] = false;
		values[i] = (Datum) 0;		/* redundant, but safe */
	}

	/*
	 * initialize *values with the type name and dummy values
	 *
	 * The representational details are the same as int4 ... it doesn't really
	 * matter what they are so long as they are consistent.  Also note that we
	 * give it typtype = TYPTYPE_PSEUDO as extra insurance that it won't be
	 * mistaken for a usable type.
	 */
	i = 0;
	namestrcpy(&name, typeName);
	values[i++] = NameGetDatum(&name);	/* typname */
	values[i++] = ObjectIdGetDatum(typeNamespace);		/* typnamespace */
<<<<<<< HEAD
	values[i++] = ObjectIdGetDatum(ownerId);		/* typowner */
=======
	values[i++] = ObjectIdGetDatum(ownerId);	/* typowner */
>>>>>>> d13f41d2
	values[i++] = Int16GetDatum(sizeof(int4));	/* typlen */
	values[i++] = BoolGetDatum(true);	/* typbyval */
	values[i++] = CharGetDatum(TYPTYPE_PSEUDO); /* typtype */
	values[i++] = BoolGetDatum(false);	/* typisdefined */
	values[i++] = CharGetDatum(DEFAULT_TYPDELIM);		/* typdelim */
	values[i++] = ObjectIdGetDatum(InvalidOid); /* typrelid */
	values[i++] = ObjectIdGetDatum(InvalidOid); /* typelem */
	values[i++] = ObjectIdGetDatum(InvalidOid); /* typarray */
	values[i++] = ObjectIdGetDatum(F_SHELL_IN); /* typinput */
	values[i++] = ObjectIdGetDatum(F_SHELL_OUT);		/* typoutput */
	values[i++] = ObjectIdGetDatum(InvalidOid); /* typreceive */
	values[i++] = ObjectIdGetDatum(InvalidOid); /* typsend */
	values[i++] = ObjectIdGetDatum(InvalidOid); /* typmodin */
	values[i++] = ObjectIdGetDatum(InvalidOid); /* typmodout */
	values[i++] = ObjectIdGetDatum(InvalidOid); /* typanalyze */
	values[i++] = CharGetDatum('i');	/* typalign */
	values[i++] = CharGetDatum('p');	/* typstorage */
	values[i++] = BoolGetDatum(false);	/* typnotnull */
	values[i++] = ObjectIdGetDatum(InvalidOid); /* typbasetype */
	values[i++] = Int32GetDatum(-1);	/* typtypmod */
	values[i++] = Int32GetDatum(0);		/* typndims */
	nulls[i++] = true;			/* typdefaultbin */
	nulls[i++] = true;			/* typdefault */

	/*
	 * create a new type tuple
	 */
	tup = caql_form_tuple(pcqCtx, values, nulls);

	/*
	 * MPP: If we are on the QEs, we need to use the same Oid as the QD used
	 */
	if (shelltypeOid != InvalidOid)
		HeapTupleSetOid(tup, shelltypeOid);
	/*
	 * insert the tuple in the relation and get the tuple's oid.
	 */
	typoid = caql_insert(pcqCtx, tup); /* implicit update of index as well */

	/*
	 * Create dependencies.  We can/must skip this in bootstrap mode.
	 */
	if (!IsBootstrapProcessingMode())
		GenerateTypeDependencies(typeNamespace,
								 typoid,
								 InvalidOid,
								 0,
								 ownerId,
								 F_SHELL_IN,
								 F_SHELL_OUT,
								 InvalidOid,
								 InvalidOid,
								 InvalidOid,
								 InvalidOid,
								 InvalidOid,
								 InvalidOid,
								 false,
								 InvalidOid,
								 NULL,
								 false);

	/*
	 * clean up and return the type-oid
	 */
	heap_freetuple(tup);
	caql_endscan(pcqCtx);

	return typoid;
}

/* ----------------------------------------------------------------
 *		TypeCreate
 *
 *		This does all the necessary work needed to define a new type.
 *
 *		Returns the OID assigned to the new type.  If newTypeOid is
 *		zero (the normal case), a new OID is created; otherwise we
 *		use exactly that OID.
 * ----------------------------------------------------------------
 */
Oid
<<<<<<< HEAD
TypeCreateWithOid(const char *typeName,
=======
TypeCreate(Oid newTypeOid,
		   const char *typeName,
>>>>>>> d13f41d2
		   Oid typeNamespace,
		   Oid relationOid,		/* only for relation rowtypes */
		   char relationKind,	/* ditto */
		   Oid ownerId,
		   int16 internalSize,
		   char typeType,
		   char typDelim,
		   Oid inputProcedure,
		   Oid outputProcedure,
		   Oid receiveProcedure,
		   Oid sendProcedure,
		   Oid typmodinProcedure,
		   Oid typmodoutProcedure,
		   Oid analyzeProcedure,
		   Oid elementType,
		   bool isImplicitArray,
		   Oid arrayType,
		   Oid baseType,
		   const char *defaultTypeValue,		/* human readable rep */
		   char *defaultTypeBin,	/* cooked rep */
		   bool passedByValue,
		   char alignment,
		   char storage,
		   int32 typeMod,
		   int32 typNDims,		/* Array dimensions for baseType */
		   bool typeNotNull,
		   Oid newtypeOid,
		   Datum typoptions)
{
	Relation	pg_type_desc;
	Oid			typeObjectId;
	bool		rebuildDeps = false;
	HeapTuple	tup;
	bool		nulls[Natts_pg_type];
	bool		replaces[Natts_pg_type];
	Datum		values[Natts_pg_type];
	NameData	name;
	int			i;
	cqContext	*pcqCtx;
	cqContext	 cqc;

	/*
	 * We assume that the caller validated the arguments individually, but did
	 * not check for bad combinations.
	 *
	 * Validate size specifications: either positive (fixed-length) or -1
	 * (varlena) or -2 (cstring).  Pass-by-value types must have a fixed
	 * length not more than sizeof(Datum).
	 */
	if (!(internalSize > 0 ||
		  internalSize == -1 ||
		  internalSize == -2))
		ereport(ERROR,
				(errcode(ERRCODE_INVALID_OBJECT_DEFINITION),
				 errmsg("invalid type internal size %d",
						internalSize)));
	if (passedByValue &&
		(internalSize <= 0 || internalSize > (int16) sizeof(Datum)))
		ereport(ERROR,
				(errcode(ERRCODE_INVALID_OBJECT_DEFINITION),
			   errmsg("internal size %d is invalid for passed-by-value type",
					  internalSize)));

	/* Only varlena types can be toasted */
	if (storage != 'p' && internalSize != -1)
		ereport(ERROR,
				(errcode(ERRCODE_INVALID_OBJECT_DEFINITION),
				 errmsg("fixed-size types must have storage PLAIN")));

	/*
	 * initialize arrays needed for heap_form_tuple or heap_modify_tuple
	 */
	for (i = 0; i < Natts_pg_type; ++i)
	{
		nulls[i] = false;
		replaces[i] = true;
		values[i] = (Datum) 0;
	}

	/*
	 * initialize the *values information
	 */
	i = 0;
	namestrcpy(&name, typeName);
	values[i++] = NameGetDatum(&name);	/* typname */
	values[i++] = ObjectIdGetDatum(typeNamespace);		/* typnamespace */
<<<<<<< HEAD
	values[i++] = ObjectIdGetDatum(ownerId);		/* typowner */
=======
	values[i++] = ObjectIdGetDatum(ownerId);	/* typowner */
>>>>>>> d13f41d2
	values[i++] = Int16GetDatum(internalSize);	/* typlen */
	values[i++] = BoolGetDatum(passedByValue);	/* typbyval */
	values[i++] = CharGetDatum(typeType);		/* typtype */
	values[i++] = BoolGetDatum(true);	/* typisdefined */
	values[i++] = CharGetDatum(typDelim);		/* typdelim */
	values[i++] = ObjectIdGetDatum(relationOid);		/* typrelid */
	values[i++] = ObjectIdGetDatum(elementType);		/* typelem */
<<<<<<< HEAD
	values[i++] = ObjectIdGetDatum(arrayType);			/* typarray */
=======
	values[i++] = ObjectIdGetDatum(arrayType);	/* typarray */
>>>>>>> d13f41d2
	values[i++] = ObjectIdGetDatum(inputProcedure);		/* typinput */
	values[i++] = ObjectIdGetDatum(outputProcedure);	/* typoutput */
	values[i++] = ObjectIdGetDatum(receiveProcedure);	/* typreceive */
	values[i++] = ObjectIdGetDatum(sendProcedure);		/* typsend */
	values[i++] = ObjectIdGetDatum(typmodinProcedure);	/* typmodin */
	values[i++] = ObjectIdGetDatum(typmodoutProcedure); /* typmodout */
	values[i++] = ObjectIdGetDatum(analyzeProcedure);	/* typanalyze */
	values[i++] = CharGetDatum(alignment);		/* typalign */
	values[i++] = CharGetDatum(storage);		/* typstorage */
	values[i++] = BoolGetDatum(typeNotNull);	/* typnotnull */
	values[i++] = ObjectIdGetDatum(baseType);	/* typbasetype */
	values[i++] = Int32GetDatum(typeMod);		/* typtypmod */
	values[i++] = Int32GetDatum(typNDims);		/* typndims */

	/*
	 * initialize the default binary value for this type.  Check for nulls of
	 * course.
	 */
	if (defaultTypeBin)
		values[i] = CStringGetTextDatum(defaultTypeBin);
	else
		nulls[i] = true;
	i++;						/* typdefaultbin */

	/*
	 * initialize the default value for this type.
	 */
	if (defaultTypeValue)
		values[i] = CStringGetTextDatum(defaultTypeValue);
	else
		nulls[i] = true;
	i++;						/* typdefault */

	/*
	 * open pg_type and prepare to insert or update a row.
	 *
	 * NOTE: updating will not work correctly in bootstrap mode; but we don't
	 * expect to be overwriting any shell types in bootstrap mode.
	 */
	pg_type_desc = heap_open(TypeRelationId, RowExclusiveLock);

	pcqCtx = caql_addrel(cqclr(&cqc), pg_type_desc);

	tup = caql_getfirst(
			pcqCtx,
			cql("SELECT * FROM pg_type "
				" WHERE typname = :1 "
				" AND typnamespace = :2 "
				" FOR UPDATE ",
				CStringGetDatum((char *) typeName),
				ObjectIdGetDatum(typeNamespace)));

	if (HeapTupleIsValid(tup))
	{
		/*
		 * check that the type is not already defined.	It may exist as a
		 * shell type, however.
		 */
		if (((Form_pg_type) GETSTRUCT(tup))->typisdefined)
			ereport(ERROR,
					(errcode(ERRCODE_DUPLICATE_OBJECT),
					 errmsg("type \"%s\" already exists", typeName)));

		/*
		 * shell type must have been created by same owner
		 */
		if (((Form_pg_type) GETSTRUCT(tup))->typowner != ownerId)
			aclcheck_error(ACLCHECK_NOT_OWNER, ACL_KIND_TYPE, typeName);

<<<<<<< HEAD
		/*  trouble if caller wanted to force the OID */
		if (OidIsValid(newtypeOid) &&
			newtypeOid != HeapTupleHeaderGetOid((tup)->t_data))
=======
		/* trouble if caller wanted to force the OID */
		if (OidIsValid(newTypeOid))
>>>>>>> d13f41d2
			elog(ERROR, "cannot assign new OID to existing shell type");

		/*
		 * Okay to update existing shell type tuple
		 */
		tup = caql_modify_current(pcqCtx,
								  values,
								  nulls,
								  replaces);

		caql_update_current(pcqCtx, tup);
		/* and Update indexes (implicit) */

		typeObjectId = HeapTupleGetOid(tup);

		rebuildDeps = true;		/* get rid of shell type's dependencies */
	}
	else
	{
<<<<<<< HEAD
		tup = caql_form_tuple(pcqCtx, values, nulls);
						 
		if (newtypeOid != InvalidOid)
		{
			elog(DEBUG5," Setting Oid in new pg_type tuple");
			HeapTupleSetOid(tup, newtypeOid);
		}
		else if (Gp_role == GP_ROLE_EXECUTE) elog(ERROR," newtypeOid NULL");

		/* Insert tuple into the relation */
		typeObjectId = caql_insert(pcqCtx, tup);
		/* and Update indexes (implicit) */
=======
		tup = heap_formtuple(RelationGetDescr(pg_type_desc),
							 values,
							 nulls);

		/* Force the OID if requested by caller, else heap_insert does it */
		if (OidIsValid(newTypeOid))
			HeapTupleSetOid(tup, newTypeOid);

		typeObjectId = simple_heap_insert(pg_type_desc, tup);
>>>>>>> d13f41d2
	}

	/*
	 * Create dependencies.  We can/must skip this in bootstrap mode.
	 */
	if (!IsBootstrapProcessingMode())
		GenerateTypeDependencies(typeNamespace,
								 typeObjectId,
								 relationOid,
								 relationKind,
								 ownerId,
								 inputProcedure,
								 outputProcedure,
								 receiveProcedure,
								 sendProcedure,
								 typmodinProcedure,
								 typmodoutProcedure,
								 analyzeProcedure,
								 elementType,
								 isImplicitArray,
								 baseType,
								 (defaultTypeBin ?
								  stringToNode(defaultTypeBin) :
								  NULL),
								 rebuildDeps);

	/*
	 * finish up with pg_type
	 */
	heap_close(pg_type_desc, RowExclusiveLock);

	/* now pg_type_encoding */
	if (DatumGetPointer(typoptions) != NULL)
		add_type_encoding(typeObjectId, typoptions);

	return typeObjectId;
}

Oid TypeCreate(const char *typeName,
		   Oid typeNamespace,
		   Oid relationOid,
		   char relationKind,
		   Oid ownerId,
		   int16 internalSize,
		   char typeType,
		   char typDelim,
		   Oid inputProcedure,
		   Oid outputProcedure,
		   Oid receiveProcedure,
		   Oid sendProcedure,
		   Oid typmodinProcedure,
		   Oid typmodoutProcedure,
		   Oid analyzeProcedure,
		   Oid elementType,
		   bool isImplicitArray,
		   Oid arrayType,
		   Oid baseType,
		   const char *defaultTypeValue,
		   char *defaultTypeBin,
		   bool passedByValue,
		   char alignment,
		   char storage,
		   int32 typeMod,
		   int32 typNDims,
		   bool typeNotNull)
{
	return TypeCreateWithOid(
							typeName,
							typeNamespace,
							relationOid,
							relationKind,
							ownerId,
							internalSize,
							typeType,
							typDelim,
							inputProcedure,
							outputProcedure,
							receiveProcedure,
							sendProcedure,
							typmodinProcedure,
							typmodoutProcedure,
							analyzeProcedure,
							elementType,
							isImplicitArray,
							arrayType,
							baseType,
							defaultTypeValue,
							defaultTypeBin,
							passedByValue,
							alignment,
							storage,
							typeMod,
							typNDims,
							typeNotNull,
							InvalidOid,
							0);
}

/*
 * GenerateTypeDependencies: build the dependencies needed for a type
 *
 * If rebuild is true, we remove existing dependencies and rebuild them
 * from scratch.  This is needed for ALTER TYPE, and also when replacing
 * a shell type.
 */
void
GenerateTypeDependencies(Oid typeNamespace,
						 Oid typeObjectId,
						 Oid relationOid,		/* only for relation rowtypes */
						 char relationKind,		/* ditto */
						 Oid owner,
						 Oid inputProcedure,
						 Oid outputProcedure,
						 Oid receiveProcedure,
						 Oid sendProcedure,
						 Oid typmodinProcedure,
						 Oid typmodoutProcedure,
						 Oid analyzeProcedure,
						 Oid elementType,
						 bool isImplicitArray,
						 Oid baseType,
						 Node *defaultExpr,
						 bool rebuild)
{
	ObjectAddress myself,
				referenced;

	if (rebuild)
	{
		deleteDependencyRecordsFor(TypeRelationId, typeObjectId);
		deleteSharedDependencyRecordsFor(TypeRelationId, typeObjectId);
	}

	myself.classId = TypeRelationId;
	myself.objectId = typeObjectId;
	myself.objectSubId = 0;

	/*
	 * Make dependency on namespace and shared dependency on owner.
	 *
	 * For a relation rowtype (that's not a composite type), we should skip
	 * these because we'll depend on them indirectly through the pg_class
	 * entry.  Likewise, skip for implicit arrays since we'll depend on them
	 * through the element type.
	 */
	if ((!OidIsValid(relationOid) || relationKind == RELKIND_COMPOSITE_TYPE) &&
		!isImplicitArray)
	{
		referenced.classId = NamespaceRelationId;
		referenced.objectId = typeNamespace;
		referenced.objectSubId = 0;
		recordDependencyOn(&myself, &referenced, DEPENDENCY_NORMAL);

		recordDependencyOnOwner(TypeRelationId, typeObjectId, owner);
	}

	/* Normal dependencies on the I/O functions */
	if (OidIsValid(inputProcedure))
	{
		referenced.classId = ProcedureRelationId;
		referenced.objectId = inputProcedure;
		referenced.objectSubId = 0;
		recordDependencyOn(&myself, &referenced, DEPENDENCY_NORMAL);
	}

	if (OidIsValid(outputProcedure))
	{
		referenced.classId = ProcedureRelationId;
		referenced.objectId = outputProcedure;
		referenced.objectSubId = 0;
		recordDependencyOn(&myself, &referenced, DEPENDENCY_NORMAL);
	}

	if (OidIsValid(receiveProcedure))
	{
		referenced.classId = ProcedureRelationId;
		referenced.objectId = receiveProcedure;
		referenced.objectSubId = 0;
		recordDependencyOn(&myself, &referenced, DEPENDENCY_NORMAL);
	}

	if (OidIsValid(sendProcedure))
	{
		referenced.classId = ProcedureRelationId;
		referenced.objectId = sendProcedure;
		referenced.objectSubId = 0;
		recordDependencyOn(&myself, &referenced, DEPENDENCY_NORMAL);
	}

	if (OidIsValid(typmodinProcedure))
	{
		referenced.classId = ProcedureRelationId;
		referenced.objectId = typmodinProcedure;
		referenced.objectSubId = 0;
		recordDependencyOn(&myself, &referenced, DEPENDENCY_NORMAL);
	}

	if (OidIsValid(typmodoutProcedure))
	{
		referenced.classId = ProcedureRelationId;
		referenced.objectId = typmodoutProcedure;
		referenced.objectSubId = 0;
		recordDependencyOn(&myself, &referenced, DEPENDENCY_NORMAL);
	}

	if (OidIsValid(analyzeProcedure))
	{
		referenced.classId = ProcedureRelationId;
		referenced.objectId = analyzeProcedure;
		referenced.objectSubId = 0;
		recordDependencyOn(&myself, &referenced, DEPENDENCY_NORMAL);
	}

	/*
	 * If the type is a rowtype for a relation, mark it as internally
	 * dependent on the relation, *unless* it is a stand-alone composite type
	 * relation. For the latter case, we have to reverse the dependency.
	 *
	 * In the former case, this allows the type to be auto-dropped when the
	 * relation is, and not otherwise. And in the latter, of course we get the
	 * opposite effect.
	 */
	if (OidIsValid(relationOid))
	{
		referenced.classId = RelationRelationId;
		referenced.objectId = relationOid;
		referenced.objectSubId = 0;

		if (relationKind != RELKIND_COMPOSITE_TYPE)
			recordDependencyOn(&myself, &referenced, DEPENDENCY_INTERNAL);
		else
			recordDependencyOn(&referenced, &myself, DEPENDENCY_INTERNAL);
	}

	/*
	 * If the type is an implicitly-created array type, mark it as internally
	 * dependent on the element type.  Otherwise, if it has an element type,
	 * the dependency is a normal one.
	 */
	if (OidIsValid(elementType))
	{
		referenced.classId = TypeRelationId;
		referenced.objectId = elementType;
		referenced.objectSubId = 0;
		recordDependencyOn(&myself, &referenced,
<<<<<<< HEAD
								isImplicitArray ? DEPENDENCY_INTERNAL : DEPENDENCY_NORMAL);
=======
				  isImplicitArray ? DEPENDENCY_INTERNAL : DEPENDENCY_NORMAL);
>>>>>>> d13f41d2
	}

	/* Normal dependency from a domain to its base type. */
	if (OidIsValid(baseType))
	{
		referenced.classId = TypeRelationId;
		referenced.objectId = baseType;
		referenced.objectSubId = 0;
		recordDependencyOn(&myself, &referenced, DEPENDENCY_NORMAL);
	}

	/* Normal dependency on the default expression. */
	if (defaultExpr)
		recordDependencyOnExpr(&myself, defaultExpr, NIL, DEPENDENCY_NORMAL);
}

/*
 * TypeRename
 *		This renames a type, as well as any associated array type.
 *
 * Note: this isn't intended to be a user-exposed function; it doesn't check
 * permissions etc.  (Perhaps TypeRenameInternal would be a better name.)
 * Currently this is only used for renaming table rowtypes.
 */
void
<<<<<<< HEAD
TypeRename(Oid typeOid, const char *newTypeName)
{
	Relation		pg_type_desc;
	HeapTuple		tuple;
	Form_pg_type	form;
	cqContext	   *pcqCtx;
	cqContext		cqc, cqc2;

	pg_type_desc = heap_open(TypeRelationId, RowExclusiveLock);

	pcqCtx = caql_addrel(cqclr(&cqc), pg_type_desc);

	tuple = caql_getfirst(
			pcqCtx,
			cql("SELECT * FROM pg_type "
				" WHERE oid = :1 "
				" FOR UPDATE ",
				ObjectIdGetDatum(typeOid)));

	if (!HeapTupleIsValid(tuple))
		ereport(ERROR,
				(errcode(ERRCODE_UNDEFINED_OBJECT),
				 errmsg("type with OID \"%d\" does not exist", typeOid)));

	form = (Form_pg_type) GETSTRUCT(tuple);
	if (namestrcmp(&(form->typname), newTypeName))
	{
		if (caql_getcount(
					caql_addrel(cqclr(&cqc2), pg_type_desc),
					cql("SELECT COUNT(*) FROM pg_type "
						" WHERE typname = :1 "
						" AND typnamespace = :2 ",
						CStringGetDatum((char *) newTypeName),
						ObjectIdGetDatum(form->typnamespace))))
		{
			ereport(ERROR,
					(errcode(ERRCODE_DUPLICATE_OBJECT),
					 errmsg("type \"%s\" already exists", newTypeName)));
		}
=======
TypeRename(Oid typeOid, const char *newTypeName, Oid typeNamespace)
{
	Relation	pg_type_desc;
	HeapTuple	tuple;
	Form_pg_type typ;
	Oid			arrayOid;

	pg_type_desc = heap_open(TypeRelationId, RowExclusiveLock);

	tuple = SearchSysCacheCopy(TYPEOID,
							   ObjectIdGetDatum(typeOid),
							   0, 0, 0);
	if (!HeapTupleIsValid(tuple))
		elog(ERROR, "cache lookup failed for type %u", typeOid);
	typ = (Form_pg_type) GETSTRUCT(tuple);

	/* We are not supposed to be changing schemas here */
	Assert(typeNamespace == typ->typnamespace);

	arrayOid = typ->typarray;

	/* Just to give a more friendly error than unique-index violation */
	if (SearchSysCacheExists(TYPENAMENSP,
							 CStringGetDatum(newTypeName),
							 ObjectIdGetDatum(typeNamespace),
							 0, 0))
		ereport(ERROR,
				(errcode(ERRCODE_DUPLICATE_OBJECT),
				 errmsg("type \"%s\" already exists", newTypeName)));

	/* OK, do the rename --- tuple is a copy, so OK to scribble on it */
	namestrcpy(&(typ->typname), newTypeName);
>>>>>>> d13f41d2

		namestrcpy(&(form->typname), newTypeName);

		caql_update_current(pcqCtx, tuple);
		/* update the system catalog indexes (implicit) */
	}

	heap_freetuple(tuple);
	heap_close(pg_type_desc, RowExclusiveLock);

	/* If the type has an array type, recurse to handle that */
	if (OidIsValid(arrayOid))
	{
		char	   *arrname = makeArrayTypeName(newTypeName, typeNamespace);

		TypeRename(arrayOid, arrname, typeNamespace);
		pfree(arrname);
	}
}


/*
<<<<<<< HEAD
 * makeArrayTypeName(typeName);
=======
 * makeArrayTypeName
>>>>>>> d13f41d2
 *	  - given a base type name, make an array type name for it
 *
 * the caller is responsible for pfreeing the result
 */
char *
makeArrayTypeName(const char *typeName, Oid typeNamespace)
{
<<<<<<< HEAD
	char		*arr;
	int			i;
	Relation	pg_type_desc;
=======
	char	   *arr = (char *) palloc(NAMEDATALEN);
	int			namelen = strlen(typeName);
	Relation	pg_type_desc;
	int			i;
>>>>>>> d13f41d2

	/*
	 * The idea is to prepend underscores as needed until we make a name that
	 * doesn't collide with anything...
	 */
<<<<<<< HEAD
	arr = (char*)palloc(NAMEDATALEN);

=======
>>>>>>> d13f41d2
	pg_type_desc = heap_open(TypeRelationId, AccessShareLock);

	for (i = 1; i < NAMEDATALEN - 1; i++)
	{
		arr[i - 1] = '_';
<<<<<<< HEAD
		strlcpy(arr + i, typeName, NAMEDATALEN - i);
		truncate_identifier(arr, strlen(arr), false);
=======
		if (i + namelen < NAMEDATALEN)
			strcpy(arr + i, typeName);
		else
		{
			memcpy(arr + i, typeName, NAMEDATALEN - i);
			truncate_identifier(arr, NAMEDATALEN, false);
		}
>>>>>>> d13f41d2
		if (!SearchSysCacheExists(TYPENAMENSP,
								  CStringGetDatum(arr),
								  ObjectIdGetDatum(typeNamespace),
								  0, 0))
			break;
	}

	heap_close(pg_type_desc, AccessShareLock);

<<<<<<< HEAD
	if (i >= NAMEDATALEN-1)
=======
	if (i >= NAMEDATALEN - 1)
>>>>>>> d13f41d2
		ereport(ERROR,
				(errcode(ERRCODE_DUPLICATE_OBJECT),
				 errmsg("could not form array type name for type \"%s\"",
						typeName)));

	return arr;
}


/*
 * moveArrayTypeName
 *	  - try to reassign an array type name that the user wants to use.
 *
 * The given type name has been discovered to already exist (with the given
 * OID).  If it is an autogenerated array type, change the array type's name
 * to not conflict.  This allows the user to create type "foo" followed by
 * type "_foo" without problems.  (Of course, there are race conditions if
 * two backends try to create similarly-named types concurrently, but the
 * worst that can happen is an unnecessary failure --- anything we do here
 * will be rolled back if the type creation fails due to conflicting names.)
 *
 * Note that this must be called *before* calling makeArrayTypeName to
 * determine the new type's own array type name; else the latter will
 * certainly pick the same name.
 *
 * Returns TRUE if successfully moved the type, FALSE if not.
 *
 * We also return TRUE if the given type is a shell type.  In this case
 * the type has not been renamed out of the way, but nonetheless it can
 * be expected that TypeCreate will succeed.  This behavior is convenient
 * for most callers --- those that need to distinguish the shell-type case
 * must do their own typisdefined test.
 */
bool
moveArrayTypeName(Oid typeOid, const char *typeName, Oid typeNamespace)
{
	Oid			elemOid;
	char	   *newname;

	/* We need do nothing if it's a shell type. */
	if (!get_typisdefined(typeOid))
		return true;

	/* Can't change it if it's not an autogenerated array type. */
	elemOid = get_element_type(typeOid);
	if (!OidIsValid(elemOid) ||
		get_array_type(elemOid) != typeOid)
		return false;

	/*
	 * OK, use makeArrayTypeName to pick an unused modification of the name.
	 * Note that since makeArrayTypeName is an iterative process, this will
	 * produce a name that it might have produced the first time, had the
	 * conflicting type we are about to create already existed.
	 */
	newname = makeArrayTypeName(typeName, typeNamespace);

	/* Apply the rename */
	TypeRename(typeOid, newname, typeNamespace);

	/*
	 * We must bump the command counter so that any subsequent use of
	 * makeArrayTypeName sees what we just did and doesn't pick the same name.
	 */
	CommandCounterIncrement();

	pfree(newname);

	return true;
}<|MERGE_RESOLUTION|>--- conflicted
+++ resolved
@@ -3,11 +3,7 @@
  * pg_type.c
  *	  routines to support manipulation of the pg_type relation
  *
-<<<<<<< HEAD
  * Portions Copyright (c) 1996-2009, PostgreSQL Global Development Group
-=======
- * Portions Copyright (c) 1996-2008, PostgreSQL Global Development Group
->>>>>>> d13f41d2
  * Portions Copyright (c) 1994, Regents of the University of California
  *
  *
@@ -19,11 +15,8 @@
 #include "postgres.h"
 
 #include "access/heapam.h"
-<<<<<<< HEAD
 #include "catalog/catquery.h"
-=======
 #include "access/xact.h"
->>>>>>> d13f41d2
 #include "catalog/dependency.h"
 #include "catalog/indexing.h"
 #include "catalog/pg_namespace.h"
@@ -84,19 +77,8 @@
  * ----------------------------------------------------------------
  */
 Oid
-<<<<<<< HEAD
 TypeShellMake(const char *typeName, Oid typeNamespace, Oid ownerId,
 			  Oid shelloid)
-{
-	return TypeShellMakeWithOid(typeName,typeNamespace,ownerId, shelloid);
-}
-
-Oid
-TypeShellMakeWithOid(const char *typeName, Oid typeNamespace, Oid ownerId,
-					 Oid shelltypeOid)
-=======
-TypeShellMake(const char *typeName, Oid typeNamespace, Oid ownerId)
->>>>>>> d13f41d2
 {
 	int			i;
 	HeapTuple	tup;
@@ -137,11 +119,7 @@
 	namestrcpy(&name, typeName);
 	values[i++] = NameGetDatum(&name);	/* typname */
 	values[i++] = ObjectIdGetDatum(typeNamespace);		/* typnamespace */
-<<<<<<< HEAD
-	values[i++] = ObjectIdGetDatum(ownerId);		/* typowner */
-=======
 	values[i++] = ObjectIdGetDatum(ownerId);	/* typowner */
->>>>>>> d13f41d2
 	values[i++] = Int16GetDatum(sizeof(int4));	/* typlen */
 	values[i++] = BoolGetDatum(true);	/* typbyval */
 	values[i++] = CharGetDatum(TYPTYPE_PSEUDO); /* typtype */
@@ -174,8 +152,8 @@
 	/*
 	 * MPP: If we are on the QEs, we need to use the same Oid as the QD used
 	 */
-	if (shelltypeOid != InvalidOid)
-		HeapTupleSetOid(tup, shelltypeOid);
+	if (shelloid != InvalidOid)
+		HeapTupleSetOid(tup, shelloid);
 	/*
 	 * insert the tuple in the relation and get the tuple's oid.
 	 */
@@ -223,12 +201,8 @@
  * ----------------------------------------------------------------
  */
 Oid
-<<<<<<< HEAD
-TypeCreateWithOid(const char *typeName,
-=======
-TypeCreate(Oid newTypeOid,
+TypeCreateWithOptions(Oid newTypeOid,
 		   const char *typeName,
->>>>>>> d13f41d2
 		   Oid typeNamespace,
 		   Oid relationOid,		/* only for relation rowtypes */
 		   char relationKind,	/* ditto */
@@ -255,7 +229,6 @@
 		   int32 typeMod,
 		   int32 typNDims,		/* Array dimensions for baseType */
 		   bool typeNotNull,
-		   Oid newtypeOid,
 		   Datum typoptions)
 {
 	Relation	pg_type_desc;
@@ -267,8 +240,6 @@
 	Datum		values[Natts_pg_type];
 	NameData	name;
 	int			i;
-	cqContext	*pcqCtx;
-	cqContext	 cqc;
 
 	/*
 	 * We assume that the caller validated the arguments individually, but did
@@ -315,11 +286,7 @@
 	namestrcpy(&name, typeName);
 	values[i++] = NameGetDatum(&name);	/* typname */
 	values[i++] = ObjectIdGetDatum(typeNamespace);		/* typnamespace */
-<<<<<<< HEAD
-	values[i++] = ObjectIdGetDatum(ownerId);		/* typowner */
-=======
 	values[i++] = ObjectIdGetDatum(ownerId);	/* typowner */
->>>>>>> d13f41d2
 	values[i++] = Int16GetDatum(internalSize);	/* typlen */
 	values[i++] = BoolGetDatum(passedByValue);	/* typbyval */
 	values[i++] = CharGetDatum(typeType);		/* typtype */
@@ -327,11 +294,7 @@
 	values[i++] = CharGetDatum(typDelim);		/* typdelim */
 	values[i++] = ObjectIdGetDatum(relationOid);		/* typrelid */
 	values[i++] = ObjectIdGetDatum(elementType);		/* typelem */
-<<<<<<< HEAD
 	values[i++] = ObjectIdGetDatum(arrayType);			/* typarray */
-=======
-	values[i++] = ObjectIdGetDatum(arrayType);	/* typarray */
->>>>>>> d13f41d2
 	values[i++] = ObjectIdGetDatum(inputProcedure);		/* typinput */
 	values[i++] = ObjectIdGetDatum(outputProcedure);	/* typoutput */
 	values[i++] = ObjectIdGetDatum(receiveProcedure);	/* typreceive */
@@ -373,17 +336,10 @@
 	 */
 	pg_type_desc = heap_open(TypeRelationId, RowExclusiveLock);
 
-	pcqCtx = caql_addrel(cqclr(&cqc), pg_type_desc);
-
-	tup = caql_getfirst(
-			pcqCtx,
-			cql("SELECT * FROM pg_type "
-				" WHERE typname = :1 "
-				" AND typnamespace = :2 "
-				" FOR UPDATE ",
-				CStringGetDatum((char *) typeName),
-				ObjectIdGetDatum(typeNamespace)));
-
+	tup = SearchSysCacheCopy(TYPENAMENSP,
+							 CStringGetDatum(typeName),
+							 ObjectIdGetDatum(typeNamespace),
+							 0, 0);
 	if (HeapTupleIsValid(tup))
 	{
 		/*
@@ -401,26 +357,20 @@
 		if (((Form_pg_type) GETSTRUCT(tup))->typowner != ownerId)
 			aclcheck_error(ACLCHECK_NOT_OWNER, ACL_KIND_TYPE, typeName);
 
-<<<<<<< HEAD
-		/*  trouble if caller wanted to force the OID */
-		if (OidIsValid(newtypeOid) &&
-			newtypeOid != HeapTupleHeaderGetOid((tup)->t_data))
-=======
 		/* trouble if caller wanted to force the OID */
-		if (OidIsValid(newTypeOid))
->>>>>>> d13f41d2
-			elog(ERROR, "cannot assign new OID to existing shell type");
+		if (OidIsValid(newTypeOid) &&
+			newTypeOid != HeapTupleHeaderGetOid((tup)->t_data))
+			elog(ERROR, "cannot assign new OID to existing shell type %u", HeapTupleHeaderGetOid((tup)->t_data));
 
 		/*
 		 * Okay to update existing shell type tuple
 		 */
-		tup = caql_modify_current(pcqCtx,
-								  values,
-								  nulls,
-								  replaces);
-
-		caql_update_current(pcqCtx, tup);
-		/* and Update indexes (implicit) */
+		tup = heap_modify_tuple(tup,
+							   RelationGetDescr(pg_type_desc),
+							   values,
+							   nulls,
+							   replaces);
+		simple_heap_update(pg_type_desc, &tup->t_self, tup);
 
 		typeObjectId = HeapTupleGetOid(tup);
 
@@ -428,31 +378,20 @@
 	}
 	else
 	{
-<<<<<<< HEAD
-		tup = caql_form_tuple(pcqCtx, values, nulls);
-						 
-		if (newtypeOid != InvalidOid)
-		{
-			elog(DEBUG5," Setting Oid in new pg_type tuple");
-			HeapTupleSetOid(tup, newtypeOid);
-		}
-		else if (Gp_role == GP_ROLE_EXECUTE) elog(ERROR," newtypeOid NULL");
-
-		/* Insert tuple into the relation */
-		typeObjectId = caql_insert(pcqCtx, tup);
-		/* and Update indexes (implicit) */
-=======
-		tup = heap_formtuple(RelationGetDescr(pg_type_desc),
+		tup = heap_form_tuple(RelationGetDescr(pg_type_desc),
 							 values,
 							 nulls);
 
 		/* Force the OID if requested by caller, else heap_insert does it */
 		if (OidIsValid(newTypeOid))
 			HeapTupleSetOid(tup, newTypeOid);
+		else if (Gp_role == GP_ROLE_EXECUTE) elog(ERROR," newtypeOid NULL");
 
 		typeObjectId = simple_heap_insert(pg_type_desc, tup);
->>>>>>> d13f41d2
-	}
+	}
+
+	/* Update indexes */
+	CatalogUpdateIndexes(pg_type_desc, tup);
 
 	/*
 	 * Create dependencies.  We can/must skip this in bootstrap mode.
@@ -490,7 +429,9 @@
 	return typeObjectId;
 }
 
-Oid TypeCreate(const char *typeName,
+Oid
+TypeCreate(Oid newTypeOid,
+		   const char *typeName,
 		   Oid typeNamespace,
 		   Oid relationOid,
 		   char relationKind,
@@ -518,36 +459,35 @@
 		   int32 typNDims,
 		   bool typeNotNull)
 {
-	return TypeCreateWithOid(
-							typeName,
-							typeNamespace,
-							relationOid,
-							relationKind,
-							ownerId,
-							internalSize,
-							typeType,
-							typDelim,
-							inputProcedure,
-							outputProcedure,
-							receiveProcedure,
-							sendProcedure,
-							typmodinProcedure,
-							typmodoutProcedure,
-							analyzeProcedure,
-							elementType,
-							isImplicitArray,
-							arrayType,
-							baseType,
-							defaultTypeValue,
-							defaultTypeBin,
-							passedByValue,
-							alignment,
-							storage,
-							typeMod,
-							typNDims,
-							typeNotNull,
-							InvalidOid,
-							0);
+	return TypeCreateWithOptions(newTypeOid,
+		   typeName,
+		   typeNamespace,
+		   relationOid,
+		   relationKind,
+		   ownerId,
+		   internalSize,
+		   typeType,
+		   typDelim,
+		   inputProcedure,
+		   outputProcedure,
+		   receiveProcedure,
+		   sendProcedure,
+		   typmodinProcedure,
+		   typmodoutProcedure,
+		   analyzeProcedure,
+		   elementType,
+		   isImplicitArray,
+		   arrayType,
+		   baseType,
+		   defaultTypeValue,
+		   defaultTypeBin,
+		   passedByValue,
+		   alignment,
+		   storage,
+		   typeMod,
+		   typNDims,
+		   typeNotNull,
+		   (Datum) 0);
 }
 
 /*
@@ -697,11 +637,7 @@
 		referenced.objectId = elementType;
 		referenced.objectSubId = 0;
 		recordDependencyOn(&myself, &referenced,
-<<<<<<< HEAD
-								isImplicitArray ? DEPENDENCY_INTERNAL : DEPENDENCY_NORMAL);
-=======
 				  isImplicitArray ? DEPENDENCY_INTERNAL : DEPENDENCY_NORMAL);
->>>>>>> d13f41d2
 	}
 
 	/* Normal dependency from a domain to its base type. */
@@ -727,47 +663,6 @@
  * Currently this is only used for renaming table rowtypes.
  */
 void
-<<<<<<< HEAD
-TypeRename(Oid typeOid, const char *newTypeName)
-{
-	Relation		pg_type_desc;
-	HeapTuple		tuple;
-	Form_pg_type	form;
-	cqContext	   *pcqCtx;
-	cqContext		cqc, cqc2;
-
-	pg_type_desc = heap_open(TypeRelationId, RowExclusiveLock);
-
-	pcqCtx = caql_addrel(cqclr(&cqc), pg_type_desc);
-
-	tuple = caql_getfirst(
-			pcqCtx,
-			cql("SELECT * FROM pg_type "
-				" WHERE oid = :1 "
-				" FOR UPDATE ",
-				ObjectIdGetDatum(typeOid)));
-
-	if (!HeapTupleIsValid(tuple))
-		ereport(ERROR,
-				(errcode(ERRCODE_UNDEFINED_OBJECT),
-				 errmsg("type with OID \"%d\" does not exist", typeOid)));
-
-	form = (Form_pg_type) GETSTRUCT(tuple);
-	if (namestrcmp(&(form->typname), newTypeName))
-	{
-		if (caql_getcount(
-					caql_addrel(cqclr(&cqc2), pg_type_desc),
-					cql("SELECT COUNT(*) FROM pg_type "
-						" WHERE typname = :1 "
-						" AND typnamespace = :2 ",
-						CStringGetDatum((char *) newTypeName),
-						ObjectIdGetDatum(form->typnamespace))))
-		{
-			ereport(ERROR,
-					(errcode(ERRCODE_DUPLICATE_OBJECT),
-					 errmsg("type \"%s\" already exists", newTypeName)));
-		}
-=======
 TypeRename(Oid typeOid, const char *newTypeName, Oid typeNamespace)
 {
 	Relation	pg_type_desc;
@@ -800,13 +695,11 @@
 
 	/* OK, do the rename --- tuple is a copy, so OK to scribble on it */
 	namestrcpy(&(typ->typname), newTypeName);
->>>>>>> d13f41d2
-
-		namestrcpy(&(form->typname), newTypeName);
-
-		caql_update_current(pcqCtx, tuple);
-		/* update the system catalog indexes (implicit) */
-	}
+
+	simple_heap_update(pg_type_desc, &tuple->t_self, tuple);
+
+	/* update the system catalog indexes */
+	CatalogUpdateIndexes(pg_type_desc, tuple);
 
 	heap_freetuple(tuple);
 	heap_close(pg_type_desc, RowExclusiveLock);
@@ -823,11 +716,7 @@
 
 
 /*
-<<<<<<< HEAD
- * makeArrayTypeName(typeName);
-=======
  * makeArrayTypeName
->>>>>>> d13f41d2
  *	  - given a base type name, make an array type name for it
  *
  * the caller is responsible for pfreeing the result
@@ -835,35 +724,20 @@
 char *
 makeArrayTypeName(const char *typeName, Oid typeNamespace)
 {
-<<<<<<< HEAD
-	char		*arr;
-	int			i;
-	Relation	pg_type_desc;
-=======
 	char	   *arr = (char *) palloc(NAMEDATALEN);
 	int			namelen = strlen(typeName);
 	Relation	pg_type_desc;
 	int			i;
->>>>>>> d13f41d2
 
 	/*
 	 * The idea is to prepend underscores as needed until we make a name that
 	 * doesn't collide with anything...
 	 */
-<<<<<<< HEAD
-	arr = (char*)palloc(NAMEDATALEN);
-
-=======
->>>>>>> d13f41d2
 	pg_type_desc = heap_open(TypeRelationId, AccessShareLock);
 
 	for (i = 1; i < NAMEDATALEN - 1; i++)
 	{
 		arr[i - 1] = '_';
-<<<<<<< HEAD
-		strlcpy(arr + i, typeName, NAMEDATALEN - i);
-		truncate_identifier(arr, strlen(arr), false);
-=======
 		if (i + namelen < NAMEDATALEN)
 			strcpy(arr + i, typeName);
 		else
@@ -871,7 +745,6 @@
 			memcpy(arr + i, typeName, NAMEDATALEN - i);
 			truncate_identifier(arr, NAMEDATALEN, false);
 		}
->>>>>>> d13f41d2
 		if (!SearchSysCacheExists(TYPENAMENSP,
 								  CStringGetDatum(arr),
 								  ObjectIdGetDatum(typeNamespace),
@@ -881,11 +754,7 @@
 
 	heap_close(pg_type_desc, AccessShareLock);
 
-<<<<<<< HEAD
-	if (i >= NAMEDATALEN-1)
-=======
 	if (i >= NAMEDATALEN - 1)
->>>>>>> d13f41d2
 		ereport(ERROR,
 				(errcode(ERRCODE_DUPLICATE_OBJECT),
 				 errmsg("could not form array type name for type \"%s\"",
