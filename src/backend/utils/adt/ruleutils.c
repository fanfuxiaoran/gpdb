/*-------------------------------------------------------------------------
 *
 * ruleutils.c
 *	  Functions to convert stored expressions/querytrees back to
 *	  source text
 *
 * Portions Copyright (c) 1996-2007, PostgreSQL Global Development Group
 * Portions Copyright (c) 1994, Regents of the University of California
 *
 *
 * IDENTIFICATION
 *	  $PostgreSQL: pgsql/src/backend/utils/adt/ruleutils.c,v 1.248 2007/02/03 14:06:54 petere Exp $
 *
 *-------------------------------------------------------------------------
 */
#include "postgres.h"

#include <unistd.h>
#include <fcntl.h>

#include "access/genam.h"
#include "access/sysattr.h"
#include "catalog/catquery.h"
#include "catalog/dependency.h"
#include "catalog/indexing.h"
#include "catalog/pg_authid.h"
#include "catalog/pg_attribute_encoding.h"
#include "catalog/pg_constraint.h"
#include "catalog/pg_depend.h"
#include "catalog/pg_partition.h"
#include "catalog/pg_partition_rule.h"
#include "catalog/pg_opclass.h"
#include "catalog/pg_operator.h"
#include "catalog/pg_trigger.h"
#include "cdb/cdbpartition.h"
#include "commands/defrem.h"
#include "commands/tablecmds.h"
#include "commands/tablespace.h"
#include "executor/spi.h"
#include "funcapi.h"
#include "nodes/makefuncs.h"
#include "optimizer/clauses.h"
#include "optimizer/tlist.h"
#include "parser/gramparse.h"
#include "parser/keywords.h"
#include "parser/parse_expr.h"
#include "parser/parse_func.h"
#include "parser/parse_oper.h"
#include "parser/parse_cte.h"
#include "parser/parsetree.h"
#include "rewrite/rewriteHandler.h"
#include "rewrite/rewriteManip.h"
#include "rewrite/rewriteSupport.h"
#include "utils/fmgroids.h"
#include "utils/lsyscache.h"
#include "utils/typcache.h"
#include "utils/xml.h"


/* ----------
 * Pretty formatting constants
 * ----------
 */

/* Indent counts */
#define PRETTYINDENT_STD		8
#define PRETTYINDENT_JOIN	   13
#define PRETTYINDENT_JOIN_ON	(PRETTYINDENT_JOIN-PRETTYINDENT_STD)
#define PRETTYINDENT_VAR		4

/* Pretty flags */
#define PRETTYFLAG_PAREN		1
#define PRETTYFLAG_INDENT		2

/* macro to test if pretty action needed */
#define PRETTY_PAREN(context)	((context)->prettyFlags & PRETTYFLAG_PAREN)
#define PRETTY_INDENT(context)	((context)->prettyFlags & PRETTYFLAG_INDENT)


/* ----------
 * Local data types
 * ----------
 */

/* Context info needed for invoking a recursive querytree display routine */
typedef struct
{
	StringInfo	buf;			/* output buffer to append to */
	List	   *namespaces;		/* List of deparse_namespace nodes */
	int			prettyFlags;	/* enabling of pretty-print functions */
	int			indentLevel;	/* current indent level for prettyprint */
	bool		varprefix;		/* TRUE to print prefixes on Vars */
	Query	   *query;
} deparse_context;

/*
 * Each level of query context around a subtree needs a level of Var namespace.
 * A Var having varlevelsup=N refers to the N'th item (counting from 0) in
 * the current context's namespaces list.
 *
 * The rangetable is the list of actual RTEs from the query tree.
 *
 * For deparsing plan trees, we allow two special RTE entries that are not
 * part of the rtable list (partly because they don't have consecutively
 * allocated varnos).
 */
typedef struct
{
	List	   *rtable;			/* List of RangeTblEntry nodes */
	List	   *ctes;			/* List of CommonTableExpr nodes */
	int			outer_varno;	/* varno for outer_rte */
	RangeTblEntry *outer_rte;	/* special RangeTblEntry, or NULL */
	int			inner_varno;	/* varno for inner_rte */
	RangeTblEntry *inner_rte;	/* special RangeTblEntry, or NULL */
} deparse_namespace;

/* ----------
 * Global data
 * ----------
 */
static SPIPlanPtr plan_getrulebyoid = NULL;
static const char *query_getrulebyoid = "SELECT * FROM pg_catalog.pg_rewrite WHERE oid = $1";
static SPIPlanPtr plan_getviewrule = NULL;
static const char *query_getviewrule = "SELECT * FROM pg_catalog.pg_rewrite WHERE ev_class = $1 AND rulename = $2";


/* ----------
 * Local functions
 *
 * Most of these functions used to use fixed-size buffers to build their
 * results.  Now, they take an (already initialized) StringInfo object
 * as a parameter, and append their text output to its contents.
 * ----------
 */
static char *deparse_expression_pretty(Node *expr, List *dpcontext,
						  bool forceprefix, bool showimplicit,
						  int prettyFlags, int startIndent);
static char *pg_get_viewdef_worker(Oid viewoid, int prettyFlags);
static void decompile_column_index_array(Datum column_index_array, Oid relId,
							 StringInfo buf);
static char *pg_get_ruledef_worker(Oid ruleoid, int prettyFlags);
static char *pg_get_indexdef_worker(Oid indexrelid, int colno, bool showTblSpc,
					   int prettyFlags);
static char *pg_get_constraintdef_worker(Oid constraintId, bool fullCommand,
							int prettyFlags);
static char *pg_get_expr_worker(text *expr, Oid relid, char *relname,
				   int prettyFlags);
static int print_function_arguments(StringInfo buf, HeapTuple proctup,
									bool print_table_args, bool print_defaults);
static void make_ruledef(StringInfo buf, HeapTuple ruletup, TupleDesc rulettc,
			 int prettyFlags);
static void make_viewdef(StringInfo buf, HeapTuple ruletup, TupleDesc rulettc,
			 int prettyFlags);
static void get_query_def(Query *query, StringInfo buf, List *parentnamespace,
			  TupleDesc resultDesc, int prettyFlags, int startIndent);
static void get_values_def(List *values_lists, deparse_context *context);
static void get_with_clause(Query *query, deparse_context *context);
static void get_select_query_def(Query *query, deparse_context *context,
					 TupleDesc resultDesc);
static void get_insert_query_def(Query *query, deparse_context *context);
static void get_update_query_def(Query *query, deparse_context *context);
static void get_delete_query_def(Query *query, deparse_context *context);
static void get_utility_query_def(Query *query, deparse_context *context);
static void get_basic_select_query(Query *query, deparse_context *context,
					   TupleDesc resultDesc);
static void get_target_list(List *targetList, deparse_context *context,
				TupleDesc resultDesc);
static void get_setop_query(Node *setOp, Query *query,
				deparse_context *context,
				TupleDesc resultDesc);
static void get_rule_grouplist(List *grplist, List *tlist,
							   bool in_grpsets, deparse_context *context);
static void get_rule_groupingclause(GroupingClause *grp, List *tlist,
									deparse_context *context);
static Node *get_rule_sortgroupclause(SortClause *srt, List *tlist,
						 bool force_colno,
						 deparse_context *context);
static void get_names_for_var(Var *var, int levelsup, deparse_context *context,
				  const char **schemaname,
                  const char **refname,
                  const char **attname);
static RangeTblEntry *find_rte_by_refname(const char *refname,
					deparse_context *context);
static const char *get_simple_binary_op_name(OpExpr *expr);
static bool isSimpleNode(Node *node, Node *parentNode, int prettyFlags);
static void appendStringInfoSpaces(StringInfo buf, int count);
static void appendContextKeyword(deparse_context *context, const char *str,
					 int indentBefore, int indentAfter, int indentPlus);
static void get_rule_expr(Node *node, deparse_context *context,
			  bool showimplicit);
static void get_oper_expr(OpExpr *expr, deparse_context *context);
static void get_func_expr(FuncExpr *expr, deparse_context *context,
			  bool showimplicit);
static void get_groupingfunc_expr(GroupingFunc *grpfunc,
								  deparse_context *context);
static void get_agg_expr(Aggref *aggref, deparse_context *context);
static void get_windowedge_expr(WindowFrameEdge *edge, 
								deparse_context *context);
static void get_sortlist_expr(List *l, List *targetList, bool force_colno,
                              deparse_context *context, char *keyword_clause);
static void get_windowspec_expr(WindowSpec *spec, deparse_context *context);
static void get_windowref_expr(WindowRef *wref, deparse_context *context);
static void get_const_expr(Const *constval, deparse_context *context,
						   int showtype);
static void get_sublink_expr(SubLink *sublink, deparse_context *context);
static void get_from_clause(Query *query, const char *prefix,
				deparse_context *context);
static void get_from_clause_item(Node *jtnode, Query *query,
					 deparse_context *context);
static void get_from_clause_alias(Alias *alias, RangeTblEntry *rte,
					  deparse_context *context);
static void get_from_clause_coldeflist(List *names, List *types, List *typmods,
						   deparse_context *context);
static void get_opclass_name(Oid opclass, Oid actual_datatype,
				 StringInfo buf);
static Node *processIndirection(Node *node, deparse_context *context,
				   bool printit);
static void printSubscripts(ArrayRef *aref, deparse_context *context);
static char *generate_relation_name(Oid relid, List *namespaces);
static char *generate_function_name(Oid funcid, int nargs, Oid *argtypes,
									bool *is_variadic);
static char *generate_operator_name(Oid operid, Oid arg1, Oid arg2);
static text *string_to_text(char *str);
static char *flatten_reloptions(Oid relid);
static void get_partition_recursive(PartitionNode *pn, 
									deparse_context *head, 
									deparse_context *body,
									int16 *leveldone,
									int bLeafTablename);
#define only_marker(rte)  ((rte)->inh ? "" : "ONLY ")


/* ----------
 * get_ruledef			- Do it all and return a text
 *				  that could be used as a statement
 *				  to recreate the rule
 * ----------
 */
Datum
pg_get_ruledef(PG_FUNCTION_ARGS)
{
	Oid			ruleoid = PG_GETARG_OID(0);

	PG_RETURN_TEXT_P(string_to_text(pg_get_ruledef_worker(ruleoid, 0)));
}


Datum
pg_get_ruledef_ext(PG_FUNCTION_ARGS)
{
	Oid			ruleoid = PG_GETARG_OID(0);
	bool		pretty = PG_GETARG_BOOL(1);
	int			prettyFlags;

	prettyFlags = pretty ? PRETTYFLAG_PAREN | PRETTYFLAG_INDENT : 0;
	PG_RETURN_TEXT_P(string_to_text(pg_get_ruledef_worker(ruleoid, prettyFlags)));
}


static char *
pg_get_ruledef_worker(Oid ruleoid, int prettyFlags)
{
	Datum		args[1];
	char		nulls[1];
	int			spirc;
	HeapTuple	ruletup;
	TupleDesc	rulettc;
	StringInfoData buf;

	/*
	 * Do this first so that string is alloc'd in outer context not SPI's.
	 */
	initStringInfo(&buf);

	/*
	 * Connect to SPI manager
	 */
	if (SPI_connect() != SPI_OK_CONNECT)
		elog(ERROR, "SPI_connect failed");

	/*
	 * On the first call prepare the plan to lookup pg_rewrite. We read
	 * pg_rewrite over the SPI manager instead of using the syscache to be
	 * checked for read access on pg_rewrite.
	 */
	if (plan_getrulebyoid == NULL)
	{
		Oid			argtypes[1];
		SPIPlanPtr	plan;

		argtypes[0] = OIDOID;
		plan = SPI_prepare(query_getrulebyoid, 1, argtypes);
		if (plan == NULL)
			elog(ERROR, "SPI_prepare failed for \"%s\"", query_getrulebyoid);
		plan_getrulebyoid = SPI_saveplan(plan);
	}

	/*
	 * Get the pg_rewrite tuple for this rule
	 */
	args[0] = ObjectIdGetDatum(ruleoid);
	nulls[0] = ' ';
	spirc = SPI_execute_plan(plan_getrulebyoid, args, nulls, true, 1);
	if (spirc != SPI_OK_SELECT)
		elog(ERROR, "failed to get pg_rewrite tuple for rule %u", ruleoid);
	if (SPI_processed != 1)
		appendStringInfo(&buf, "-");
	else
	{
		/*
		 * Get the rule's definition and put it into executor's memory
		 */
		ruletup = SPI_tuptable->vals[0];
		rulettc = SPI_tuptable->tupdesc;
		make_ruledef(&buf, ruletup, rulettc, prettyFlags);
	}

	/*
	 * Disconnect from SPI manager
	 */
	if (SPI_finish() != SPI_OK_FINISH)
		elog(ERROR, "SPI_finish failed");

	return buf.data;
}


/* ----------
 * get_viewdef			- Mainly the same thing, but we
 *				  only return the SELECT part of a view
 * ----------
 */
Datum
pg_get_viewdef(PG_FUNCTION_ARGS)
{
	/* By OID */
	Oid			viewoid = PG_GETARG_OID(0);

	PG_RETURN_TEXT_P(string_to_text(pg_get_viewdef_worker(viewoid, 0)));
}


Datum
pg_get_viewdef_ext(PG_FUNCTION_ARGS)
{
	/* By OID */
	Oid			viewoid = PG_GETARG_OID(0);
	bool		pretty = PG_GETARG_BOOL(1);
	int			prettyFlags;

	prettyFlags = pretty ? PRETTYFLAG_PAREN | PRETTYFLAG_INDENT : 0;
	PG_RETURN_TEXT_P(string_to_text(pg_get_viewdef_worker(viewoid, prettyFlags)));
}

Datum
pg_get_viewdef_name(PG_FUNCTION_ARGS)
{
	/* By qualified name */
	text	   *viewname = PG_GETARG_TEXT_P(0);
	RangeVar   *viewrel;
	Oid			viewoid;

	viewrel = makeRangeVarFromNameList(textToQualifiedNameList(viewname));
	viewoid = RangeVarGetRelid(viewrel, false);

	PG_RETURN_TEXT_P(string_to_text(pg_get_viewdef_worker(viewoid, 0)));
}


Datum
pg_get_viewdef_name_ext(PG_FUNCTION_ARGS)
{
	/* By qualified name */
	text	   *viewname = PG_GETARG_TEXT_P(0);
	bool		pretty = PG_GETARG_BOOL(1);
	int			prettyFlags;
	RangeVar   *viewrel;
	Oid			viewoid;

	prettyFlags = pretty ? PRETTYFLAG_PAREN | PRETTYFLAG_INDENT : 0;
	viewrel = makeRangeVarFromNameList(textToQualifiedNameList(viewname));
	viewoid = RangeVarGetRelid(viewrel, false);

	PG_RETURN_TEXT_P(string_to_text(pg_get_viewdef_worker(viewoid, prettyFlags)));
}

/*
 * Common code for by-OID and by-name variants of pg_get_viewdef
 */
static char *
pg_get_viewdef_worker(Oid viewoid, int prettyFlags)
{
	Datum		args[2];
	char		nulls[2];
	int			spirc;
	HeapTuple	ruletup;
	TupleDesc	rulettc;
	StringInfoData buf;

	/*
	 * Do this first so that string is alloc'd in outer context not SPI's.
	 */
	initStringInfo(&buf);

	/*
	 * Connect to SPI manager
	 */
	if (SPI_connect() != SPI_OK_CONNECT)
		elog(ERROR, "SPI_connect failed");

	/*
	 * On the first call prepare the plan to lookup pg_rewrite. We read
	 * pg_rewrite over the SPI manager instead of using the syscache to be
	 * checked for read access on pg_rewrite.
	 */
	if (plan_getviewrule == NULL)
	{
		Oid			argtypes[2];
		SPIPlanPtr	plan;

		argtypes[0] = OIDOID;
		argtypes[1] = NAMEOID;
		plan = SPI_prepare(query_getviewrule, 2, argtypes);
		if (plan == NULL)
			elog(ERROR, "SPI_prepare failed for \"%s\"", query_getviewrule);
		plan_getviewrule = SPI_saveplan(plan);
	}

	/*
	 * Get the pg_rewrite tuple for the view's SELECT rule
	 */
	args[0] = ObjectIdGetDatum(viewoid);
	args[1] = PointerGetDatum(ViewSelectRuleName);
	nulls[0] = ' ';
	nulls[1] = ' ';
	spirc = SPI_execute_plan(plan_getviewrule, args, nulls, true, 2);
	if (spirc != SPI_OK_SELECT)
		elog(ERROR, "failed to get pg_rewrite tuple for view %u", viewoid);
	if (SPI_processed != 1)
		appendStringInfo(&buf, "Not a view");
	else
	{
		/*
		 * Get the rule's definition and put it into executor's memory
		 */
		ruletup = SPI_tuptable->vals[0];
		rulettc = SPI_tuptable->tupdesc;
		make_viewdef(&buf, ruletup, rulettc, prettyFlags);
	}

	/*
	 * Disconnect from SPI manager
	 */
	if (SPI_finish() != SPI_OK_FINISH)
		elog(ERROR, "SPI_finish failed");

	return buf.data;
}

/* ----------
 * get_triggerdef			- Get the definition of a trigger
 * ----------
 */
Datum
pg_get_triggerdef(PG_FUNCTION_ARGS)
{
	Oid			trigid = PG_GETARG_OID(0);
	HeapTuple	ht_trig;
	Form_pg_trigger trigrec;
	StringInfoData buf;
	Relation	tgrel;
	cqContext	cqc;
	int			findx = 0;
	char	   *tgname;

	/*
	 * Fetch the pg_trigger tuple by the Oid of the trigger
	 */
	tgrel = heap_open(TriggerRelationId, AccessShareLock);

	ht_trig = caql_getfirst(
			caql_addrel(cqclr(&cqc), tgrel),
			cql("SELECT * FROM pg_trigger "
				" WHERE oid = :1 ",
				ObjectIdGetDatum(trigid)));

	if (!HeapTupleIsValid(ht_trig))
		elog(ERROR, "could not find tuple for trigger %u", trigid);

	trigrec = (Form_pg_trigger) GETSTRUCT(ht_trig);

	/*
	 * Start the trigger definition. Note that the trigger's name should never
	 * be schema-qualified, but the trigger rel's name may be.
	 */
	initStringInfo(&buf);

	tgname = NameStr(trigrec->tgname);
	appendStringInfo(&buf, "CREATE %sTRIGGER %s ",
					 trigrec->tgisconstraint ? "CONSTRAINT " : "",
					 quote_identifier(tgname));

	if (TRIGGER_FOR_BEFORE(trigrec->tgtype))
		appendStringInfo(&buf, "BEFORE");
	else
		appendStringInfo(&buf, "AFTER");
	if (TRIGGER_FOR_INSERT(trigrec->tgtype))
	{
		appendStringInfo(&buf, " INSERT");
		findx++;
	}
	if (TRIGGER_FOR_DELETE(trigrec->tgtype))
	{
		if (findx > 0)
			appendStringInfo(&buf, " OR DELETE");
		else
			appendStringInfo(&buf, " DELETE");
		findx++;
	}
	if (TRIGGER_FOR_UPDATE(trigrec->tgtype))
	{
		if (findx > 0)
			appendStringInfo(&buf, " OR UPDATE");
		else
			appendStringInfo(&buf, " UPDATE");
	}
	appendStringInfo(&buf, " ON %s ",
					 generate_relation_name(trigrec->tgrelid, NIL));

	if (trigrec->tgisconstraint)
	{
		if (trigrec->tgconstrrelid != InvalidOid)
			appendStringInfo(&buf, "FROM %s ",
							 generate_relation_name(trigrec->tgconstrrelid, NIL));
		if (!trigrec->tgdeferrable)
			appendStringInfo(&buf, "NOT ");
		appendStringInfo(&buf, "DEFERRABLE INITIALLY ");
		if (trigrec->tginitdeferred)
			appendStringInfo(&buf, "DEFERRED ");
		else
			appendStringInfo(&buf, "IMMEDIATE ");

	}

	if (TRIGGER_FOR_ROW(trigrec->tgtype))
		appendStringInfo(&buf, "FOR EACH ROW ");
	else
		appendStringInfo(&buf, "FOR EACH STATEMENT ");

	appendStringInfo(&buf, "EXECUTE PROCEDURE %s(",
					 generate_function_name(trigrec->tgfoid, 0, NULL, NULL));

	if (trigrec->tgnargs > 0)
	{
		bytea	   *val;
		bool		isnull;
		char	   *p;
		int			i;

		val = DatumGetByteaP(fastgetattr(ht_trig,
										Anum_pg_trigger_tgargs,
										tgrel->rd_att, &isnull));
		if (isnull)
			elog(ERROR, "tgargs is null for trigger %u", trigid);
		p = (char *) VARDATA(val);
		for (i = 0; i < trigrec->tgnargs; i++)
		{
			if (i > 0)
				appendStringInfo(&buf, ", ");

			/*
			 * We form the string literal according to the prevailing setting
			 * of standard_conforming_strings; we never use E''. User is
			 * responsible for making sure result is used correctly.
			 */
			appendStringInfoChar(&buf, '\'');
			while (*p)
			{
				char		ch = *p++;

				if (SQL_STR_DOUBLE(ch, !standard_conforming_strings))
					appendStringInfoChar(&buf, ch);
				appendStringInfoChar(&buf, ch);
			}
			appendStringInfoChar(&buf, '\'');
			/* advance p to next string embedded in tgargs */
			p++;
		}
	}

	/* We deliberately do not put semi-colon at end */
	appendStringInfo(&buf, ")");

	/* Clean up */

	heap_close(tgrel, AccessShareLock);

	PG_RETURN_TEXT_P(string_to_text(buf.data));
}

/* ----------
 * get_indexdef			- Get the definition of an index
 *
 * In the extended version, there is a colno argument as well as pretty bool.
 *	if colno == 0, we want a complete index definition.
 *	if colno > 0, we only want the Nth index key's variable or expression.
 *
 * Note that the SQL-function versions of this omit any info about the
 * index tablespace; this is intentional because pg_dump wants it that way.
 * However pg_get_indexdef_string() includes index tablespace if not default.
 * ----------
 */
Datum
pg_get_indexdef(PG_FUNCTION_ARGS)
{
	Oid			indexrelid = PG_GETARG_OID(0);

	PG_RETURN_TEXT_P(string_to_text(pg_get_indexdef_worker(indexrelid, 0,
														   false, 0)));
}

Datum
pg_get_indexdef_ext(PG_FUNCTION_ARGS)
{
	Oid			indexrelid = PG_GETARG_OID(0);
	int32		colno = PG_GETARG_INT32(1);
	bool		pretty = PG_GETARG_BOOL(2);
	int			prettyFlags;

	prettyFlags = pretty ? PRETTYFLAG_PAREN | PRETTYFLAG_INDENT : 0;
	PG_RETURN_TEXT_P(string_to_text(pg_get_indexdef_worker(indexrelid, colno,
														 false, prettyFlags)));
}

/* Internal version that returns a palloc'd C string */
char *
pg_get_indexdef_string(Oid indexrelid)
{
	return pg_get_indexdef_worker(indexrelid, 0, true, 0);
}

static char *
pg_get_indexdef_worker(Oid indexrelid, int colno, bool showTblSpc,
					   int prettyFlags)
{
	HeapTuple	ht_idx;
	HeapTuple	ht_idxrel;
	HeapTuple	ht_am;
	Form_pg_index idxrec;
	Form_pg_class idxrelrec;
	Form_pg_am	amrec;
	List	   *indexprs;
	ListCell   *indexpr_item;
	List	   *context;
	Oid			indrelid;
	int			keyno;
	Oid			keycoltype;
	Datum		indclassDatum;
	Datum		indoptionDatum;
	bool		isnull;
	oidvector  *indclass;
	int2vector *indoption;
	StringInfoData buf;
	char	   *str;
	char	   *sep;

	/*
	 * Fetch the pg_index tuple by the Oid of the index
	 */
	ht_idx = SearchSysCache(INDEXRELID,
							ObjectIdGetDatum(indexrelid),
							0, 0, 0);
	if (!HeapTupleIsValid(ht_idx))
	{
		/* Was: elog(ERROR, "cache lookup failed for index %u", indexrelid); */
		/* See: MPP-10387. */
		return pstrdup("Not an index");
	}
	idxrec = (Form_pg_index) GETSTRUCT(ht_idx);

	indrelid = idxrec->indrelid;
	Assert(indexrelid == idxrec->indexrelid);

	/* Must get indclass and indoption the hard way */
	indclassDatum = SysCacheGetAttr(INDEXRELID, ht_idx,
									Anum_pg_index_indclass, &isnull);
	Assert(!isnull);
	indclass = (oidvector *) DatumGetPointer(indclassDatum);
	indoptionDatum = SysCacheGetAttr(INDEXRELID, ht_idx,
									 Anum_pg_index_indoption, &isnull);
	Assert(!isnull);
	indoption = (int2vector *) DatumGetPointer(indoptionDatum);

	/*
	 * Fetch the pg_class tuple of the index relation
	 */
	ht_idxrel = SearchSysCache(RELOID,
							   ObjectIdGetDatum(indexrelid),
							   0, 0, 0);
	if (!HeapTupleIsValid(ht_idxrel))
		elog(ERROR, "cache lookup failed for relation %u", indexrelid);
	idxrelrec = (Form_pg_class) GETSTRUCT(ht_idxrel);

	/*
	 * Fetch the pg_am tuple of the index' access method
	 */
	ht_am = SearchSysCache(AMOID,
						   ObjectIdGetDatum(idxrelrec->relam),
						   0, 0, 0);
	if (!HeapTupleIsValid(ht_am))
		elog(ERROR, "cache lookup failed for access method %u",
			 idxrelrec->relam);
	amrec = (Form_pg_am) GETSTRUCT(ht_am);

	/*
	 * Get the index expressions, if any.  (NOTE: we do not use the relcache
	 * versions of the expressions and predicate, because we want to display
	 * non-const-folded expressions.)
	 */
	if (!heap_attisnull(ht_idx, Anum_pg_index_indexprs))
	{
		Datum		exprsDatum;
		bool		isnull;
		char	   *exprsString;

		exprsDatum = SysCacheGetAttr(INDEXRELID, ht_idx,
									 Anum_pg_index_indexprs, &isnull);
		Assert(!isnull);
		exprsString = TextDatumGetCString(exprsDatum);
		indexprs = (List *) stringToNode(exprsString);
		pfree(exprsString);
	}
	else
		indexprs = NIL;

	indexpr_item = list_head(indexprs);

	context = deparse_context_for(get_rel_name(indrelid), indrelid);

	/*
	 * Start the index definition.	Note that the index's name should never be
	 * schema-qualified, but the indexed rel's name may be.
	 */
	initStringInfo(&buf);

	if (!colno)
		appendStringInfo(&buf, "CREATE %sINDEX %s ON %s USING %s (",
						 idxrec->indisunique ? "UNIQUE " : "",
						 quote_identifier(NameStr(idxrelrec->relname)),
						 generate_relation_name(indrelid, NIL),
						 quote_identifier(NameStr(amrec->amname)));

	/*
	 * Report the indexed attributes
	 */
	sep = "";
	for (keyno = 0; keyno < idxrec->indnatts; keyno++)
	{
		AttrNumber	attnum = idxrec->indkey.values[keyno];
		int16		opt = indoption->values[keyno];

		if (!colno)
			appendStringInfoString(&buf, sep);
		sep = ", ";

		if (attnum != 0)
		{
			/* Simple index column */
			char	   *attname;

			attname = get_relid_attribute_name(indrelid, attnum);
			if (!colno || colno == keyno + 1)
				appendStringInfoString(&buf, quote_identifier(attname));
			keycoltype = get_atttype(indrelid, attnum);
		}
		else
		{
			/* expressional index */
			Node	   *indexkey;

			if (indexpr_item == NULL)
				elog(ERROR, "too few entries in indexprs list");
			indexkey = (Node *) lfirst(indexpr_item);
			indexpr_item = lnext(indexpr_item);
			/* Deparse */
			str = deparse_expression_pretty(indexkey, context, false, false,
											prettyFlags, 0);
			if (!colno || colno == keyno + 1)
			{
				/* Need parens if it's not a bare function call */
				if (indexkey && IsA(indexkey, FuncExpr) &&
				 ((FuncExpr *) indexkey)->funcformat == COERCE_EXPLICIT_CALL)
					appendStringInfoString(&buf, str);
				else
					appendStringInfo(&buf, "(%s)", str);
			}
			keycoltype = exprType(indexkey);
		}

		/* Add the operator class name */
		if (!colno)
			get_opclass_name(indclass->values[keyno], keycoltype,
							 &buf);

		/* Add options if relevant */
		if (amrec->amcanorder)
		{
			/* if it supports sort ordering, report DESC and NULLS opts */
			if (opt & INDOPTION_DESC)
			{
				appendStringInfo(&buf, " DESC");
				/* NULLS FIRST is the default in this case */
				if (!(opt & INDOPTION_NULLS_FIRST))
					appendStringInfo(&buf, " NULLS LAST");
			}
			else
			{
				if (opt & INDOPTION_NULLS_FIRST)
					appendStringInfo(&buf, " NULLS FIRST");
			}
		}
	}

	if (!colno)
	{
		appendStringInfoChar(&buf, ')');

		/*
		 * If it has options, append "WITH (options)"
		 */
		str = flatten_reloptions(indexrelid);
		if (str)
		{
			appendStringInfo(&buf, " WITH (%s)", str);
			pfree(str);
		}

		/*
		 * If it's in a nondefault tablespace, say so, but only if requested
		 */
		if (showTblSpc)
		{
			Oid			tblspc;

			tblspc = get_rel_tablespace(indexrelid);
			if (OidIsValid(tblspc))
				appendStringInfo(&buf, " TABLESPACE %s",
								 quote_identifier(get_tablespace_name(tblspc)));
		}

		/*
		 * If it's a partial index, decompile and append the predicate
		 */
		if (!heap_attisnull(ht_idx, Anum_pg_index_indpred))
		{
			Node	   *node;
			Datum		predDatum;
			bool		isnull;
			char	   *predString;

			/* Convert text string to node tree */
			predDatum = SysCacheGetAttr(INDEXRELID, ht_idx,
										Anum_pg_index_indpred, &isnull);
			Assert(!isnull);
			predString = TextDatumGetCString(predDatum);
			node = (Node *) stringToNode(predString);
			pfree(predString);

			/* Deparse */
			str = deparse_expression_pretty(node, context, false, false,
											prettyFlags, 0);
			appendStringInfo(&buf, " WHERE %s", str);
		}
	}

	/* Clean up */
	ReleaseSysCache(ht_idx);
	ReleaseSysCache(ht_idxrel);
	ReleaseSysCache(ht_am);

	return buf.data;
}


/*
 * pg_get_constraintdef
 *
 * Returns the definition for the constraint, ie, everything that needs to
 * appear after "ALTER TABLE ... ADD CONSTRAINT <constraintname>".
 */
Datum
pg_get_constraintdef(PG_FUNCTION_ARGS)
{
	Oid			constraintId = PG_GETARG_OID(0);

	PG_RETURN_TEXT_P(string_to_text(pg_get_constraintdef_worker(constraintId,
																false, 0)));
}

Datum
pg_get_constraintdef_ext(PG_FUNCTION_ARGS)
{
	Oid			constraintId = PG_GETARG_OID(0);
	bool		pretty = PG_GETARG_BOOL(1);
	int			prettyFlags;

	prettyFlags = pretty ? PRETTYFLAG_PAREN | PRETTYFLAG_INDENT : 0;
	PG_RETURN_TEXT_P(string_to_text(pg_get_constraintdef_worker(constraintId,
													   false, prettyFlags)));
}

/* Internal version that returns a palloc'd C string */
char *
pg_get_constraintdef_string(Oid constraintId)
{
	return pg_get_constraintdef_worker(constraintId, true, 0);
}

/* Internal version that returns a palloc'd C string */
char *
pg_get_constraintexpr_string(Oid constraintId)
{
	return pg_get_constraintdef_worker(constraintId, false, 0);
}

static char *
pg_get_constraintdef_worker(Oid constraintId, bool fullCommand,
							int prettyFlags)
{
	StringInfoData buf;
	Relation	conDesc;
	cqContext	cqc;
	HeapTuple	tup;
	Form_pg_constraint conForm;

	/*
	 * Fetch the pg_constraint row.  There's no syscache for pg_constraint so
	 * we must do it the hard way.
	 */
	conDesc = heap_open(ConstraintRelationId, AccessShareLock);

	tup = caql_getfirst(
			caql_addrel(cqclr(&cqc), conDesc),
			cql("SELECT * FROM pg_constraint "
				" WHERE oid = :1 ",
				ObjectIdGetDatum(constraintId)));

	if (!HeapTupleIsValid(tup))
		elog(ERROR, "could not find tuple for constraint %u", constraintId);
	conForm = (Form_pg_constraint) GETSTRUCT(tup);

	initStringInfo(&buf);

	if (fullCommand && OidIsValid(conForm->conrelid))
	{
		appendStringInfo(&buf, "ALTER TABLE ONLY %s ADD CONSTRAINT %s ",
						 generate_relation_name(conForm->conrelid, NIL),
						 quote_identifier(NameStr(conForm->conname)));
	}

	switch (conForm->contype)
	{
		case CONSTRAINT_FOREIGN:
			{
				Datum		val;
				bool		isnull;
				const char *string;

				/* Start off the constraint definition */
				appendStringInfo(&buf, "FOREIGN KEY (");

				/* Fetch and build referencing-column list */
				val = heap_getattr(tup, Anum_pg_constraint_conkey,
								   RelationGetDescr(conDesc), &isnull);
				if (isnull)
					elog(ERROR, "null conkey for constraint %u",
						 constraintId);

				decompile_column_index_array(val, conForm->conrelid, &buf);

				/* add foreign relation name */
				appendStringInfo(&buf, ") REFERENCES %s(",
								 generate_relation_name(conForm->confrelid, NIL));

				/* Fetch and build referenced-column list */
				val = heap_getattr(tup, Anum_pg_constraint_confkey,
								   RelationGetDescr(conDesc), &isnull);
				if (isnull)
					elog(ERROR, "null confkey for constraint %u",
						 constraintId);

				decompile_column_index_array(val, conForm->confrelid, &buf);

				appendStringInfo(&buf, ")");

				/* Add match type */
				switch (conForm->confmatchtype)
				{
					case FKCONSTR_MATCH_FULL:
						string = " MATCH FULL";
						break;
					case FKCONSTR_MATCH_PARTIAL:
						string = " MATCH PARTIAL";
						break;
					case FKCONSTR_MATCH_UNSPECIFIED:
						string = "";
						break;
					default:
						elog(ERROR, "unrecognized confmatchtype: %d",
							 conForm->confmatchtype);
						string = "";	/* keep compiler quiet */
						break;
				}
				appendStringInfoString(&buf, string);

				/* Add ON UPDATE and ON DELETE clauses, if needed */
				switch (conForm->confupdtype)
				{
					case FKCONSTR_ACTION_NOACTION:
						string = NULL;	/* suppress default */
						break;
					case FKCONSTR_ACTION_RESTRICT:
						string = "RESTRICT";
						break;
					case FKCONSTR_ACTION_CASCADE:
						string = "CASCADE";
						break;
					case FKCONSTR_ACTION_SETNULL:
						string = "SET NULL";
						break;
					case FKCONSTR_ACTION_SETDEFAULT:
						string = "SET DEFAULT";
						break;
					default:
						elog(ERROR, "unrecognized confupdtype: %d",
							 conForm->confupdtype);
						string = NULL;	/* keep compiler quiet */
						break;
				}
				if (string)
					appendStringInfo(&buf, " ON UPDATE %s", string);

				switch (conForm->confdeltype)
				{
					case FKCONSTR_ACTION_NOACTION:
						string = NULL;	/* suppress default */
						break;
					case FKCONSTR_ACTION_RESTRICT:
						string = "RESTRICT";
						break;
					case FKCONSTR_ACTION_CASCADE:
						string = "CASCADE";
						break;
					case FKCONSTR_ACTION_SETNULL:
						string = "SET NULL";
						break;
					case FKCONSTR_ACTION_SETDEFAULT:
						string = "SET DEFAULT";
						break;
					default:
						elog(ERROR, "unrecognized confdeltype: %d",
							 conForm->confdeltype);
						string = NULL;	/* keep compiler quiet */
						break;
				}
				if (string)
					appendStringInfo(&buf, " ON DELETE %s", string);

				if (conForm->condeferrable)
					appendStringInfo(&buf, " DEFERRABLE");
				if (conForm->condeferred)
					appendStringInfo(&buf, " INITIALLY DEFERRED");

				break;
			}
		case CONSTRAINT_PRIMARY:
		case CONSTRAINT_UNIQUE:
			{
				Datum		val;
				bool		isnull;
				Oid			indexId;

				/* Start off the constraint definition */
				if (conForm->contype == CONSTRAINT_PRIMARY)
					appendStringInfo(&buf, "PRIMARY KEY (");
				else
					appendStringInfo(&buf, "UNIQUE (");

				/* Fetch and build target column list */
				val = heap_getattr(tup, Anum_pg_constraint_conkey,
								   RelationGetDescr(conDesc), &isnull);
				if (isnull)
					elog(ERROR, "null conkey for constraint %u",
						 constraintId);

				decompile_column_index_array(val, conForm->conrelid, &buf);

				appendStringInfo(&buf, ")");

				indexId = get_constraint_index(constraintId);

				/* XXX why do we only print these bits if fullCommand? */
				if (fullCommand && OidIsValid(indexId))
				{
					char	   *options = flatten_reloptions(indexId);
					Oid			tblspc;

					if (options)
					{
						appendStringInfo(&buf, " WITH (%s)", options);
						pfree(options);
					}

					tblspc = get_rel_tablespace(indexId);
					if (OidIsValid(tblspc))
						appendStringInfo(&buf, " USING INDEX TABLESPACE %s",
										 quote_identifier(get_tablespace_name(tblspc)));
				}

				break;
			}
		case CONSTRAINT_CHECK:
			{
				Datum		val;
				bool		isnull;
				char	   *conbin;
				char	   *consrc;
				Node	   *expr;
				List	   *context;

				/* Fetch constraint expression in parsetree form */
				val = heap_getattr(tup, Anum_pg_constraint_conbin,
								   RelationGetDescr(conDesc), &isnull);
				if (isnull)
					elog(ERROR, "null conbin for constraint %u",
						 constraintId);

				conbin = DatumGetCString(DirectFunctionCall1(textout, val));
				expr = stringToNode(conbin);

				/* Set up deparsing context for Var nodes in constraint */
				if (conForm->conrelid != InvalidOid)
				{
					/* relation constraint */
					context = deparse_context_for(get_rel_name(conForm->conrelid),
												  conForm->conrelid);
				}
				else
				{
					/* domain constraint --- can't have Vars */
					context = NIL;
				}

				consrc = deparse_expression_pretty(expr, context, false, false,
												   prettyFlags, 0);

				/*
				 * Now emit the constraint definition.	There are cases where
				 * the constraint expression will be fully parenthesized and
				 * we don't need the outer parens ... but there are other
				 * cases where we do need 'em.  Be conservative for now.
				 *
				 * Note that simply checking for leading '(' and trailing ')'
				 * would NOT be good enough, consider "(x > 0) AND (y > 0)".
				 */
				appendStringInfo(&buf, "CHECK (%s)", consrc);

				break;
			}
		default:
			elog(ERROR, "invalid constraint type \"%c\"", conForm->contype);
			break;
	}

	/* Cleanup */
	heap_close(conDesc, AccessShareLock);

	return buf.data;
}


/*
 * Convert an int16[] Datum into a comma-separated list of column names
 * for the indicated relation; append the list to buf.
 */
static void
decompile_column_index_array(Datum column_index_array, Oid relId,
							 StringInfo buf)
{
	Datum	   *keys;
	int			nKeys;
	int			j;

	/* Extract data from array of int16 */
	deconstruct_array(DatumGetArrayTypeP(column_index_array),
					  INT2OID, 2, true, 's',
					  &keys, NULL, &nKeys);

	for (j = 0; j < nKeys; j++)
	{
		char	   *colName;

		colName = get_relid_attribute_name(relId, DatumGetInt16(keys[j]));

		if (j == 0)
			appendStringInfoString(buf, quote_identifier(colName));
		else
			appendStringInfo(buf, ", %s", quote_identifier(colName));
	}
}


/* ----------
 * get_expr			- Decompile an expression tree
 *
 * Input: an expression tree in nodeToString form, and a relation OID
 *
 * Output: reverse-listed expression
 *
 * Currently, the expression can only refer to a single relation, namely
 * the one specified by the second parameter.  This is sufficient for
 * partial indexes, column default expressions, etc.
 * ----------
 */
Datum
pg_get_expr(PG_FUNCTION_ARGS)
{
	text	   *expr = PG_GETARG_TEXT_P(0);
	Oid			relid = PG_GETARG_OID(1);
	char	   *relname;

	/* Get the name for the relation */
	relname = get_rel_name(relid);
	if (relname == NULL)
		PG_RETURN_NULL();		/* should we raise an error? */

	PG_RETURN_TEXT_P(string_to_text(pg_get_expr_worker(expr, relid, relname, 0)));
}

Datum
pg_get_expr_ext(PG_FUNCTION_ARGS)
{
	text	   *expr = PG_GETARG_TEXT_P(0);
	Oid			relid = PG_GETARG_OID(1);
	bool		pretty = PG_GETARG_BOOL(2);
	int			prettyFlags;
	char	   *relname;

	prettyFlags = pretty ? PRETTYFLAG_PAREN | PRETTYFLAG_INDENT : 0;

	/* Get the name for the relation */
	relname = get_rel_name(relid);
	if (relname == NULL)
		PG_RETURN_NULL();		/* should we raise an error? */

	PG_RETURN_TEXT_P(string_to_text(pg_get_expr_worker(expr, relid, relname, prettyFlags)));
}

static char *
pg_get_expr_worker(text *expr, Oid relid, char *relname, int prettyFlags)
{
	Node	   *node;
	List	   *context;
	char	   *exprstr;
	char	   *str;

	/* Convert input TEXT object to C string */
	exprstr = text_to_cstring(expr);

	/* Convert expression to node tree */
	node = (Node *) stringToNode(exprstr);

	pfree(exprstr);

	/* Prepare deparse context if needed */
	if (OidIsValid(relid))
		context = deparse_context_for(relname, relid);
	else
		context = NIL;

	/* Deparse */
	context = deparse_context_for(relname, relid);
	str = deparse_expression_pretty(node, context, false, false,
									prettyFlags, 0);

	return str;
}


/* ----------
 * get_userbyid			- Get a user name by roleid and
 *				  fallback to 'unknown (OID=n)'
 * ----------
 */
Datum
pg_get_userbyid(PG_FUNCTION_ARGS)
{
	Oid			roleid = PG_GETARG_OID(0);
	Name		result;
	int			fetchCount;
	char	   *rname = NULL;

	/*
	 * Allocate space for the result
	 */
	result = (Name) palloc(NAMEDATALEN);
	memset(NameStr(*result), 0, NAMEDATALEN);

	/*
	 * Get the pg_authid entry and print the result
	 */
	rname = caql_getcstring_plus(
			NULL,
			&fetchCount,
			NULL,
			cql("SELECT rolname FROM pg_authid "
				" WHERE oid = :1 ",
				ObjectIdGetDatum(roleid)));

	if (fetchCount)
	{
		StrNCpy(NameStr(*result), rname, NAMEDATALEN);
		pfree(rname);
	}
	else
		sprintf(NameStr(*result), "unknown (OID=%u)", roleid);

	PG_RETURN_NAME(result);
}


/*
 * pg_get_serial_sequence
 *		Get the name of the sequence used by a serial column,
 *		formatted suitably for passing to setval, nextval or currval.
 *		First parameter is not treated as double-quoted, second parameter
 *		is --- see documentation for reason.
 */
Datum
pg_get_serial_sequence(PG_FUNCTION_ARGS)
{
	text	   *tablename = PG_GETARG_TEXT_P(0);
	text	   *columnname = PG_GETARG_TEXT_P(1);
	RangeVar   *tablerv;
	Oid			tableOid;
	char	   *column;
	AttrNumber	attnum;
	Oid			sequenceId = InvalidOid;
	cqContext  *pcqCtx;
	HeapTuple	tup;

	/* Get the OID of the table */
	tablerv = makeRangeVarFromNameList(textToQualifiedNameList(tablename));
	tableOid = RangeVarGetRelid(tablerv, false);

	/* Get the number of the column */
	column = text_to_cstring(columnname);

	attnum = get_attnum(tableOid, column);
	if (attnum == InvalidAttrNumber)
		ereport(ERROR,
				(errcode(ERRCODE_UNDEFINED_COLUMN),
				 errmsg("column \"%s\" of relation \"%s\" does not exist",
						column, tablerv->relname)));

	/* Search the dependency table for the dependent sequence */

	pcqCtx = caql_beginscan(
			NULL,
			cql("SELECT * FROM pg_depend "
				" WHERE refclassid = :1 "
				" AND refobjid = :2 "
				" AND refobjsubid = :3 ",
				ObjectIdGetDatum(RelationRelationId),
				ObjectIdGetDatum(tableOid),
				Int32GetDatum(attnum)));

	while (HeapTupleIsValid(tup = caql_getnext(pcqCtx)))
	{
		Form_pg_depend deprec = (Form_pg_depend) GETSTRUCT(tup);

		/*
		 * We assume any auto dependency of a sequence on a column must be
		 * what we are looking for.  (We need the relkind test because indexes
		 * can also have auto dependencies on columns.)
		 */
		if (deprec->classid == RelationRelationId &&
			deprec->objsubid == 0 &&
			deprec->deptype == DEPENDENCY_AUTO &&
			get_rel_relkind(deprec->objid) == RELKIND_SEQUENCE)
		{
			sequenceId = deprec->objid;
			break;
		}
	}

	caql_endscan(pcqCtx);

	if (OidIsValid(sequenceId))
	{
		HeapTuple	classtup;
		Form_pg_class classtuple;
		char	   *nspname;
		char	   *result;
		cqContext  *relcqCtx;

		/* Get the sequence's pg_class entry */
		relcqCtx = caql_beginscan(
				NULL,
				cql("SELECT * FROM pg_class "
					" WHERE oid = :1 ",
					ObjectIdGetDatum(sequenceId)));

		classtup = caql_getnext(relcqCtx);

		if (!HeapTupleIsValid(classtup))
			elog(ERROR, "cache lookup failed for relation %u", sequenceId);
		classtuple = (Form_pg_class) GETSTRUCT(classtup);

		/* Get the namespace */
		nspname = get_namespace_name(classtuple->relnamespace);
		if (!nspname)
			elog(ERROR, "cache lookup failed for namespace %u",
				 classtuple->relnamespace);

		/* And construct the result string */
		result = quote_qualified_identifier(nspname,
											NameStr(classtuple->relname));

		caql_endscan(relcqCtx);

		PG_RETURN_TEXT_P(string_to_text(result));
	}

	PG_RETURN_NULL();
}

/*
 * pg_get_function_arguments
 * 		Get a nicely-formatted list of arguments for a function.
 * 		This is everything that would go between the parentheses in
 * 		CREATE FUNCTION.
 */
Datum
pg_get_function_arguments(PG_FUNCTION_ARGS)
{
	Oid         	funcid = PG_GETARG_OID(0);
	StringInfoData	buf;
	HeapTuple   	proctup;

	initStringInfo(&buf);

	proctup = SearchSysCache(PROCOID,
                            ObjectIdGetDatum(funcid),
                            0, 0, 0);
	if (!HeapTupleIsValid(proctup))
		elog(ERROR, "cache lookup failed for function %u", funcid);

	(void) print_function_arguments(&buf, proctup, false, true);

	ReleaseSysCache(proctup);

	PG_RETURN_TEXT_P(string_to_text(buf.data));
}


/*
 * pg_get_function_identity_arguments
 * 		Get a formatted list of arguments for a function.
 * 		This is everything that would go between the parentheses in
 * 		ALTER FUNCTION, etc. In particular, don't print defaults.
 */
Datum
pg_get_function_identity_arguments(PG_FUNCTION_ARGS)
{
	Oid         funcid = PG_GETARG_OID(0);
	StringInfoData buf;
	HeapTuple   proctup;

	initStringInfo(&buf);

	proctup = SearchSysCache(PROCOID,
							 ObjectIdGetDatum(funcid),
							 0, 0, 0);
	if (!HeapTupleIsValid(proctup))
		elog(ERROR, "cache lookup failed for function %u", funcid);

	(void) print_function_arguments(&buf, proctup, false, false);

	ReleaseSysCache(proctup);

	PG_RETURN_TEXT_P(string_to_text(buf.data));
}


/*
 * pg_get_function_result
 * 		Get a nicely-formatted version of the result type of a function.
 * 		This is what would appear after RETURNS in CREATE FUNCTION.
 */
Datum
pg_get_function_result(PG_FUNCTION_ARGS)
{
	Oid         	funcid = PG_GETARG_OID(0);
	StringInfoData 	buf;
	StringInfoData	argbuf;
	HeapTuple   	proctup;
	Form_pg_proc 	procform;
	int         	ntabargs = 0;

	initStringInfo(&buf);
	initStringInfo(&argbuf);

	proctup = SearchSysCache(PROCOID,
							 ObjectIdGetDatum(funcid),
							 0, 0, 0);

	if (!HeapTupleIsValid(proctup))
		elog(ERROR, "cache lookup failed for function %u", funcid);
	procform = (Form_pg_proc) GETSTRUCT(proctup);

	ntabargs = print_function_arguments(&argbuf, proctup, true, true);

	/* We have 3 cases: table function, setof function and others */
	if (ntabargs > 0)
	{
		appendStringInfoString(&buf, "TABLE(");
		appendStringInfoString(&buf, argbuf.data);
		appendStringInfoString(&buf, ")");
	}
	else if (procform->proretset)
	{
		appendStringInfoString(&buf, "SETOF ");
		appendStringInfoString(&buf, format_type_be(procform->prorettype));
	}
	else
		appendStringInfoString(&buf, format_type_be(procform->prorettype));

	ReleaseSysCache(proctup);

	PG_RETURN_TEXT_P(string_to_text(buf.data));
}

/*
 * Common code for pg_get_function_arguments and pg_get_function_result:
 * append the desired subset of arguments to buf.  We print only TABLE
 * arguments when print_table_args is true, and all the others when it's false.
 * We print argument defaults only if print_defaults is true.
 * Function return value is the number of arguments printed.
 */
static int
print_function_arguments(StringInfo buf, HeapTuple proctup,
						 bool print_table_args, bool print_defaults)
{
	Form_pg_proc proc = (Form_pg_proc) GETSTRUCT(proctup);
	int         numargs;
	Oid        *argtypes;
	char      **argnames;
	char       *argmodes;
	int         argsprinted;
	int			inputargno;
	int			nlackdefaults;
	ListCell   *nextargdefault = NULL;
	Datum       proargdefaults;
	bool        isnull;
	int         i;

	numargs = get_func_arg_info(proctup,
								&argtypes, &argnames, &argmodes);

	nlackdefaults = numargs;
	proargdefaults = SysCacheGetAttr(PROCOID, proctup,
									 Anum_pg_proc_proargdefaults, &isnull);
	if (!isnull && print_defaults)
	{
		char   *str;
		List   *argdefaults;

		str = TextDatumGetCString(proargdefaults);
		argdefaults = (List *) stringToNode(str);
		Assert(IsA(argdefaults, List));
		pfree(str);
		nextargdefault = list_head(argdefaults);
		/* nlackdefaults counts only *input* arguments lacking defaults */
		nlackdefaults = proc->pronargs - list_length(argdefaults);
	}

	argsprinted = 0;
	inputargno = 0;
	for (i = 0; i < numargs; i++)
	{
		Oid     argtype = argtypes[i];
		char   *argname = argnames ? argnames[i] : NULL;
		char    argmode = argmodes ? argmodes[i] : PROARGMODE_IN;
		const char *modename;

		bool	isinput;

		switch (argmode)
		{
			case PROARGMODE_IN:
				modename = "";
				isinput = true;
				break;
			case PROARGMODE_INOUT:
				modename = "INOUT ";
				isinput = true;
				break;
			case PROARGMODE_OUT:
				modename = "OUT ";
				isinput = false;
				break;
			case PROARGMODE_VARIADIC:
				modename = "VARIADIC ";
				isinput = true;
				break;
			case PROARGMODE_TABLE:
				modename = "";
				isinput = false;
				break;
			default:
				elog(ERROR, "invalid parameter mode '%c'", argmode);
				modename = NULL; /* keep compiler quiet */
				isinput = false;
				break;
		}
		if (isinput)
			inputargno++;       /* this is a 1-based counter */

		if (print_table_args != (argmode == PROARGMODE_TABLE))
			continue;

		if (argsprinted)
			appendStringInfoString(buf, ", ");
		appendStringInfoString(buf, modename);
		if (argname && argname[0])
			appendStringInfo(buf, "%s ", quote_identifier(argname));
		appendStringInfoString(buf, format_type_be(argtype));

		if (print_defaults && isinput && inputargno > nlackdefaults)
		{
			Node    *expr;

			Assert(nextargdefault != NULL);
			expr = (Node *) lfirst(nextargdefault);
			nextargdefault = lnext(nextargdefault);

			appendStringInfo(buf, " DEFAULT %s",
							 deparse_expression(expr, NIL, false, false));
		}
		argsprinted++;
	}

	return argsprinted;
}

/* ----------
 * deparse_expression			- General utility for deparsing expressions
 *
 * calls deparse_expression_pretty with all prettyPrinting disabled
 */
char *
deparse_expression(Node *expr, List *dpcontext,
				   bool forceprefix, bool showimplicit)
{
	return deparse_expression_pretty(expr, dpcontext, forceprefix,
									 showimplicit, 0, 0);
}

/* ----------
 * deparse_expr_sweet			- CDB: expression deparser for EXPLAIN
 *
 * calls deparse_expression_pretty with minimal parentheses but no indenting.
 */
char *
deparse_expr_sweet(Node *expr, List *dpcontext,
				   bool forceprefix, bool showimplicit)
{
	return deparse_expression_pretty(expr, dpcontext, forceprefix,
									 showimplicit, PRETTYFLAG_PAREN, 0);
}

/* ----------
 * deparse_expression_pretty	- General utility for deparsing expressions
 *
 * expr is the node tree to be deparsed.  It must be a transformed expression
 * tree (ie, not the raw output of gram.y).
 *
 * dpcontext is a list of deparse_namespace nodes representing the context
 * for interpreting Vars in the node tree.
 *
 * forceprefix is TRUE to force all Vars to be prefixed with their table names.
 *
 * showimplicit is TRUE to force all implicit casts to be shown explicitly.
 *
 * tries to pretty up the output according to prettyFlags and startIndent.
 *
 * The result is a palloc'd string.
 * ----------
 */
static char *
deparse_expression_pretty(Node *expr, List *dpcontext,
						  bool forceprefix, bool showimplicit,
						  int prettyFlags, int startIndent)
{
	StringInfoData buf;
	deparse_context context;

	initStringInfo(&buf);
	context.buf = &buf;
	context.namespaces = dpcontext;
	context.varprefix = forceprefix;
	context.prettyFlags = prettyFlags;
	context.indentLevel = startIndent;
	context.query = NULL;

	get_rule_expr(expr, &context, showimplicit);

	return buf.data;
}

/* ----------
 * deparse_context_for			- Build deparse context for a single relation
 *
 * Given the reference name (alias) and OID of a relation, build deparsing
 * context for an expression referencing only that relation (as varno 1,
 * varlevelsup 0).	This is sufficient for many uses of deparse_expression.
 * ----------
 */
List *
deparse_context_for(const char *aliasname, Oid relid)
{
	deparse_namespace *dpns;
	RangeTblEntry *rte;

	dpns = (deparse_namespace *) palloc(sizeof(deparse_namespace));

	/* Build a minimal RTE for the rel */
	rte = makeNode(RangeTblEntry);
	rte->rtekind = RTE_RELATION;
	rte->relid = relid;
	rte->eref = makeAlias(aliasname, NIL);
	rte->inh = false;
	rte->inFromCl = true;

	/* Build one-element rtable */
	dpns->rtable = list_make1(rte);
	dpns->ctes = NIL;
	dpns->outer_varno = dpns->inner_varno = 0;
	dpns->outer_rte = dpns->inner_rte = NULL;

	/* Return a one-deep namespace stack */
	return list_make1(dpns);
}

/*
 * deparse_context_for_plan		- Build deparse context for a plan node
 *
 * The plan node may contain references to one or two subplans or outer
 * join plan nodes.  For these, pass the varno used plus a context node
 * made with deparse_context_for_subplan.  (Pass 0/NULL for unused inputs.)
 *
 * The plan's rangetable list must also be passed.  We actually prefer to use
 * the rangetable to resolve simple Vars, but the subplan inputs are needed
 * for Vars that reference expressions computed in subplan target lists.
 */
List *
deparse_context_for_plan(int outer_varno, Node *outercontext,
						 int inner_varno, Node *innercontext,
						 List *rtable)
{
	deparse_namespace *dpns;

	dpns = (deparse_namespace *) palloc(sizeof(deparse_namespace));

	dpns->rtable = rtable;
	dpns->ctes = NIL;
	dpns->outer_varno = outer_varno;
	dpns->outer_rte = (RangeTblEntry *) outercontext;
	dpns->inner_varno = inner_varno;
	dpns->inner_rte = (RangeTblEntry *) innercontext;

	/* Return a one-deep namespace stack */
	return list_make1(dpns);
}

/*
 * deparse_context_for_subplan	- Build deparse context for a plan node
 *
 * Helper routine to build one of the inputs for deparse_context_for_plan.
 * Pass the name to be used to reference the subplan, plus the Plan node.
 * (subplan really ought to be declared as "Plan *", but we use "Node *"
 * to avoid having to include plannodes.h in builtins.h.)
 *
 * The returned node is actually a RangeTblEntry, but we declare it as just
 * Node to discourage callers from assuming anything.
 */
Node *
deparse_context_for_subplan(const char *name, Node *subplan)
{
	RangeTblEntry *rte = makeNode(RangeTblEntry);

	/*
	 * We create an RTE_SPECIAL RangeTblEntry, and store the subplan in its
	 * funcexpr field.	RTE_SPECIAL nodes shouldn't appear in deparse contexts
	 * otherwise.
	 */
	rte->rtekind = RTE_SPECIAL;
	rte->relid = InvalidOid;
	rte->funcexpr = subplan;
	rte->alias = NULL;
    rte->eref = name ? makeAlias(name, NIL) : NULL;     /*CDB*/
	rte->inh = false;
	rte->inFromCl = true;

	return (Node *) rte;
}

/* ----------
 * make_ruledef			- reconstruct the CREATE RULE command
 *				  for a given pg_rewrite tuple
 * ----------
 */
static void
make_ruledef(StringInfo buf, HeapTuple ruletup, TupleDesc rulettc,
			 int prettyFlags)
{
	char	   *rulename;
	char		ev_type;
	Oid			ev_class;
	int2		ev_attr;
	bool		is_instead;
	char	   *ev_qual;
	char	   *ev_action;
	List	   *actions = NIL;
	int			fno;
	Datum		dat;
	bool		isnull;

	/*
	 * Get the attribute values from the rules tuple
	 */
	fno = SPI_fnumber(rulettc, "rulename");
	dat = SPI_getbinval(ruletup, rulettc, fno, &isnull);
	Assert(!isnull);
	rulename = NameStr(*(DatumGetName(dat)));

	fno = SPI_fnumber(rulettc, "ev_type");
	dat = SPI_getbinval(ruletup, rulettc, fno, &isnull);
	Assert(!isnull);
	ev_type = DatumGetChar(dat);

	fno = SPI_fnumber(rulettc, "ev_class");
	dat = SPI_getbinval(ruletup, rulettc, fno, &isnull);
	Assert(!isnull);
	ev_class = DatumGetObjectId(dat);

	fno = SPI_fnumber(rulettc, "ev_attr");
	dat = SPI_getbinval(ruletup, rulettc, fno, &isnull);
	Assert(!isnull);
	ev_attr = DatumGetInt16(dat);

	fno = SPI_fnumber(rulettc, "is_instead");
	dat = SPI_getbinval(ruletup, rulettc, fno, &isnull);
	Assert(!isnull);
	is_instead = DatumGetBool(dat);

	/* these could be nulls */
	fno = SPI_fnumber(rulettc, "ev_qual");
	ev_qual = SPI_getvalue(ruletup, rulettc, fno);

	fno = SPI_fnumber(rulettc, "ev_action");
	ev_action = SPI_getvalue(ruletup, rulettc, fno);
	if (ev_action != NULL)
		actions = (List *) stringToNode(ev_action);

	/*
	 * Build the rules definition text
	 */
	appendStringInfo(buf, "CREATE RULE %s AS",
					 quote_identifier(rulename));

	if (prettyFlags & PRETTYFLAG_INDENT)
		appendStringInfoString(buf, "\n    ON ");
	else
		appendStringInfoString(buf, " ON ");

	/* The event the rule is fired for */
	switch (ev_type)
	{
		case '1':
			appendStringInfo(buf, "SELECT");
			break;

		case '2':
			appendStringInfo(buf, "UPDATE");
			break;

		case '3':
			appendStringInfo(buf, "INSERT");
			break;

		case '4':
			appendStringInfo(buf, "DELETE");
			break;

		default:
			ereport(ERROR,
					(errcode(ERRCODE_FEATURE_NOT_SUPPORTED),
					 errmsg("rule \"%s\" has unsupported event type %d",
							rulename, ev_type)));
			break;
	}

	/* The relation the rule is fired on */
	appendStringInfo(buf, " TO %s", generate_relation_name(ev_class, NIL));
	if (ev_attr > 0)
		appendStringInfo(buf, ".%s",
						 quote_identifier(get_relid_attribute_name(ev_class,
																   ev_attr)));

	/* If the rule has an event qualification, add it */
	if (ev_qual == NULL)
		ev_qual = "";
	if (strlen(ev_qual) > 0 && strcmp(ev_qual, "<>") != 0)
	{
		Node	   *qual;
		Query	   *query;
		deparse_context context;
		deparse_namespace dpns;

		if (prettyFlags & PRETTYFLAG_INDENT)
			appendStringInfoString(buf, "\n  ");
		appendStringInfo(buf, " WHERE ");

		qual = stringToNode(ev_qual);

		/*
		 * We need to make a context for recognizing any Vars in the qual
		 * (which can only be references to OLD and NEW).  Use the rtable of
		 * the first query in the action list for this purpose.
		 */
		query = (Query *) linitial(actions);

		/*
		 * If the action is INSERT...SELECT, OLD/NEW have been pushed down
		 * into the SELECT, and that's what we need to look at. (Ugly kluge
		 * ... try to fix this when we redesign querytrees.)
		 */
		query = getInsertSelectQuery(query, NULL);

		/* Must acquire locks right away; see notes in get_query_def() */
		AcquireRewriteLocks(query);

		context.buf = buf;
		context.namespaces = list_make1(&dpns);
		context.varprefix = (list_length(query->rtable) != 1);
		context.prettyFlags = prettyFlags;
		context.indentLevel = PRETTYINDENT_STD;
		dpns.rtable = query->rtable;
		dpns.ctes = query->cteList;
		dpns.outer_varno = dpns.inner_varno = 0;
		dpns.outer_rte = dpns.inner_rte = NULL;

		get_rule_expr(qual, &context, false);
	}

	appendStringInfo(buf, " DO ");

	/* The INSTEAD keyword (if so) */
	if (is_instead)
		appendStringInfo(buf, "INSTEAD ");

	/* Finally the rules actions */
	if (list_length(actions) > 1)
	{
		ListCell   *action;
		Query	   *query;

		appendStringInfo(buf, "(");
		foreach(action, actions)
		{
			query = (Query *) lfirst(action);
			get_query_def(query, buf, NIL, NULL, prettyFlags, 0);
			if (prettyFlags)
				appendStringInfo(buf, ";\n");
			else
				appendStringInfo(buf, "; ");
		}
		appendStringInfo(buf, ");");
	}
	else if (list_length(actions) == 0)
	{
		appendStringInfo(buf, "NOTHING;");
	}
	else
	{
		Query	   *query;

		query = (Query *) linitial(actions);
		get_query_def(query, buf, NIL, NULL, prettyFlags, 0);
		appendStringInfo(buf, ";");
	}
}


/* ----------
 * make_viewdef			- reconstruct the SELECT part of a
 *				  view rewrite rule
 * ----------
 */
static void
make_viewdef(StringInfo buf, HeapTuple ruletup, TupleDesc rulettc,
			 int prettyFlags)
{
	Query	   *query;
	char		ev_type;
	Oid			ev_class;
	int2		ev_attr;
	bool		is_instead;
	char	   *ev_qual;
	char	   *ev_action;
	List	   *actions = NIL;
	Relation	ev_relation;
	int			fno;
	bool		isnull;

	/*
	 * Get the attribute values from the rules tuple
	 */
	fno = SPI_fnumber(rulettc, "ev_type");
	ev_type = (char) SPI_getbinval(ruletup, rulettc, fno, &isnull);

	fno = SPI_fnumber(rulettc, "ev_class");
	ev_class = (Oid) SPI_getbinval(ruletup, rulettc, fno, &isnull);

	fno = SPI_fnumber(rulettc, "ev_attr");
	ev_attr = (int2) SPI_getbinval(ruletup, rulettc, fno, &isnull);

	fno = SPI_fnumber(rulettc, "is_instead");
	is_instead = (bool) SPI_getbinval(ruletup, rulettc, fno, &isnull);

	fno = SPI_fnumber(rulettc, "ev_qual");
	ev_qual = SPI_getvalue(ruletup, rulettc, fno);

	fno = SPI_fnumber(rulettc, "ev_action");
	ev_action = SPI_getvalue(ruletup, rulettc, fno);
	if (ev_action != NULL)
		actions = (List *) stringToNode(ev_action);

	if (list_length(actions) != 1)
	{
		appendStringInfo(buf, "Not a view");
		return;
	}

	query = (Query *) linitial(actions);

	if (ev_type != '1' || ev_attr >= 0 || !is_instead ||
		strcmp(ev_qual, "<>") != 0 || query->commandType != CMD_SELECT)
	{
		appendStringInfo(buf, "Not a view");
		return;
	}

	/*
	 * MPP-25160: pg_rewrite was scanned using MVCC snapshot, someone
 	 * else might drop a view that was visible then. We return nothing
 	 * in buf in this case.
	 */
	ev_relation = try_relation_open(ev_class, AccessShareLock, false);
	if (ev_relation == NULL)
	{
		return;
	}
	get_query_def(query, buf, NIL, RelationGetDescr(ev_relation),
				  prettyFlags, 0);
	appendStringInfo(buf, ";");

	heap_close(ev_relation, AccessShareLock);
}


/* ----------
 * get_query_def			- Parse back one query parsetree
 *
 * If resultDesc is not NULL, then it is the output tuple descriptor for
 * the view represented by a SELECT query.
 * ----------
 */
static void
get_query_def(Query *query, StringInfo buf, List *parentnamespace,
			  TupleDesc resultDesc, int prettyFlags, int startIndent)
{
	deparse_context context;
	deparse_namespace dpns;

	/*
	 * Before we begin to examine the query, acquire locks on referenced
	 * relations, and fix up deleted columns in JOIN RTEs.	This ensures
	 * consistent results.	Note we assume it's OK to scribble on the passed
	 * querytree!
	 */
	AcquireRewriteLocks(query);

	context.buf = buf;
	context.namespaces = lcons(&dpns, list_copy(parentnamespace));
	context.varprefix = (parentnamespace != NIL ||
						 list_length(query->rtable) != 1);
	context.prettyFlags = prettyFlags;
	context.indentLevel = startIndent;
	context.query = query;

	dpns.rtable = query->rtable;
	dpns.ctes = query->cteList;
	dpns.outer_varno = dpns.inner_varno = 0;
	dpns.outer_rte = dpns.inner_rte = NULL;

	switch (query->commandType)
	{
		case CMD_SELECT:
			get_select_query_def(query, &context, resultDesc);
			break;

		case CMD_UPDATE:
			get_update_query_def(query, &context);
			break;

		case CMD_INSERT:
			get_insert_query_def(query, &context);
			break;

		case CMD_DELETE:
			get_delete_query_def(query, &context);
			break;

		case CMD_NOTHING:
			appendStringInfo(buf, "NOTHING");
			break;

		case CMD_UTILITY:
			get_utility_query_def(query, &context);
			break;

		default:
			elog(ERROR, "unrecognized query command type: %d",
				 query->commandType);
			break;
	}
}

/* ----------
 * get_values_def			- Parse back a VALUES list
 * ----------
 */
static void
get_values_def(List *values_lists, deparse_context *context)
{
	StringInfo	buf = context->buf;
	bool		first_list = true;
	ListCell   *vtl;

	appendStringInfoString(buf, "VALUES ");

	foreach(vtl, values_lists)
	{
		List	   *sublist = (List *) lfirst(vtl);
		bool		first_col = true;
		ListCell   *lc;

		if (first_list)
			first_list = false;
		else
			appendStringInfoString(buf, ", ");

		appendStringInfoChar(buf, '(');
		foreach(lc, sublist)
		{
			Node	   *col = (Node *) lfirst(lc);

			if (first_col)
				first_col = false;
			else
				appendStringInfoChar(buf, ',');

			/*
			 * Strip any top-level nodes representing indirection assignments,
			 * then print the result.
			 */
			get_rule_expr(processIndirection(col, context, false),
						  context, false);
		}
		appendStringInfoChar(buf, ')');
	}
}

/* ----------
 * get_with_clause			- Parse back a WITH clause
 * ----------
 */
static void
get_with_clause(Query *query, deparse_context *context)
{
	StringInfo	buf = context->buf;
	const char *sep;
	ListCell   *l;

	if (query->cteList == NIL)
		return;

	if (PRETTY_INDENT(context))
	{
		context->indentLevel += PRETTYINDENT_STD;
		appendStringInfoChar(buf, ' ');
	}

	if (query->hasRecursive)
		sep = "WITH RECURSIVE ";
	else
		sep = "WITH ";
	foreach(l, query->cteList)
	{
		CommonTableExpr *cte = (CommonTableExpr *) lfirst(l);

		appendStringInfoString(buf, sep);
		appendStringInfoString(buf, quote_identifier(cte->ctename));
		if (cte->aliascolnames)
		{
			bool		first = true;
			ListCell   *col;

			appendStringInfoChar(buf, '(');
			foreach(col, cte->aliascolnames)
			{
				if (first)
					first = false;
				else
					appendStringInfoString(buf, ", ");
				appendStringInfoString(buf,
									   quote_identifier(strVal(lfirst(col))));
			}
			appendStringInfoChar(buf, ')');
		}
		appendStringInfoString(buf, " AS (");
		if (PRETTY_INDENT(context))
			appendContextKeyword(context, "", 0, 0, 0);
		get_query_def((Query *) cte->ctequery, buf, context->namespaces, NULL,
					  context->prettyFlags, context->indentLevel);
		if (PRETTY_INDENT(context))
			appendContextKeyword(context, "", 0, 0, 0);
		appendStringInfoChar(buf, ')');
		sep = ", ";
	}

	if (PRETTY_INDENT(context))
	{
		context->indentLevel -= PRETTYINDENT_STD;
		appendContextKeyword(context, "", 0, 0, 0);
	}
	else
	{
		appendStringInfoChar(buf, ' ');
	}
}

/* ----------
 * get_select_query_def			- Parse back a SELECT parsetree
 * ----------
 */
static void
get_select_query_def(Query *query, deparse_context *context,
					 TupleDesc resultDesc)
{
	StringInfo	buf = context->buf;
	bool		force_colno;
	ListCell   *l;

	/* Insert the WITH clause if given */
	get_with_clause(query, context);

	/*
	 * If the Query node has a setOperations tree, then it's the top level of
	 * a UNION/INTERSECT/EXCEPT query; only the ORDER BY and LIMIT fields are
	 * interesting in the top query itself.
	 */
	if (query->setOperations)
	{
		get_setop_query(query->setOperations, query, context, resultDesc);
		/* ORDER BY clauses must be simple in this case */
		force_colno = true;
	}
	else
	{
		get_basic_select_query(query, context, resultDesc);
		force_colno = false;
	}

	/* Add the ORDER BY clause if given */
	if (query->sortClause != NIL)
	{
        get_sortlist_expr(query->sortClause,
                          query->targetList,
                          force_colno,
                          context,
                          " ORDER BY ");
	}

	/* Add the LIMIT clause if given */
	if (query->limitOffset != NULL)
	{
		appendContextKeyword(context, " OFFSET ",
							 -PRETTYINDENT_STD, PRETTYINDENT_STD, 0);
		get_rule_expr(query->limitOffset, context, false);
	}
	if (query->limitCount != NULL)
	{
		appendContextKeyword(context, " LIMIT ",
							 -PRETTYINDENT_STD, PRETTYINDENT_STD, 0);
		if (IsA(query->limitCount, Const) &&
			((Const *) query->limitCount)->constisnull)
			appendStringInfo(buf, "ALL");
		else
			get_rule_expr(query->limitCount, context, false);
	}

	/* Add the SCATTER BY clause, if given */
	if (query->scatterClause)
	{
		appendContextKeyword(context, " SCATTER ",
							 -PRETTYINDENT_STD, PRETTYINDENT_STD, 1);

		/* Distinguish between RANDOMLY and BY <expr-list> */
		if (list_length(query->scatterClause) == 1 && 
			linitial(query->scatterClause) == NULL)
		{
			appendStringInfo(buf, "RANDOMLY");			
		}
		else
		{
			ListCell	*lc;

			appendStringInfo(buf, "BY ");
			foreach(lc, query->scatterClause)
			{
				Node *expr = (Node *) lfirst(lc);

				get_rule_expr(expr, context, false);
				if (lc->next)
					appendStringInfo(buf, ", ");
			}
		}
	}

	/* Add FOR UPDATE/SHARE clauses if present */
	foreach(l, query->rowMarks)
	{
		RowMarkClause *rc = (RowMarkClause *) lfirst(l);
		RangeTblEntry *rte = rt_fetch(rc->rti, query->rtable);

		if (rc->forUpdate)
			appendContextKeyword(context, " FOR UPDATE",
								 -PRETTYINDENT_STD, PRETTYINDENT_STD, 0);
		else
			appendContextKeyword(context, " FOR SHARE",
								 -PRETTYINDENT_STD, PRETTYINDENT_STD, 0);
		appendStringInfo(buf, " OF %s",
						 quote_identifier(rte->eref->aliasname));
		if (rc->noWait)
			appendStringInfo(buf, " NOWAIT");
	}
}

static void
get_basic_select_query(Query *query, deparse_context *context,
					   TupleDesc resultDesc)
{
	StringInfo	buf = context->buf;
	char	   *sep;
	ListCell   *l;

	if (PRETTY_INDENT(context))
	{
		context->indentLevel += PRETTYINDENT_STD;
		appendStringInfoChar(buf, ' ');
	}

	/*
	 * If the query looks like SELECT * FROM (VALUES ...), then print just the
	 * VALUES part.  This reverses what transformValuesClause() did at parse
	 * time.  If the jointree contains just a single VALUES RTE, we assume
	 * this case applies (without looking at the targetlist...)
	 */
	if (list_length(query->jointree->fromlist) == 1)
	{
		RangeTblRef *rtr = (RangeTblRef *) linitial(query->jointree->fromlist);

		if (IsA(rtr, RangeTblRef))
		{
			RangeTblEntry *rte = rt_fetch(rtr->rtindex, query->rtable);

			if (rte->rtekind == RTE_VALUES)
			{
				get_values_def(rte->values_lists, context);
				return;
			}
		}
	}

	/*
	 * Build up the query string - first we say SELECT
	 */
	appendStringInfo(buf, "SELECT");

	/* Add the DISTINCT clause if given */
	if (query->distinctClause != NIL)
	{
		if (has_distinct_on_clause(query))
		{
			appendStringInfo(buf, " DISTINCT ON (");
			sep = "";
			foreach(l, query->distinctClause)
			{
				SortClause *srt = (SortClause *) lfirst(l);

				appendStringInfoString(buf, sep);
				get_rule_sortgroupclause(srt, query->targetList,
										 false, context);
				sep = ", ";
			}
			appendStringInfo(buf, ")");
		}
		else
			appendStringInfo(buf, " DISTINCT");
	}

	/* Then we tell what to select (the targetlist) */
	get_target_list(query->targetList, context, resultDesc);

	/* Add the FROM clause if needed */
	get_from_clause(query, " FROM ", context);

	/* Add the WHERE clause if given */
	if (query->jointree->quals != NULL)
	{
		appendContextKeyword(context, " WHERE ",
							 -PRETTYINDENT_STD, PRETTYINDENT_STD, 1);
		get_rule_expr(query->jointree->quals, context, false);
	}

	/* Add the GROUP BY clause if given */
	if (query->groupClause != NULL)
	{
		appendContextKeyword(context, " GROUP BY ",
							 -PRETTYINDENT_STD, PRETTYINDENT_STD, 1);
		get_rule_grouplist(query->groupClause, query->targetList, false, context);
	}

	/* Add the HAVING clause if given */
	if (query->havingQual != NULL)
	{
		appendContextKeyword(context, " HAVING ",
							 -PRETTYINDENT_STD, PRETTYINDENT_STD, 0);
		get_rule_expr(query->havingQual, context, false);
	}

	/* The WINDOW clause must be last */
	if (query->windowClause)
	{
		bool first = true;
		foreach(l, query->windowClause)
		{
			WindowSpec *spec = (WindowSpec *) lfirst(l);

			/* unnamed windows will be displayed in the target list */
			if (!spec->name)
				continue;

			if (first)
			{
				appendContextKeyword(context, " WINDOW",
									 -PRETTYINDENT_STD, PRETTYINDENT_STD, 1);
				first = false;
			}
			else
				appendStringInfoString(buf, ",");

			appendStringInfo(buf, " %s AS ", quote_identifier(spec->name));
			get_windowspec_expr(spec, context);
		}
	}
}

/* ----------
 * get_target_list			- Parse back a SELECT target list
 *
 * This is also used for RETURNING lists in INSERT/UPDATE/DELETE.
 * ----------
 */
static void
get_target_list(List *targetList, deparse_context *context,
				TupleDesc resultDesc)
{
	StringInfo	buf = context->buf;
	char	   *sep;
	int			colno;
	ListCell   *l;

	sep = " ";
	colno = 0;
	foreach(l, targetList)
	{
		TargetEntry *tle = (TargetEntry *) lfirst(l);
		char	   *colname;
		const char *attname;

		if (tle->resjunk)
			continue;			/* ignore junk entries */

		appendStringInfoString(buf, sep);
		sep = ", ";
		colno++;

		/*
		 * We special-case Var nodes rather than using get_rule_expr. This is
		 * needed because get_rule_expr will display a whole-row Var as
		 * "foo.*", which is the preferred notation in most contexts, but at
		 * the top level of a SELECT list it's not right (the parser will
		 * expand that notation into multiple columns, yielding behavior
		 * different from a whole-row Var).  We want just "foo", instead.
		 */
		if (tle->expr && IsA(tle->expr, Var))
		{
			Var		   *var = (Var *) (tle->expr);
			const char *schemaname;
			const char *refname;

			get_names_for_var(var, 0, context,
							  &schemaname, &refname, &attname);
			if (refname && (context->varprefix || attname == NULL))
			{
				if (schemaname)
					appendStringInfo(buf, "%s.",
									 quote_identifier(schemaname));

				if (strcmp(refname, "*NEW*") == 0)
					appendStringInfoString(buf, "new");
				else if (strcmp(refname, "*OLD*") == 0)
					appendStringInfoString(buf, "old");
				else
					appendStringInfoString(buf, quote_identifier(refname));

				if (attname)
					appendStringInfoChar(buf, '.');
			}
			if (attname)
				appendStringInfoString(buf, quote_identifier(attname));
			else
			{
				/*
				 * In the whole-row Var case, refname is what the default AS
				 * name would be.
				 */
				attname = refname;
			}
		}
		else
		{
			get_rule_expr((Node *) tle->expr, context, true);
			/* We'll show the AS name unless it's this: */
			attname = "?column?";
		}

		/*
		 * Figure out what the result column should be called.	In the context
		 * of a view, use the view's tuple descriptor (so as to pick up the
		 * effects of any column RENAME that's been done on the view).
		 * Otherwise, just use what we can find in the TLE.
		 */
		if (resultDesc && colno <= resultDesc->natts)
			colname = NameStr(resultDesc->attrs[colno - 1]->attname);
		else
			colname = tle->resname;

		/* Show AS unless the column's name is correct as-is */
		if (colname)			/* resname could be NULL */
		{
			if (attname == NULL || strcmp(attname, colname) != 0)
				appendStringInfo(buf, " AS %s", quote_identifier(colname));
		}
	}
}

static void
get_setop_query(Node *setOp, Query *query, deparse_context *context,
				TupleDesc resultDesc)
{
	StringInfo	buf = context->buf;
	bool		need_paren;

	if (IsA(setOp, RangeTblRef))
	{
		RangeTblRef *rtr = (RangeTblRef *) setOp;
		RangeTblEntry *rte = rt_fetch(rtr->rtindex, query->rtable);
		Query	   *subquery = rte->subquery;

		Assert(subquery != NULL);
		Assert(subquery->setOperations == NULL);
		/* Need parens if WITH, ORDER BY, FOR UPDATE, or LIMIT; see gram.y */
		need_paren = (subquery->cteList ||
					  subquery->sortClause ||
					  subquery->rowMarks ||
					  subquery->limitOffset ||
					  subquery->limitCount);
		if (need_paren)
			appendStringInfoChar(buf, '(');
		get_query_def(subquery, buf, context->namespaces, resultDesc,
					  context->prettyFlags, context->indentLevel);
		if (need_paren)
			appendStringInfoChar(buf, ')');
	}
	else if (IsA(setOp, SetOperationStmt))
	{
		SetOperationStmt *op = (SetOperationStmt *) setOp;

		/*
		 * We force parens whenever nesting two SetOperationStmts. There are
		 * some cases in which parens are needed around a leaf query too, but
		 * those are more easily handled at the next level down (see code
		 * above).
		 */
		need_paren = !IsA(op->larg, RangeTblRef);

		if (need_paren)
			appendStringInfoChar(buf, '(');
		get_setop_query(op->larg, query, context, resultDesc);
		if (need_paren)
			appendStringInfoChar(buf, ')');

		if (!PRETTY_INDENT(context))
			appendStringInfoChar(buf, ' ');
		switch (op->op)
		{
			case SETOP_UNION:
				appendContextKeyword(context, "UNION ",
									 -PRETTYINDENT_STD, PRETTYINDENT_STD, 0);
				break;
			case SETOP_INTERSECT:
				appendContextKeyword(context, "INTERSECT ",
									 -PRETTYINDENT_STD, PRETTYINDENT_STD, 0);
				break;
			case SETOP_EXCEPT:
				appendContextKeyword(context, "EXCEPT ",
									 -PRETTYINDENT_STD, PRETTYINDENT_STD, 0);
				break;
			default:
				elog(ERROR, "unrecognized set op: %d",
					 (int) op->op);
		}
		if (op->all)
			appendStringInfo(buf, "ALL ");

		if (PRETTY_INDENT(context))
			appendContextKeyword(context, "", 0, 0, 0);

		need_paren = !IsA(op->rarg, RangeTblRef);

		if (need_paren)
			appendStringInfoChar(buf, '(');
		get_setop_query(op->rarg, query, context, resultDesc);
		if (need_paren)
			appendStringInfoChar(buf, ')');
	}
	else
	{
		elog(ERROR, "unrecognized node type: %d",
			 (int) nodeTag(setOp));
	}
}

/*
 * Display a list of grouping or (grouping extension) clauses.
 *
 * The param 'in_grpsets' indicates if the given grplist is
 * immediatelly inside a GROUPING SETS clause. This is used
 * to determine how to use parantheses.
 */
static void
get_rule_grouplist(List *grplist, List *tlist,
				   bool in_grpsets, deparse_context *context)
{
	StringInfo buf = context->buf;
	char *sep;
	ListCell *lc;

	sep = "";
	foreach (lc, grplist)
	{
		Node *node = (Node *)lfirst(lc);
		Assert (node == NULL ||
				IsA(node, List) ||
				IsA(node, GroupClause) ||
				IsA(node, GroupingClause));

		appendStringInfoString(buf, sep);

		if (node == NULL)
		{
			if (!in_grpsets)
				appendStringInfoString(buf, "()");
			else
				continue; /* do nothing */
		}

		else if (IsA(node, List))
		{
			appendStringInfoString(buf, "(");
			get_rule_grouplist((List *)node, tlist, in_grpsets, context);
			appendStringInfoString(buf, ")");
		}

		else if (IsA(node, GroupClause))
		{
			if (in_grpsets)
				appendStringInfoString(buf, "(");
			get_rule_sortgroupclause((GroupClause *)node, tlist,
									  false,context);
			if (in_grpsets)
				appendStringInfoString(buf, ")");
		}
		
		else
		{
			get_rule_groupingclause((GroupingClause *)node, tlist,
									context);
		}

		sep = ", ";
	}
}

/*
 * Display a grouping extension clause.
 */
static void
get_rule_groupingclause(GroupingClause *grp, List *tlist,
						deparse_context *context)
{
	StringInfo buf = context->buf;
	bool in_grpsets = false;

	switch(grp->groupType)
	{
		case GROUPINGTYPE_ROLLUP:
			appendStringInfoString(buf, "ROLLUP (");
			break;
		case GROUPINGTYPE_CUBE:
			appendStringInfoString(buf, "CUBE (");
			break;
		case GROUPINGTYPE_GROUPING_SETS:
			in_grpsets = true;
			appendStringInfoString(buf, "GROUPING SETS (");
			break;
		default:
			elog(ERROR, "unrecognized grouping type: %d",
				 grp->groupType);
	}

	get_rule_grouplist(grp->groupsets, tlist, in_grpsets, context);
	appendStringInfoString(buf, ")");
}

/*
 * Display a sort/group clause.
 *
 * Also returns the expression tree, so caller need not find it again.
 */
static Node *
get_rule_sortgroupclause(SortClause *srt, List *tlist, bool force_colno,
						 deparse_context *context)
{
	StringInfo	buf = context->buf;
	TargetEntry *tle;
	Node	   *expr;

	tle = get_sortgroupclause_tle(srt, tlist);
	expr = (Node *) tle->expr;

	/*
	 * Use column-number form if requested by caller.  Otherwise, if
	 * expression is a constant, force it to be dumped with an explicit
	 * cast as decoration --- this is because a simple integer constant
	 * is ambiguous (and will be misinterpreted by findTargetlistEntry())
	 * if we dump it without any decoration.  Otherwise, just dump the
	 * expression normally.
	 */
	if (force_colno)
	{
		Assert(!tle->resjunk);
		appendStringInfo(buf, "%d", tle->resno);
	}
	else if (expr && IsA(expr, Const))
		get_const_expr((Const *) expr, context, 1);
	else
		get_rule_expr(expr, context, true);

	return expr;
}

/* ----------
 * get_insert_query_def			- Parse back an INSERT parsetree
 * ----------
 */
static void
get_insert_query_def(Query *query, deparse_context *context)
{
	StringInfo	buf = context->buf;
	RangeTblEntry *select_rte = NULL;
	RangeTblEntry *values_rte = NULL;
	RangeTblEntry *rte;
	char	   *sep;
	ListCell   *values_cell;
	ListCell   *l;
	List	   *strippedexprs;

	/*
	 * If it's an INSERT ... SELECT or VALUES (...), (...), ... there will be
	 * a single RTE for the SELECT or VALUES.
	 */
	foreach(l, query->rtable)
	{
		rte = (RangeTblEntry *) lfirst(l);

		if (rte->rtekind == RTE_SUBQUERY)
		{
			if (select_rte)
				elog(ERROR, "too many subquery RTEs in INSERT");
			select_rte = rte;
		}

		if (rte->rtekind == RTE_VALUES)
		{
			if (values_rte)
				elog(ERROR, "too many values RTEs in INSERT");
			values_rte = rte;
		}
	}
	if (select_rte && values_rte)
		elog(ERROR, "both subquery and values RTEs in INSERT");

	/*
	 * Start the query with INSERT INTO relname
	 */
	rte = rt_fetch(query->resultRelation, query->rtable);
	Assert(rte->rtekind == RTE_RELATION);

	if (PRETTY_INDENT(context))
	{
		context->indentLevel += PRETTYINDENT_STD;
		appendStringInfoChar(buf, ' ');
	}
	appendStringInfo(buf, "INSERT INTO %s (",
					 generate_relation_name(rte->relid, NIL));

	/*
	 * Add the insert-column-names list.  To handle indirection properly, we
	 * need to look for indirection nodes in the top targetlist (if it's
	 * INSERT ... SELECT or INSERT ... single VALUES), or in the first
	 * expression list of the VALUES RTE (if it's INSERT ... multi VALUES). We
	 * assume that all the expression lists will have similar indirection in
	 * the latter case.
	 */
	if (values_rte)
		values_cell = list_head((List *) linitial(values_rte->values_lists));
	else
		values_cell = NULL;
	strippedexprs = NIL;
	sep = "";
	foreach(l, query->targetList)
	{
		TargetEntry *tle = (TargetEntry *) lfirst(l);

		if (tle->resjunk)
			continue;			/* ignore junk entries */

		appendStringInfoString(buf, sep);
		sep = ", ";

		/*
		 * Put out name of target column; look in the catalogs, not at
		 * tle->resname, since resname will fail to track RENAME.
		 */
		appendStringInfoString(buf,
						quote_identifier(get_relid_attribute_name(rte->relid,
															   tle->resno)));

		/*
		 * Print any indirection needed (subfields or subscripts), and strip
		 * off the top-level nodes representing the indirection assignments.
		 */
		if (values_cell)
		{
			/* we discard the stripped expression in this case */
			processIndirection((Node *) lfirst(values_cell), context, true);
			values_cell = lnext(values_cell);
		}
		else
		{
			/* we keep a list of the stripped expressions in this case */
			strippedexprs = lappend(strippedexprs,
									processIndirection((Node *) tle->expr,
													   context, true));
		}
	}
	appendStringInfo(buf, ") ");

	if (select_rte)
	{
		/* Add the SELECT */
		get_query_def(select_rte->subquery, buf, NIL, NULL,
					  context->prettyFlags, context->indentLevel);
	}
	else if (values_rte)
	{
		/* Add the multi-VALUES expression lists */
		get_values_def(values_rte->values_lists, context);
	}
	else
	{
		/* Add the single-VALUES expression list */
		appendContextKeyword(context, "VALUES (",
							 -PRETTYINDENT_STD, PRETTYINDENT_STD, 2);
		get_rule_expr((Node *) strippedexprs, context, false);
		appendStringInfoChar(buf, ')');
	}

	/* Add RETURNING if present */
	if (query->returningList)
	{
		appendContextKeyword(context, " RETURNING",
							 -PRETTYINDENT_STD, PRETTYINDENT_STD, 1);
		get_target_list(query->returningList, context, NULL);
	}
}


/* ----------
 * get_update_query_def			- Parse back an UPDATE parsetree
 * ----------
 */
static void
get_update_query_def(Query *query, deparse_context *context)
{
	StringInfo	buf = context->buf;
	char	   *sep;
	RangeTblEntry *rte;
	ListCell   *l;

	/*
	 * Start the query with UPDATE relname SET
	 */
	rte = rt_fetch(query->resultRelation, query->rtable);
	Assert(rte->rtekind == RTE_RELATION);
	if (PRETTY_INDENT(context))
	{
		appendStringInfoChar(buf, ' ');
		context->indentLevel += PRETTYINDENT_STD;
	}
	appendStringInfo(buf, "UPDATE %s%s",
					 only_marker(rte),
					 generate_relation_name(rte->relid, NIL));
	if (rte->alias != NULL)
		appendStringInfo(buf, " %s",
						 quote_identifier(rte->alias->aliasname));
	appendStringInfoString(buf, " SET ");

	/* Add the comma separated list of 'attname = value' */
	sep = "";
	foreach(l, query->targetList)
	{
		TargetEntry *tle = (TargetEntry *) lfirst(l);
		Node	   *expr;

		if (tle->resjunk)
			continue;			/* ignore junk entries */

		appendStringInfoString(buf, sep);
		sep = ", ";

		/*
		 * Put out name of target column; look in the catalogs, not at
		 * tle->resname, since resname will fail to track RENAME.
		 */
		appendStringInfoString(buf,
						quote_identifier(get_relid_attribute_name(rte->relid,
															   tle->resno)));

		/*
		 * Print any indirection needed (subfields or subscripts), and strip
		 * off the top-level nodes representing the indirection assignments.
		 */
		expr = processIndirection((Node *) tle->expr, context, true);

		appendStringInfo(buf, " = ");

		get_rule_expr(expr, context, false);
	}

	/* Add the FROM clause if needed */
	get_from_clause(query, " FROM ", context);

	/* Add a WHERE clause if given */
	if (query->jointree->quals != NULL)
	{
		appendContextKeyword(context, " WHERE ",
							 -PRETTYINDENT_STD, PRETTYINDENT_STD, 1);
		get_rule_expr(query->jointree->quals, context, false);
	}

	/* Add RETURNING if present */
	if (query->returningList)
	{
		appendContextKeyword(context, " RETURNING",
							 -PRETTYINDENT_STD, PRETTYINDENT_STD, 1);
		get_target_list(query->returningList, context, NULL);
	}
}


/* ----------
 * get_delete_query_def			- Parse back a DELETE parsetree
 * ----------
 */
static void
get_delete_query_def(Query *query, deparse_context *context)
{
	StringInfo	buf = context->buf;
	RangeTblEntry *rte;

	/*
	 * Start the query with DELETE FROM relname
	 */
	rte = rt_fetch(query->resultRelation, query->rtable);
	Assert(rte->rtekind == RTE_RELATION);
	if (PRETTY_INDENT(context))
	{
		appendStringInfoChar(buf, ' ');
		context->indentLevel += PRETTYINDENT_STD;
	}
	appendStringInfo(buf, "DELETE FROM %s%s",
					 only_marker(rte),
					 generate_relation_name(rte->relid, NIL));
	if (rte->alias != NULL)
		appendStringInfo(buf, " %s",
						 quote_identifier(rte->alias->aliasname));

	/* Add the USING clause if given */
	get_from_clause(query, " USING ", context);

	/* Add a WHERE clause if given */
	if (query->jointree->quals != NULL)
	{
		appendContextKeyword(context, " WHERE ",
							 -PRETTYINDENT_STD, PRETTYINDENT_STD, 1);
		get_rule_expr(query->jointree->quals, context, false);
	}

	/* Add RETURNING if present */
	if (query->returningList)
	{
		appendContextKeyword(context, " RETURNING",
							 -PRETTYINDENT_STD, PRETTYINDENT_STD, 1);
		get_target_list(query->returningList, context, NULL);
	}
}


/* ----------
 * get_utility_query_def			- Parse back a UTILITY parsetree
 * ----------
 */
static void
get_utility_query_def(Query *query, deparse_context *context)
{
	StringInfo	buf = context->buf;

	if (query->utilityStmt && IsA(query->utilityStmt, NotifyStmt))
	{
		NotifyStmt *stmt = (NotifyStmt *) query->utilityStmt;

		appendContextKeyword(context, "",
							 0, PRETTYINDENT_STD, 1);
		appendStringInfo(buf, "NOTIFY %s",
					   quote_qualified_identifier(stmt->relation->schemaname,
												  stmt->relation->relname));
	}
	else
	{
		/* Currently only NOTIFY utility commands can appear in rules */
		elog(ERROR, "unexpected utility statement type");
	}
}


/*
 * Get the RTE referenced by a (possibly nonlocal) Var.
 *
 * The appropriate attribute number is stored into *attno
 * (do not assume that var->varattno is what to use).
 *
 * In some cases (currently only when recursing into an unnamed join)
 * the Var's varlevelsup has to be interpreted with respect to a context
 * above the current one; levelsup indicates the offset.
 */
static RangeTblEntry *
get_rte_for_var(Var *var, int levelsup, deparse_context *context,
				AttrNumber *attno)
{
	RangeTblEntry *rte;
	int			netlevelsup;
	deparse_namespace *dpns;

	/* default assumption */
	*attno = var->varattno;

	/* Find appropriate nesting depth */
	netlevelsup = var->varlevelsup + levelsup;
	if (netlevelsup >= list_length(context->namespaces))
		elog(ERROR, "bogus varlevelsup: %d offset %d",
			 var->varlevelsup, levelsup);
	dpns = (deparse_namespace *) list_nth(context->namespaces,
										  netlevelsup);

	/*
	 * Try to find the relevant RTE in this rtable.  In a plan tree, it's
	 * likely that varno is OUTER, INNER, or 0, in which case we try to use
	 * varnoold instead.  If the Var references an expression computed by a
	 * subplan, varnoold will be 0, and we fall back to looking at the special
	 * subplan RTEs.
	 */
	if (var->varno >= 1 && var->varno <= list_length(dpns->rtable))
		rte = rt_fetch(var->varno, dpns->rtable);
	else if (var->varnoold >= 1 && var->varnoold <= list_length(dpns->rtable))
	{
		rte = rt_fetch(var->varnoold, dpns->rtable);
		*attno = var->varoattno;
	}
	else if (var->varno == dpns->outer_varno || var->varno == 0)
		rte = dpns->outer_rte;
	else if (var->varno == dpns->inner_varno)
		rte = dpns->inner_rte;
	else
		rte = NULL;
	return rte;
}


/*
 * Get the schemaname, refname and attname for a (possibly nonlocal) Var.
 *
 * In some cases (currently only when recursing into an unnamed join)
 * the Var's varlevelsup has to be interpreted with respect to a context
 * above the current one; levelsup indicates the offset.
 *
 * schemaname is usually returned as NULL.	It will be non-null only if
 * use of the unqualified refname would find the wrong RTE.
 *
 * refname will be returned as NULL if the Var references an unnamed join.
 * In this case the Var *must* be displayed without any qualification.
 *
 * attname will be returned as NULL if the Var represents a whole tuple
 * of the relation.  (Typically we'd want to display the Var as "foo.*",
 * but it's convenient to return NULL to make it easier for callers to
 * distinguish this case.)
 */
static void
get_names_for_var(Var *var, int levelsup, deparse_context *context,
				  const char  **schemaname,
                  const char  **refname,
                  const char  **attname)
{
	RangeTblEntry *rte;
	AttrNumber	attnum;

	/* Find appropriate RTE */
	rte = get_rte_for_var(var, levelsup, context, &attnum);

	/* Emit results */
	*schemaname = NULL;			/* default assumptions */

    if (rte == NULL ||
        rte->rtekind == RTE_VOID)
    {
        *attname = NULL;
        *refname = "*BOGUS*";
        ereport(WARNING, (errcode(ERRCODE_INTERNAL_ERROR),
                          errmsg_internal("bogus var: varno=%d varattno=%d",
                                          var->varno, var->varattno) ));
        return;
    }

    if (rte->eref)
        *refname = rte->eref->aliasname;
    else
        *refname = NULL;

	/* Exceptions occur only if the RTE is alias-less */
	if (rte->alias == NULL)
	{
		if (rte->rtekind == RTE_RELATION)
		{
			/*
			 * It's possible that use of the bare refname would find another
			 * more-closely-nested RTE, or be ambiguous, in which case we need
			 * to specify the schemaname to avoid these errors.
			 */
			if (rte->eref &&
                find_rte_by_refname(rte->eref->aliasname, context) != rte)
				*schemaname =
					get_namespace_name(get_rel_namespace(rte->relid));
		}
		else if (rte->rtekind == RTE_JOIN)
		{
			/*
			 * If it's an unnamed join, look at the expansion of the alias
			 * variable.  If it's a simple reference to one of the input vars
			 * then recursively find the name of that var, instead. (This
			 * allows correct decompiling of cases where there are identically
			 * named columns on both sides of the join.) When it's not a
			 * simple reference, we have to just return the unqualified
			 * variable name (this can only happen with columns that were
			 * merged by USING or NATURAL clauses).
			 */
			if (attnum > 0)
			{
				Var		   *aliasvar;

				aliasvar = (Var *) list_nth(rte->joinaliasvars, attnum - 1);
				if (IsA(aliasvar, Var))
				{
					get_names_for_var(aliasvar,
									  var->varlevelsup + levelsup, context,
									  schemaname, refname, attname);
					return;
				}
			}
			/* Unnamed join has neither schemaname nor refname */
			*refname = NULL;
		}
		else if (rte->rtekind == RTE_SPECIAL)
		{
			/*
			 * This case occurs during EXPLAIN when we are looking at a
			 * deparse context node set up by deparse_context_for_subplan().
			 * If the subplan tlist provides a name, use it, but usually we'll
			 * end up with "?columnN?".
			 */
			TargetEntry    *tle = NULL;

			if (rte->funcexpr)
				tle = get_tle_by_resno(((Plan *)rte->funcexpr)->targetlist, attnum);

			if (tle && tle->resname)
			{
				*attname = tle->resname;
			}
			else
			{
				char		buf[32];

				snprintf(buf, sizeof(buf), "?column%d?", attnum);
				*attname = pstrdup(buf);
			}
			return;
		}
	}

	if (attnum == InvalidAttrNumber)
		*attname = NULL;
	else
		*attname = get_rte_attribute_name(rte, attnum);
}


/*
 * Get the name of a field of a Var of type RECORD.
 *
 * Since no actual table or view column is allowed to have type RECORD, such
 * a Var must refer to a JOIN or FUNCTION RTE or to a subquery output.	We
 * drill down to find the ultimate defining expression and attempt to infer
 * the field name from it.	We ereport if we can't determine the name.
 *
 * levelsup is an extra offset to interpret the Var's varlevelsup correctly.
 *
 * Note: this has essentially the same logic as the parser's
 * expandRecordVariable() function, but we are dealing with a different
 * representation of the input context, and we only need one field name not
 * a TupleDesc.  Also, we have a special case for RTE_SPECIAL so that we can
 * deal with displaying RECORD-returning functions in subplan targetlists.
 */
static const char *
get_name_for_var_field(Var *var, int fieldno,
					   int levelsup, deparse_context *context)
{
	RangeTblEntry *rte;
	AttrNumber	attnum;
	TupleDesc	tupleDesc;
	Node	   *expr;

	/* Check my caller didn't mess up */
	Assert(IsA(var, Var));
	Assert(var->vartype == RECORDOID);

	/* Find appropriate RTE */
	rte = get_rte_for_var(var, levelsup, context, &attnum);

    if (rte == NULL)
    {
        ereport(WARNING, (errcode(ERRCODE_INTERNAL_ERROR),
                          errmsg_internal("bogus var: varno=%d varattno=%d",
                                          var->varno, var->varattno) ));
        return "*BOGUS*";
    }

	if (attnum == InvalidAttrNumber)
	{
		/* Var is whole-row reference to RTE, so select the right field */
		return get_rte_attribute_name(rte, fieldno);
	}

	expr = (Node *) var;		/* default if we can't drill down */

	switch (rte->rtekind)
	{
		case RTE_RELATION:
		case RTE_VALUES:

			/*
			 * This case should not occur: a column of a table or values list
			 * shouldn't have type RECORD.  Fall through and fail (most
			 * likely) at the bottom.
			 */
			break;
		case RTE_SUBQUERY:
			{
				/* Subselect-in-FROM: examine sub-select's output expr */
				TargetEntry *ste = get_tle_by_resno(rte->subquery->targetList,
													attnum);

				if (ste == NULL || ste->resjunk)
                {
                    ereport(WARNING, (errcode(ERRCODE_INTERNAL_ERROR),
                                      errmsg_internal("bogus var: varno=%d varattno=%d",
                                                      var->varno, var->varattno) ));
                    return "*BOGUS*";
                }
				expr = (Node *) ste->expr;
				if (IsA(expr, Var))
				{
					const char *result = NULL;

					/*
					 * Recurse into the sub-select to see what its Var
					 * refers to. We have to build an additional level of
					 * namespace to keep in step with varlevelsup in the
					 * subselect.
					 */
					deparse_namespace mydpns;
					memset(&mydpns, 0, sizeof(mydpns));
					Assert(rte->subquery != NULL);
					mydpns.rtable = rte->subquery->rtable;
					mydpns.ctes = rte->subquery->cteList;
					
					context->namespaces = lcons(&mydpns,
												context->namespaces);

					result = get_name_for_var_field((Var *) expr, fieldno,
													0, context);

					context->namespaces =
						list_delete_first(context->namespaces);

					return result;
				}
				/* else fall through to inspect the expression */
			}
			break;
		case RTE_CTE:
			{
				/* similar to RTE_SUBQUERY */
				CommonTableExpr *cte = NULL;
				Index ctelevelsup;
				ListCell *lc = NULL;

				/*
				 * Try to find the referenced CTE using the namespace stack.
				 */
				ctelevelsup = rte->ctelevelsup + levelsup;
				if (ctelevelsup < list_length(context->namespaces))
				{
					deparse_namespace *ctenamespace;

					ctenamespace = (deparse_namespace *)
						list_nth(context->namespaces, ctelevelsup);
					foreach(lc, ctenamespace->ctes)
					{
						cte = (CommonTableExpr *) lfirst(lc);
						if (strcmp(cte->ctename, rte->ctename) == 0)
							break;
					}
				}
				if (lc != NULL)
				{
					Assert(cte != NULL);
					
					TargetEntry *ste = get_tle_by_resno(GetCTETargetList(cte), attnum);
					if (ste == NULL || ste->resjunk)
					{
						ereport(WARNING, (errcode(ERRCODE_INTERNAL_ERROR),
										  errmsg_internal("bogus var: varno=%d varattno=%d",
														  var->varno, var->varattno) ));
						return "*BOGUS*";
					}
					
					expr = (Node *) ste->expr;
					if (IsA(expr, Var))
					{
						const char *result = NULL;

						/*
						 * Recurse into the CTE to see what its Var refers to.
						 * We have to build an additional level of namespace
						 * to keep in step with varlevelsup in the CTE.
						 * Furthermore it could be an outer CTE, so we may
						 * have to delete some levels of namespace.
						 */
						List *save_nslist = context->namespaces;
						List *new_nslist;
						deparse_namespace mydpns;
						Query *ctequery = (Query *)cte->ctequery;
						Assert(ctequery != NULL && IsA(ctequery, Query));

						memset(&mydpns, 0, sizeof(mydpns));
						mydpns.rtable = ctequery->rtable;
						mydpns.ctes = ctequery->cteList;

						new_nslist = list_copy_tail(context->namespaces,
													ctelevelsup);
						context->namespaces = lcons(&mydpns, new_nslist);

						result = get_name_for_var_field((Var *) expr, fieldno,
														0, context);
						
						context->namespaces = save_nslist;

						return result;
					}
					/* else fall through to inspect the expression */
				}
			}
			break;
		case RTE_JOIN:
			/* Join RTE --- recursively inspect the alias variable */
			Assert(attnum > 0 && attnum <= list_length(rte->joinaliasvars));
			expr = (Node *) list_nth(rte->joinaliasvars, attnum - 1);
			if (IsA(expr, Var))
				return get_name_for_var_field((Var *) expr, fieldno,
											  var->varlevelsup + levelsup,
											  context);
			/* else fall through to inspect the expression */
			break;
		case RTE_TABLEFUNCTION:
		case RTE_FUNCTION:

			/*
			 * We couldn't get here unless a function is declared with one of
			 * its result columns as RECORD, which is not allowed.
			 */
			break;
		case RTE_SPECIAL:
			{
				/*
				 * We are looking at a deparse context node set up by
				 * deparse_context_for_subplan().  The Var must refer to an
				 * expression computed by this subplan (or possibly one of its
				 * inputs), rather than any simple attribute of an RTE entry.
				 * Look into the subplan's target list to get the referenced
				 * expression, digging down as far as needed to find something
				 * that's not a Var, and then pass it to
				 * get_expr_result_type().
				 */
				Plan	   *subplan = (Plan *) rte->funcexpr;

				while (subplan)
				{
					TargetEntry *ste;

					ste = get_tle_by_resno(subplan->targetlist,
										   ((Var *) expr)->varattno);
					if (!ste || !ste->expr)
						break;
					expr = (Node *) ste->expr;
					if (!IsA(expr, Var))
						break;
					switch (((Var *)expr)->varno)
                    {
                        case 0:
                        case OUTER:
						    subplan = outerPlan(subplan);
                            break;
                        case INNER:
						    subplan = innerPlan(subplan);
                            break;
                        default:
                            ereport(WARNING, (errcode(ERRCODE_INTERNAL_ERROR),
                                errmsg_internal("bogus var: varno=%d varattno=%d "
                                                "subvarno=%d subattno=%d",
                                                var->varno, var->varattno,
                                                ((Var *)expr)->varno,
                                                ((Var *)expr)->varattno) ));
                            return "*BOGUS*";
                    }
				}
				if (!subplan)
                {
                    ereport(WARNING, (errcode(ERRCODE_INTERNAL_ERROR),
                        errmsg_internal("bogus var: varno=%d varattno=%d",
                                        var->varno, var->varattno) ));
                    return "*BOGUS*";
                }
			}
			break;
        case RTE_VOID:
            /* No references should exist to a deleted RTE. */
            break;
	}

	/*
	 * We now have an expression we can't expand any more, so see if
	 * get_expr_result_type() can do anything with it.	If not, pass to
	 * lookup_rowtype_tupdesc() which will probably fail, but will give an
	 * appropriate error message while failing.
	 */
	if (get_expr_result_type(expr, NULL, &tupleDesc) != TYPEFUNC_COMPOSITE)
		tupleDesc = lookup_rowtype_tupdesc_copy(exprType(expr),
												exprTypmod(expr));

	/* Got the tupdesc, so we can extract the field name */
	Assert(fieldno >= 1 && fieldno <= tupleDesc->natts);
	return NameStr(tupleDesc->attrs[fieldno - 1]->attname);
}


/*
 * find_rte_by_refname		- look up an RTE by refname in a deparse context
 *
 * Returns NULL if there is no matching RTE or the refname is ambiguous.
 *
 * NOTE: this code is not really correct since it does not take account of
 * the fact that not all the RTEs in a rangetable may be visible from the
 * point where a Var reference appears.  For the purposes we need, however,
 * the only consequence of a false match is that we might stick a schema
 * qualifier on a Var that doesn't really need it.  So it seems close
 * enough.
 */
static RangeTblEntry *
find_rte_by_refname(const char *refname, deparse_context *context)
{
	RangeTblEntry *result = NULL;
	ListCell   *nslist;

	foreach(nslist, context->namespaces)
	{
		deparse_namespace *dpns = (deparse_namespace *) lfirst(nslist);
		ListCell   *rtlist;

		foreach(rtlist, dpns->rtable)
		{
			RangeTblEntry *rte = (RangeTblEntry *) lfirst(rtlist);

            if (rte->eref &&
                strcmp(rte->eref->aliasname, refname) == 0)
			{
				if (result)
					return NULL;	/* it's ambiguous */
				result = rte;
			}
		}
		if (dpns->outer_rte &&
            dpns->outer_rte->eref &&
			strcmp(dpns->outer_rte->eref->aliasname, refname) == 0)
		{
			if (result)
				return NULL;	/* it's ambiguous */
			result = dpns->outer_rte;
		}
		if (dpns->inner_rte &&
			dpns->inner_rte->eref &&
			strcmp(dpns->inner_rte->eref->aliasname, refname) == 0)
		{
			if (result)
				return NULL;	/* it's ambiguous */
			result = dpns->inner_rte;
		}
		if (result)
			break;
	}
	return result;
}


/*
 * get_simple_binary_op_name
 *
 * helper function for isSimpleNode
 * will return single char binary operator name, or NULL if it's not
 */
static const char *
get_simple_binary_op_name(OpExpr *expr)
{
	List	   *args = expr->args;

	if (list_length(args) == 2)
	{
		/* binary operator */
		Node	   *arg1 = (Node *) linitial(args);
		Node	   *arg2 = (Node *) lsecond(args);
		const char *op;

		op = generate_operator_name(expr->opno, exprType(arg1), exprType(arg2));
		if (strlen(op) == 1)
			return op;
	}
	return NULL;
}


/*
 * isSimpleNode - check if given node is simple (doesn't need parenthesizing)
 *
 *	true   : simple in the context of parent node's type
 *	false  : not simple
 */
static bool
isSimpleNode(Node *node, Node *parentNode, int prettyFlags)
{
	if (!node)
		return false;

	switch (nodeTag(node))
	{
		case T_Var:
		case T_Const:
		case T_Param:
		case T_CoerceToDomainValue:
		case T_SetToDefault:
		case T_CurrentOfExpr:
			/* single words: always simple */
			return true;

		case T_ArrayRef:
		case T_ArrayExpr:
		case T_RowExpr:
		case T_CoalesceExpr:
		case T_MinMaxExpr:
		case T_NullIfExpr:
		case T_XmlExpr:
		case T_Aggref:
		case T_FuncExpr:
		case T_PercentileExpr:
			/* function-like: name(..) or name[..] */
			return true;

			/* CASE keywords act as parentheses */
		case T_CaseExpr:
			return true;

		case T_FieldSelect:

			/*
			 * appears simple since . has top precedence, unless parent is
			 * T_FieldSelect itself!
			 */
			return (IsA(parentNode, FieldSelect) ? false : true);

		case T_FieldStore:

			/*
			 * treat like FieldSelect (probably doesn't matter)
			 */
			return (IsA(parentNode, FieldStore) ? false : true);

		case T_CoerceToDomain:
			/* maybe simple, check args */
			return isSimpleNode((Node *) ((CoerceToDomain *) node)->arg,
								node, prettyFlags);
		case T_RelabelType:
			return isSimpleNode((Node *) ((RelabelType *) node)->arg,
								node, prettyFlags);
		case T_ConvertRowtypeExpr:
			return isSimpleNode((Node *) ((ConvertRowtypeExpr *) node)->arg,
								node, prettyFlags);

		case T_OpExpr:
			{
				/* depends on parent node type; needs further checking */
				if (prettyFlags & PRETTYFLAG_PAREN && IsA(parentNode, OpExpr))
				{
					const char *op;
					const char *parentOp;
					bool		is_lopriop;
					bool		is_hipriop;
					bool		is_lopriparent;
					bool		is_hipriparent;

					op = get_simple_binary_op_name((OpExpr *) node);
					if (!op)
						return false;

					/* We know only the basic operators + - and * / % */
					is_lopriop = (strchr("+-", *op) != NULL);
					is_hipriop = (strchr("*/%", *op) != NULL);
					if (!(is_lopriop || is_hipriop))
						return false;

					parentOp = get_simple_binary_op_name((OpExpr *) parentNode);
					if (!parentOp)
						return false;

					is_lopriparent = (strchr("+-", *parentOp) != NULL);
					is_hipriparent = (strchr("*/%", *parentOp) != NULL);
					if (!(is_lopriparent || is_hipriparent))
						return false;

					if (is_hipriop && is_lopriparent)
						return true;	/* op binds tighter than parent */

					if (is_lopriop && is_hipriparent)
						return false;

					/*
					 * Operators are same priority --- can skip parens only if
					 * we have (a - b) - c, not a - (b - c).
					 */
					if (node == (Node *) linitial(((OpExpr *) parentNode)->args))
						return true;

					return false;
				}
				/* else do the same stuff as for T_SubLink et al. */
				/* FALL THROUGH */
			}

		case T_SubLink:
		case T_NullTest:
		case T_BooleanTest:
		case T_DistinctExpr:
			switch (nodeTag(parentNode))
			{
				case T_FuncExpr:
					{
						/* special handling for casts */
						CoercionForm type = ((FuncExpr *) parentNode)->funcformat;

						if (type == COERCE_EXPLICIT_CAST ||
							type == COERCE_IMPLICIT_CAST)
							return false;
						return true;	/* own parentheses */
					}
				case T_BoolExpr:		/* lower precedence */
				case T_ArrayRef:		/* other separators */
				case T_ArrayExpr:		/* other separators */
				case T_RowExpr:	/* other separators */
				case T_CoalesceExpr:	/* own parentheses */
				case T_MinMaxExpr:		/* own parentheses */
				case T_NullIfExpr:		/* other separators */
				case T_XmlExpr:			/* own parentheses */
				case T_Aggref:	/* own parentheses */
				case T_CaseExpr:		/* other separators */
					return true;
				default:
					return false;
			}

		case T_BoolExpr:
			switch (nodeTag(parentNode))
			{
				case T_BoolExpr:
					if (prettyFlags & PRETTYFLAG_PAREN)
					{
						BoolExprType type;
						BoolExprType parentType;

						type = ((BoolExpr *) node)->boolop;
						parentType = ((BoolExpr *) parentNode)->boolop;
						switch (type)
						{
							case NOT_EXPR:
							case AND_EXPR:
								if (parentType == AND_EXPR)
									return true;
								break;
							case OR_EXPR:
								if (parentType == OR_EXPR)
									return true;
								break;
						}
					}
					return false;
				case T_FuncExpr:
					{
						/* special handling for casts */
						CoercionForm type = ((FuncExpr *) parentNode)->funcformat;

						if (type == COERCE_EXPLICIT_CAST ||
							type == COERCE_IMPLICIT_CAST)
							return false;
						return true;	/* own parentheses */
					}
				case T_ArrayRef:		/* other separators */
				case T_ArrayExpr:		/* other separators */
				case T_RowExpr:	/* other separators */
				case T_CoalesceExpr:	/* own parentheses */
				case T_MinMaxExpr:		/* own parentheses */
				case T_NullIfExpr:		/* other separators */
				case T_XmlExpr:			/* own parentheses */
				case T_Aggref:	/* own parentheses */
				case T_CaseExpr:		/* other separators */
					return true;
				default:
					return false;
			}

		default:
			break;
	}
	/* those we don't know: in dubio complexo */
	return false;
}


/*
 * appendStringInfoSpaces - append spaces to buffer
 */
static void
appendStringInfoSpaces(StringInfo buf, int count)
{
	while (count-- > 0)
		appendStringInfoChar(buf, ' ');
}

/*
 * appendContextKeyword - append a keyword to buffer
 *
 * If prettyPrint is enabled, perform a line break, and adjust indentation.
 * Otherwise, just append the keyword.
 */
static void
appendContextKeyword(deparse_context *context, const char *str,
					 int indentBefore, int indentAfter, int indentPlus)
{
	if (PRETTY_INDENT(context))
	{
		context->indentLevel += indentBefore;

		appendStringInfoChar(context->buf, '\n');
		appendStringInfoSpaces(context->buf,
							   Max(context->indentLevel, 0) + indentPlus);
		appendStringInfoString(context->buf, str);

		context->indentLevel += indentAfter;
		if (context->indentLevel < 0)
			context->indentLevel = 0;
	}
	else
		appendStringInfoString(context->buf, str);
}

/*
 * get_rule_expr_paren	- deparse expr using get_rule_expr,
 * embracing the string with parentheses if necessary for prettyPrint.
 *
 * Never embrace if prettyFlags=0, because it's done in the calling node.
 *
 * Any node that does *not* embrace its argument node by sql syntax (with
 * parentheses, non-operator keywords like CASE/WHEN/ON, or comma etc) should
 * use get_rule_expr_paren instead of get_rule_expr so parentheses can be
 * added.
 */
static void
get_rule_expr_paren(Node *node, deparse_context *context,
					bool showimplicit, Node *parentNode)
{
	bool		need_paren;

	need_paren = PRETTY_PAREN(context) &&
		!isSimpleNode(node, parentNode, context->prettyFlags);

	if (need_paren)
		appendStringInfoChar(context->buf, '(');

	get_rule_expr(node, context, showimplicit);

	if (need_paren)
		appendStringInfoChar(context->buf, ')');
}


/* ----------
 * get_rule_expr			- Parse back an expression
 *
 * Note: showimplicit determines whether we display any implicit cast that
 * is present at the top of the expression tree.  It is a passed argument,
 * not a field of the context struct, because we change the value as we
 * recurse down into the expression.  In general we suppress implicit casts
 * when the result type is known with certainty (eg, the arguments of an
 * OR must be boolean).  We display implicit casts for arguments of functions
 * and operators, since this is needed to be certain that the same function
 * or operator will be chosen when the expression is re-parsed.
 * ----------
 */
static void
get_rule_expr(Node *node, deparse_context *context,
			  bool showimplicit)
{
	StringInfo	buf = context->buf;

	if (node == NULL)
		return;

	/*
	 * Each level of get_rule_expr must emit an indivisible term
	 * (parenthesized if necessary) to ensure result is reparsed into the same
	 * expression tree.  The only exception is that when the input is a List,
	 * we emit the component items comma-separated with no surrounding
	 * decoration; this is convenient for most callers.
	 *
	 * There might be some work left here to support additional node types.
	 */
	switch (nodeTag(node))
	{
		case T_Var:
			{
				Var		   *var = (Var *) node;
				const char *schemaname;
				const char *refname;
				const char *attname;

				get_names_for_var(var, 0, context,
								  &schemaname, &refname, &attname);
				if (refname && (context->varprefix || attname == NULL))
				{
					if (schemaname)
						appendStringInfo(buf, "%s.",
										 quote_identifier(schemaname));

					if (strcmp(refname, "*NEW*") == 0)
						appendStringInfoString(buf, "new.");
					else if (strcmp(refname, "*OLD*") == 0)
						appendStringInfoString(buf, "old.");
					else
						appendStringInfo(buf, "%s.",
										 quote_identifier(refname));
				}
				if (attname)
					appendStringInfoString(buf, quote_identifier(attname));
				else
					appendStringInfoString(buf, "*");
			}
			break;

		case T_Const:
			get_const_expr((Const *) node, context, 0);
			break;

		case T_Param:
			appendStringInfo(buf, "$%d", ((Param *) node)->paramid);
			break;


		case T_Grouping:
			appendStringInfo(buf, "Grouping");
			break;

		case T_GroupId:
			appendStringInfo(buf, "group_id()");
			break;

		case T_GroupingFunc:
			get_groupingfunc_expr((GroupingFunc *)node, context);
			break;

		case T_Aggref:
			get_agg_expr((Aggref *) node, context);
			break;

		case T_WindowRef:
			get_windowref_expr((WindowRef *)node, context);
			break;

		case T_ArrayRef:
			{
				ArrayRef   *aref = (ArrayRef *) node;
				bool		need_parens;

				/*
				 * Parenthesize the argument unless it's a simple Var or a
				 * FieldSelect.  (In particular, if it's another ArrayRef, we
				 * *must* parenthesize to avoid confusion.)
				 */
				need_parens = !IsA(aref->refexpr, Var) &&
					!IsA(aref->refexpr, FieldSelect);
				if (need_parens)
					appendStringInfoChar(buf, '(');
				get_rule_expr((Node *) aref->refexpr, context, showimplicit);
				if (need_parens)
					appendStringInfoChar(buf, ')');
				printSubscripts(aref, context);

				/*
				 * Array assignment nodes should have been handled in
				 * processIndirection().
				 */
				if (aref->refassgnexpr)
					elog(ERROR, "unexpected refassgnexpr");
			}
			break;

		case T_FuncExpr:
			get_func_expr((FuncExpr *) node, context, showimplicit);
			break;

		case T_OpExpr:
			get_oper_expr((OpExpr *) node, context);
			break;

		case T_DistinctExpr:
			{
				DistinctExpr *expr = (DistinctExpr *) node;
				List	   *args = expr->args;
				Node	   *arg1 = (Node *) linitial(args);
				Node	   *arg2 = (Node *) lsecond(args);

				if (!PRETTY_PAREN(context))
					appendStringInfoChar(buf, '(');
				get_rule_expr_paren(arg1, context, true, node);
				appendStringInfo(buf, " IS DISTINCT FROM ");
				get_rule_expr_paren(arg2, context, true, node);
				if (!PRETTY_PAREN(context))
					appendStringInfoChar(buf, ')');
			}
			break;

		case T_ScalarArrayOpExpr:
			{
				ScalarArrayOpExpr *expr = (ScalarArrayOpExpr *) node;
				List	   *args = expr->args;
				Node	   *arg1 = (Node *) linitial(args);
				Node	   *arg2 = (Node *) lsecond(args);

				if (!PRETTY_PAREN(context))
					appendStringInfoChar(buf, '(');
				get_rule_expr_paren(arg1, context, true, node);
				appendStringInfo(buf, " %s %s (",
								 generate_operator_name(expr->opno,
														exprType(arg1),
										   get_element_type(exprType(arg2))),
								 expr->useOr ? "ANY" : "ALL");
				get_rule_expr_paren(arg2, context, true, node);
				appendStringInfoChar(buf, ')');
				if (!PRETTY_PAREN(context))
					appendStringInfoChar(buf, ')');
			}
			break;

		case T_BoolExpr:
			{
				BoolExpr   *expr = (BoolExpr *) node;
				Node	   *first_arg = linitial(expr->args);
				ListCell   *arg = lnext(list_head(expr->args));

				switch (expr->boolop)
				{
					case AND_EXPR:
						if (!PRETTY_PAREN(context))
							appendStringInfoChar(buf, '(');
						get_rule_expr_paren(first_arg, context,
											false, node);
						while (arg)
						{
							appendStringInfo(buf, " AND ");
							get_rule_expr_paren((Node *) lfirst(arg), context,
												false, node);
							arg = lnext(arg);
						}
						if (!PRETTY_PAREN(context))
							appendStringInfoChar(buf, ')');
						break;

					case OR_EXPR:
						if (!PRETTY_PAREN(context))
							appendStringInfoChar(buf, '(');
						get_rule_expr_paren(first_arg, context,
											false, node);
						while (arg)
						{
							appendStringInfo(buf, " OR ");
							get_rule_expr_paren((Node *) lfirst(arg), context,
												false, node);
							arg = lnext(arg);
						}
						if (!PRETTY_PAREN(context))
							appendStringInfoChar(buf, ')');
						break;

					case NOT_EXPR:
						if (!PRETTY_PAREN(context))
							appendStringInfoChar(buf, '(');
						appendStringInfo(buf, "NOT ");
						get_rule_expr_paren(first_arg, context,
											false, node);
						if (!PRETTY_PAREN(context))
							appendStringInfoChar(buf, ')');
						break;

					default:
						elog(ERROR, "unrecognized boolop: %d",
							 (int) expr->boolop);
				}
			}
			break;

		case T_SubLink:
			get_sublink_expr((SubLink *) node, context);
			break;

		case T_SubPlan:
			{
				/*
				 * We cannot see an already-planned subplan in rule deparsing,
				 * only while EXPLAINing a query plan. For now, just punt.
				 */
				if (((SubPlan *) node)->useHashTable)
					appendStringInfo(buf, "(hashed subplan)");
				else
					appendStringInfo(buf, "(subplan)");
			}
			break;

		case T_FieldSelect:
			{
				FieldSelect *fselect = (FieldSelect *) node;
				Node	   *arg = (Node *) fselect->arg;
				int			fno = fselect->fieldnum;
				const char *fieldname;
				bool		need_parens;

				/*
				 * Parenthesize the argument unless it's an ArrayRef or
				 * another FieldSelect.  Note in particular that it would be
				 * WRONG to not parenthesize a Var argument; simplicity is not
				 * the issue here, having the right number of names is.
				 */
				need_parens = !IsA(arg, ArrayRef) &&!IsA(arg, FieldSelect);
				if (need_parens)
					appendStringInfoChar(buf, '(');
				get_rule_expr(arg, context, true);
				if (need_parens)
					appendStringInfoChar(buf, ')');

				/*
				 * If it's a Var of type RECORD, we have to find what the Var
				 * refers to; otherwise we can use get_expr_result_type. If
				 * that fails, we try lookup_rowtype_tupdesc, which will
				 * probably fail too, but will ereport an acceptable message.
				 */
				if (IsA(arg, Var) &&
					((Var *) arg)->vartype == RECORDOID)
					fieldname = get_name_for_var_field((Var *) arg, fno,
													   0, context);
				else
				{
					TupleDesc	tupdesc;

					if (get_expr_result_type(arg, NULL, &tupdesc) != TYPEFUNC_COMPOSITE)
						tupdesc = lookup_rowtype_tupdesc_copy(exprType(arg),
															exprTypmod(arg));
					Assert(tupdesc);
					/* Got the tupdesc, so we can extract the field name */
					Assert(fno >= 1 && fno <= tupdesc->natts);
					fieldname = NameStr(tupdesc->attrs[fno - 1]->attname);
				}

				appendStringInfo(buf, ".%s", quote_identifier(fieldname));
			}
			break;

		case T_FieldStore:

			/*
			 * We shouldn't see FieldStore here; it should have been stripped
			 * off by processIndirection().
			 */
			elog(ERROR, "unexpected FieldStore");
			break;

		case T_RelabelType:
			{
				RelabelType *relabel = (RelabelType *) node;
				Node	   *arg = (Node *) relabel->arg;

				if (relabel->relabelformat == COERCE_IMPLICIT_CAST &&
					!showimplicit)
				{
					/* don't show the implicit cast */
					get_rule_expr_paren(arg, context, false, node);
				}
				else
				{
					if (!PRETTY_PAREN(context))
						appendStringInfoChar(buf, '(');
					get_rule_expr_paren(arg, context, false, node);
					if (!PRETTY_PAREN(context))
						appendStringInfoChar(buf, ')');
					appendStringInfo(buf, "::%s",
								format_type_with_typemod(relabel->resulttype,
													 relabel->resulttypmod));
				}
			}
			break;

		case T_ConvertRowtypeExpr:
			{
				ConvertRowtypeExpr *convert = (ConvertRowtypeExpr *) node;
				Node	   *arg = (Node *) convert->arg;

				if (convert->convertformat == COERCE_IMPLICIT_CAST &&
					!showimplicit)
				{
					/* don't show the implicit cast */
					get_rule_expr_paren(arg, context, false, node);
				}
				else
				{
					if (!PRETTY_PAREN(context))
						appendStringInfoChar(buf, '(');
					get_rule_expr_paren(arg, context, false, node);
					if (!PRETTY_PAREN(context))
						appendStringInfoChar(buf, ')');
					appendStringInfo(buf, "::%s",
						  format_type_with_typemod(convert->resulttype, -1));
				}
			}
			break;

		case T_CaseExpr:
			{
				CaseExpr   *caseexpr = (CaseExpr *) node;
				ListCell   *temp;

				appendContextKeyword(context, "CASE",
									 0, PRETTYINDENT_VAR, 0);
				if (caseexpr->arg)
				{
					appendStringInfoChar(buf, ' ');
					get_rule_expr((Node *) caseexpr->arg, context, true);
				}
				foreach(temp, caseexpr->args)
				{
					CaseWhen   *when = (CaseWhen *) lfirst(temp);
					Node	   *w = (Node *) when->expr;

					if (!PRETTY_INDENT(context))
						appendStringInfoChar(buf, ' ');
					appendContextKeyword(context, "WHEN ",
										 0, 0, 0);
					if (caseexpr->arg)
					{
						/*
						 * The parser should have produced WHEN clauses of the
						 * form "CaseTestExpr = RHS"; we want to show just the
						 * RHS.  If the user wrote something silly like "CASE
						 * boolexpr WHEN TRUE THEN ...", then the optimizer's
						 * simplify_boolean_equality() may have reduced this
						 * to just "CaseTestExpr" or "NOT CaseTestExpr", for
						 * which we have to show "TRUE" or "FALSE".  Also,
						 * depending on context the original CaseTestExpr
						 * might have been reduced to a Const (but we won't
						 * see "WHEN Const").
						 */
						if (IsA(w, OpExpr))
						{
                            OpExpr     *opexpr = (OpExpr *)w;
						    Node	   *rhs;

                            Assert(IsA(linitial(opexpr->args), CaseTestExpr) ||
								   IsA(linitial(opexpr->args), Const) ||
                                   IsA(linitial(opexpr->args), RelabelType));
							rhs = (Node *) lsecond(opexpr->args);
						    get_rule_expr(rhs, context, false);
					    }
						else if (IsA(w, CaseTestExpr))
							appendStringInfo(buf, "TRUE");
						else if (not_clause(w))
						{
							Expr *arg = get_notclausearg((Expr *) w);
							if (IsA(arg, CaseTestExpr))
								appendStringInfo(buf, "FALSE");
							else
							{
								/* WHEN IS NOT DISTINCT FROM */
								DistinctExpr 	*dexpr;
								Node			*rhs;

								Insist(IsA(arg, DistinctExpr));
								dexpr = (DistinctExpr *) arg;

								appendStringInfo(buf, "IS NOT DISTINCT FROM ");
								rhs = (Node *) lsecond(dexpr->args);
								get_rule_expr(rhs, context, false);
							}
						}
						else
							elog(ERROR, "unexpected CASE WHEN clause: %d",
								 (int) nodeTag(w));
					}
					else
						get_rule_expr(w, context, false);
					appendStringInfo(buf, " THEN ");
					get_rule_expr((Node *) when->result, context, true);
				}
				if (!PRETTY_INDENT(context))
					appendStringInfoChar(buf, ' ');
				appendContextKeyword(context, "ELSE ",
									 0, 0, 0);
				get_rule_expr((Node *) caseexpr->defresult, context, true);
				if (!PRETTY_INDENT(context))
					appendStringInfoChar(buf, ' ');
				appendContextKeyword(context, "END",
									 -PRETTYINDENT_VAR, 0, 0);
			}
			break;

		case T_ArrayExpr:
			{
				ArrayExpr  *arrayexpr = (ArrayExpr *) node;

				appendStringInfo(buf, "ARRAY[");
				get_rule_expr((Node *) arrayexpr->elements, context, true);
				appendStringInfoChar(buf, ']');
			}
			break;

		case T_TableValueExpr:
			{
				TableValueExpr	*tabexpr  = (TableValueExpr *) node;
				Query			*subquery = (Query*) tabexpr->subquery;

				appendStringInfo(buf, "TABLE(");
				get_query_def(subquery, buf, context->namespaces, NULL,
							  context->prettyFlags, context->indentLevel);
				appendStringInfoChar(buf, ')');
			}
			break;

		case T_RowExpr:
			{
				RowExpr    *rowexpr = (RowExpr *) node;
				TupleDesc	tupdesc = NULL;
				ListCell   *arg;
				int			i;
				char	   *sep;

				/*
				 * If it's a named type and not RECORD, we may have to skip
				 * dropped columns and/or claim there are NULLs for added
				 * columns.
				 */
				if (rowexpr->row_typeid != RECORDOID)
				{
					tupdesc = lookup_rowtype_tupdesc(rowexpr->row_typeid, -1);
					Assert(list_length(rowexpr->args) <= tupdesc->natts);
				}

				/*
				 * SQL99 allows "ROW" to be omitted when there is more than
				 * one column, but for simplicity we always print it.
				 */
				appendStringInfo(buf, "ROW(");
				sep = "";
				i = 0;
				foreach(arg, rowexpr->args)
				{
					Node	   *e = (Node *) lfirst(arg);

					if (tupdesc == NULL ||
						!tupdesc->attrs[i]->attisdropped)
					{
						appendStringInfoString(buf, sep);
						get_rule_expr(e, context, true);
						sep = ", ";
					}
					i++;
				}
				if (tupdesc != NULL)
				{
					while (i < tupdesc->natts)
					{
						if (!tupdesc->attrs[i]->attisdropped)
						{
							appendStringInfoString(buf, sep);
							appendStringInfo(buf, "NULL");
							sep = ", ";
						}
						i++;
					}

					ReleaseTupleDesc(tupdesc);
				}
				appendStringInfo(buf, ")");
				if (rowexpr->row_format == COERCE_EXPLICIT_CAST)
					appendStringInfo(buf, "::%s",
						  format_type_with_typemod(rowexpr->row_typeid, -1));
			}
			break;

		case T_RowCompareExpr:
			{
				RowCompareExpr *rcexpr = (RowCompareExpr *) node;
				ListCell   *arg;
				char	   *sep;

				/*
				 * SQL99 allows "ROW" to be omitted when there is more than
				 * one column, but for simplicity we always print it.
				 */
				appendStringInfo(buf, "(ROW(");
				sep = "";
				foreach(arg, rcexpr->largs)
				{
					Node	   *e = (Node *) lfirst(arg);

					appendStringInfoString(buf, sep);
					get_rule_expr(e, context, true);
					sep = ", ";
				}

				/*
				 * We assume that the name of the first-column operator will
				 * do for all the rest too.  This is definitely open to
				 * failure, eg if some but not all operators were renamed
				 * since the construct was parsed, but there seems no way to
				 * be perfect.
				 */
				appendStringInfo(buf, ") %s ROW(",
						  generate_operator_name(linitial_oid(rcexpr->opnos),
										   exprType(linitial(rcexpr->largs)),
										 exprType(linitial(rcexpr->rargs))));
				sep = "";
				foreach(arg, rcexpr->rargs)
				{
					Node	   *e = (Node *) lfirst(arg);

					appendStringInfoString(buf, sep);
					get_rule_expr(e, context, true);
					sep = ", ";
				}
				appendStringInfo(buf, "))");
			}
			break;

		case T_CoalesceExpr:
			{
				CoalesceExpr *coalesceexpr = (CoalesceExpr *) node;

				appendStringInfo(buf, "COALESCE(");
				get_rule_expr((Node *) coalesceexpr->args, context, true);
				appendStringInfoChar(buf, ')');
			}
			break;

		case T_MinMaxExpr:
			{
				MinMaxExpr *minmaxexpr = (MinMaxExpr *) node;

				switch (minmaxexpr->op)
				{
					case IS_GREATEST:
						appendStringInfo(buf, "GREATEST(");
						break;
					case IS_LEAST:
						appendStringInfo(buf, "LEAST(");
						break;
				}
				get_rule_expr((Node *) minmaxexpr->args, context, true);
				appendStringInfoChar(buf, ')');
			}
			break;

		case T_NullIfExpr:
			{
				NullIfExpr *nullifexpr = (NullIfExpr *) node;

				appendStringInfo(buf, "NULLIF(");
				get_rule_expr((Node *) nullifexpr->args, context, true);
				appendStringInfoChar(buf, ')');
			}
			break;

		case T_NullTest:
			{
				NullTest   *ntest = (NullTest *) node;

				if (!PRETTY_PAREN(context))
					appendStringInfoChar(buf, '(');
				get_rule_expr_paren((Node *) ntest->arg, context, true, node);
				switch (ntest->nulltesttype)
				{
					case IS_NULL:
						appendStringInfo(buf, " IS NULL");
						break;
					case IS_NOT_NULL:
						appendStringInfo(buf, " IS NOT NULL");
						break;
					default:
						elog(ERROR, "unrecognized nulltesttype: %d",
							 (int) ntest->nulltesttype);
				}
				if (!PRETTY_PAREN(context))
					appendStringInfoChar(buf, ')');
			}
			break;

		case T_BooleanTest:
			{
				BooleanTest *btest = (BooleanTest *) node;

				if (!PRETTY_PAREN(context))
					appendStringInfoChar(buf, '(');
				get_rule_expr_paren((Node *) btest->arg, context, false, node);
				switch (btest->booltesttype)
				{
					case IS_TRUE:
						appendStringInfo(buf, " IS TRUE");
						break;
					case IS_NOT_TRUE:
						appendStringInfo(buf, " IS NOT TRUE");
						break;
					case IS_FALSE:
						appendStringInfo(buf, " IS FALSE");
						break;
					case IS_NOT_FALSE:
						appendStringInfo(buf, " IS NOT FALSE");
						break;
					case IS_UNKNOWN:
						appendStringInfo(buf, " IS UNKNOWN");
						break;
					case IS_NOT_UNKNOWN:
						appendStringInfo(buf, " IS NOT UNKNOWN");
						break;
					default:
						elog(ERROR, "unrecognized booltesttype: %d",
							 (int) btest->booltesttype);
				}
				if (!PRETTY_PAREN(context))
					appendStringInfoChar(buf, ')');
			}
			break;

		case T_XmlExpr:
			{
				XmlExpr    *xexpr = (XmlExpr *) node;
				bool		needcomma = false;
				ListCell   *arg;
				ListCell   *narg;
				Const	   *con;

				switch (xexpr->op)
				{
					case IS_XMLCONCAT:
						appendStringInfoString(buf, "XMLCONCAT(");
						break;
					case IS_XMLELEMENT:
						appendStringInfoString(buf, "XMLELEMENT(");
						break;
					case IS_XMLFOREST:
						appendStringInfoString(buf, "XMLFOREST(");
						break;
					case IS_XMLPARSE:
						appendStringInfoString(buf, "XMLPARSE(");
						break;
					case IS_XMLPI:
						appendStringInfoString(buf, "XMLPI(");
						break;
					case IS_XMLROOT:
						appendStringInfoString(buf, "XMLROOT(");
						break;
					case IS_XMLSERIALIZE:
						appendStringInfoString(buf, "XMLSERIALIZE(");
						break;
					case IS_DOCUMENT:
						break;
				}
				if (xexpr->op == IS_XMLPARSE || xexpr->op == IS_XMLSERIALIZE)
				{
					if (xexpr->xmloption == XMLOPTION_DOCUMENT)
						appendStringInfoString(buf, "DOCUMENT ");
					else
						appendStringInfoString(buf, "CONTENT ");
				}
				if (xexpr->name)
				{
					appendStringInfo(buf, "NAME %s",
									 quote_identifier(map_xml_name_to_sql_identifier(xexpr->name)));
					needcomma = true;
				}
				if (xexpr->named_args)
				{
					if (xexpr->op != IS_XMLFOREST)
					{
						if (needcomma)
							appendStringInfoString(buf, ", ");
						appendStringInfoString(buf, "XMLATTRIBUTES(");
						needcomma = false;
					}
					forboth(arg, xexpr->named_args, narg, xexpr->arg_names)
					{
						Node	   *e = (Node *) lfirst(arg);
						char	   *argname = strVal(lfirst(narg));

						if (needcomma)
							appendStringInfoString(buf, ", ");
						get_rule_expr((Node *) e, context, true);
						appendStringInfo(buf, " AS %s",
										 quote_identifier(map_xml_name_to_sql_identifier(argname)));
						needcomma = true;
					}
					if (xexpr->op != IS_XMLFOREST)
						appendStringInfoChar(buf, ')');
				}
				if (xexpr->args)
				{
					if (needcomma)
						appendStringInfoString(buf, ", ");
					switch (xexpr->op)
					{
						case IS_XMLCONCAT:
						case IS_XMLELEMENT:
						case IS_XMLFOREST:
						case IS_XMLPI:
						case IS_XMLSERIALIZE:
							/* no extra decoration needed */
							get_rule_expr((Node *) xexpr->args, context, true);
							break;
						case IS_XMLPARSE:
							Assert(list_length(xexpr->args) == 2);

							get_rule_expr((Node *) linitial(xexpr->args),
										  context, true);

							con = (Const *) lsecond(xexpr->args);
							Assert(IsA(con, Const));
							Assert(!con->constisnull);
							if (DatumGetBool(con->constvalue))
								appendStringInfoString(buf,
													 " PRESERVE WHITESPACE");
							else
								appendStringInfoString(buf,
													   " STRIP WHITESPACE");
							break;
						case IS_XMLROOT:
							Assert(list_length(xexpr->args) == 3);

							get_rule_expr((Node *) linitial(xexpr->args),
										  context, true);

							appendStringInfoString(buf, ", VERSION ");
							con = (Const *) lsecond(xexpr->args);
							if (IsA(con, Const) &&
								con->constisnull)
								appendStringInfoString(buf, "NO VALUE");
							else
								get_rule_expr((Node *) con, context, false);

							con = (Const *) lthird(xexpr->args);
							Assert(IsA(con, Const));
							if (con->constisnull)
<<<<<<< HEAD
								 /* suppress STANDALONE NO VALUE */ ;
=======
								/* suppress STANDALONE NO VALUE */ ;
>>>>>>> 03d442ca
							else
							{
								switch (DatumGetInt32(con->constvalue))
								{
									case XML_STANDALONE_YES:
										appendStringInfoString(buf,
<<<<<<< HEAD
														 ", STANDALONE YES");
										break;
									case XML_STANDALONE_NO:
										appendStringInfoString(buf,
														  ", STANDALONE NO");
										break;
									case XML_STANDALONE_NO_VALUE:
										appendStringInfoString(buf,
													", STANDALONE NO VALUE");
=======
															   ", STANDALONE YES");
										break;
									case XML_STANDALONE_NO:
										appendStringInfoString(buf,
															   ", STANDALONE NO");
										break;
									case XML_STANDALONE_NO_VALUE:
										appendStringInfoString(buf,
															   ", STANDALONE NO VALUE");
>>>>>>> 03d442ca
										break;
									default:
										break;
								}
							}
							break;
						case IS_DOCUMENT:
							get_rule_expr_paren((Node *) xexpr->args, context, false, node);
							break;
					}

				}
				if (xexpr->op == IS_XMLSERIALIZE)
<<<<<<< HEAD
					appendStringInfo(buf, " AS %s",
									 format_type_with_typemod(xexpr->type,
															  xexpr->typmod));
=======
					appendStringInfo(buf, " AS %s", format_type_with_typemod(xexpr->type,
																			 xexpr->typmod));
>>>>>>> 03d442ca
				if (xexpr->op == IS_DOCUMENT)
					appendStringInfoString(buf, " IS DOCUMENT");
				else
					appendStringInfoChar(buf, ')');
			}
			break;

		case T_CoerceToDomain:
			{
				CoerceToDomain *ctest = (CoerceToDomain *) node;
				Node	   *arg = (Node *) ctest->arg;

				if (ctest->coercionformat == COERCE_IMPLICIT_CAST &&
					!showimplicit)
				{
					/* don't show the implicit cast */
					get_rule_expr(arg, context, false);
				}
				else
				{
					if (!PRETTY_PAREN(context))
						appendStringInfoChar(buf, '(');
					get_rule_expr_paren(arg, context, false, node);
					if (!PRETTY_PAREN(context))
						appendStringInfoChar(buf, ')');
					appendStringInfo(buf, "::%s",
								  format_type_with_typemod(ctest->resulttype,
													   ctest->resulttypmod));
				}
			}
			break;

		case T_CoerceToDomainValue:
			appendStringInfo(buf, "VALUE");
			break;

		case T_SetToDefault:
			appendStringInfo(buf, "DEFAULT");
			break;

		case T_CurrentOfExpr:
			appendStringInfo(buf, "CURRENT OF %s",
			quote_identifier(((CurrentOfExpr *) node)->cursor_name));
			break;

		case T_PercentileExpr:
			{
				PercentileExpr *p = (PercentileExpr *) node;

				if (p->perckind == PERC_MEDIAN)
				{
					Node	   *expr;

					expr = get_sortgroupclause_expr(linitial(p->sortClause), p->sortTargets);
					appendStringInfoString(buf, "median(");
					get_rule_expr(expr, context, false);
					appendStringInfoString(buf, ")");
				}
				else
				{
					if (p->perckind == PERC_CONT)
					{
						appendStringInfoString(buf, "percentile_cont(");
					}
					else if (p->perckind == PERC_DISC)
					{
						appendStringInfoString(buf, "percentile_disc(");
					}
					else
						Assert(false);
					get_rule_expr((Node *) p->args, context, true);
					appendStringInfoString(buf, ") WITHIN GROUP (");
					get_sortlist_expr(p->sortClause,
									  p->sortTargets,
									  false, context, "ORDER BY ");
					appendStringInfoString(buf, ") ");
				}
			}
			break;

		case T_List:
			{
				char	   *sep;
				ListCell   *l;

				sep = "";
				foreach(l, (List *) node)
				{
					appendStringInfoString(buf, sep);
					get_rule_expr((Node *) lfirst(l), context, showimplicit);
					sep = ", ";
				}
			}
			break;

		default:
			elog(ERROR, "unrecognized node type: %d", (int) nodeTag(node));
			break;
	}
}


/*
 * get_oper_expr			- Parse back an OpExpr node
 */
static void
get_oper_expr(OpExpr *expr, deparse_context *context)
{
	StringInfo	buf = context->buf;
	Oid			opno = expr->opno;
	List	   *args = expr->args;

	if (!PRETTY_PAREN(context))
		appendStringInfoChar(buf, '(');
	if (list_length(args) == 2)
	{
		/* binary operator */
		Node	   *arg1 = (Node *) linitial(args);
		Node	   *arg2 = (Node *) lsecond(args);

		get_rule_expr_paren(arg1, context, true, (Node *) expr);
		appendStringInfo(buf, " %s ",
						 generate_operator_name(opno,
												exprType(arg1),
												exprType(arg2)));
		get_rule_expr_paren(arg2, context, true, (Node *) expr);
	}
	else
	{
		/* unary operator --- but which side? */
		Node	   *arg = (Node *) linitial(args);
		HeapTuple	tp;
		Form_pg_operator optup;
		cqContext	   *pcqCtx;

		pcqCtx = caql_beginscan(
				NULL,
				cql("SELECT * FROM pg_operator "
					" WHERE oid = :1 ",
					ObjectIdGetDatum(opno)));

		tp = caql_getnext(pcqCtx);

		if (!HeapTupleIsValid(tp))
			elog(ERROR, "cache lookup failed for operator %u", opno);
		optup = (Form_pg_operator) GETSTRUCT(tp);
		switch (optup->oprkind)
		{
			case 'l':
				appendStringInfo(buf, "%s ",
								 generate_operator_name(opno,
														InvalidOid,
														exprType(arg)));
				get_rule_expr_paren(arg, context, true, (Node *) expr);
				break;
			case 'r':
				get_rule_expr_paren(arg, context, true, (Node *) expr);
				appendStringInfo(buf, " %s",
								 generate_operator_name(opno,
														exprType(arg),
														InvalidOid));
				break;
			default:
				elog(ERROR, "bogus oprkind: %d", optup->oprkind);
		}
		caql_endscan(pcqCtx);
	}
	if (!PRETTY_PAREN(context))
		appendStringInfoChar(buf, ')');
}

/*
 * get_func_expr			- Parse back a FuncExpr node
 */
static void
get_func_expr(FuncExpr *expr, deparse_context *context,
			  bool showimplicit)
{
	StringInfo	buf = context->buf;
	Oid			funcoid = expr->funcid;
	Oid			argtypes[FUNC_MAX_ARGS];
	int			nargs;
	bool		is_variadic;
	ListCell   *l;

	/*
	 * If the function call came from an implicit coercion, then just show the
	 * first argument --- unless caller wants to see implicit coercions.
	 */
	if (expr->funcformat == COERCE_IMPLICIT_CAST && !showimplicit)
	{
		get_rule_expr_paren((Node *) linitial(expr->args), context,
							false, (Node *) expr);
		return;
	}

	/*
	 * If the function call came from a cast, then show the first argument
	 * plus an explicit cast operation.
	 */
	if (expr->funcformat == COERCE_EXPLICIT_CAST ||
		expr->funcformat == COERCE_IMPLICIT_CAST)
	{
		Node	   *arg = linitial(expr->args);
		Oid			rettype = expr->funcresulttype;
		int32		coercedTypmod;

		/* Get the typmod if this is a length-coercion function */
		(void) exprIsLengthCoercion((Node *) expr, &coercedTypmod);

		if (!PRETTY_PAREN(context))
			appendStringInfoChar(buf, '(');
		get_rule_expr_paren(arg, context, false, (Node *) expr);
		if (!PRETTY_PAREN(context))
			appendStringInfoChar(buf, ')');
		appendStringInfo(buf, "::%s",
						 format_type_with_typemod(rettype, coercedTypmod));

		return;
	}

	/*
	 * Normal function: display as proname(args).  First we need to extract
	 * the argument datatypes.
	 */
	nargs = 0;
	foreach(l, expr->args)
	{
		if (nargs >= FUNC_MAX_ARGS)
			ereport(ERROR,
					(errcode(ERRCODE_TOO_MANY_ARGUMENTS),
					 errmsg("too many arguments")));
		argtypes[nargs] = exprType((Node *) lfirst(l));
		nargs++;
	}

	appendStringInfo(buf, "%s(",
					 generate_function_name(funcoid, nargs, argtypes, &is_variadic));
	nargs = 0;
	foreach(l, expr->args)
	{
		if (nargs++ > 0)
			appendStringInfoString(buf, ", ");
		if (is_variadic && lnext(l) == NULL)
			appendStringInfoString(buf, "VARIADIC ");
		get_rule_expr((Node *) lfirst(l), context, true);

	}
	appendStringInfoChar(buf, ')');
}

/*
 * get_groupingfunc_expr - Parse back a grouping function node.
 */
static void
get_groupingfunc_expr(GroupingFunc *grpfunc, deparse_context *context)
{
	StringInfo buf = context->buf;
	ListCell *lc;
	char *sep = "";
	List *group_exprs;
	if (context->query == NULL)
	{
		appendStringInfoString(buf, "grouping");
		return;
	}

	group_exprs = get_grouplist_exprs(context->query->groupClause,
									  context->query->targetList);

	appendStringInfoString(buf, "grouping(");
	foreach (lc, grpfunc->args)
	{
		int entry_no = (int)intVal(lfirst(lc));
		Node *expr;
		Assert (entry_no < list_length(context->query->targetList));

		expr = (Node *)list_nth(group_exprs, entry_no);
		appendStringInfoString(buf, sep);
		get_rule_expr(expr, context, true);
		sep = ", ";
	}
	
	appendStringInfoString(buf, ")");
}

/*
 * get_agg_expr			- Parse back an Aggref node
 */
static void
get_agg_expr(Aggref *aggref, deparse_context *context)
{
	StringInfo	buf = context->buf;
	Oid			argtypes[FUNC_MAX_ARGS];
	int			nargs;
	ListCell   *l;
	Oid fnoid;

	nargs = 0;
	foreach(l, aggref->args)
	{
		if (nargs >= FUNC_MAX_ARGS)
			ereport(ERROR,
					(errcode(ERRCODE_TOO_MANY_ARGUMENTS),
					 errmsg("too many arguments")));
		argtypes[nargs] = exprType((Node *) lfirst(l));
		nargs++;
	}

	/*
	 * Depending on the stage of aggregation, this Aggref
	 * may represent functions that are different from the
	 * function initially specified. Thus, it is possible that these
	 * functions take different number of arguments. However,
	 * this is pretty rare. I think that COUNT(*) is the only one
	 * so far -- COUNT(*) has no argument in the first stage, while in the
	 * second stage, we add one argument for COUNT. So COUNT(*) becomes
	 * COUNT(ANY).
	 */
	fnoid = aggref->aggfnoid;
	switch(aggref->aggstage)
	{
		case AGGSTAGE_FINAL:
		{
			if (aggref->aggfnoid == COUNT_STAR_OID)
				fnoid = COUNT_ANY_OID;

			break;
		}
		case AGGSTAGE_PARTIAL:
		case AGGSTAGE_NORMAL:
		default:
			break;
	}

	appendStringInfo(buf, "%s(%s",
					 generate_function_name(fnoid, nargs, argtypes, NULL),
					 aggref->aggdistinct ? "DISTINCT " : "");
	/* aggstar can be set only in zero-argument aggregates */
	if (aggref->aggstar)
		appendStringInfoChar(buf, '*');
	else
		get_rule_expr((Node *) aggref->args, context, true);

    /* Handle ORDER BY clause for ordered aggregates */
    if (aggref->aggorder != NULL && !aggref->aggorder->sortImplicit)
    {
        get_sortlist_expr(aggref->aggorder->sortClause, 
                          aggref->aggorder->sortTargets,
                          false,  /* force_colno */
                          context, 
                          " ORDER BY ");
    }
	appendStringInfoChar(buf, ')');
}

static void
get_windowedge_expr(WindowFrameEdge *edge, deparse_context *context)
{
	StringInfo buf = context->buf;

	switch(edge->kind)
	{
		case WINDOW_UNBOUND_PRECEDING:
			appendStringInfo(buf, " UNBOUNDED PRECEDING");
			break;
		case WINDOW_BOUND_PRECEDING:
			get_rule_expr(edge->val, context, true);
			appendStringInfo(buf, " PRECEDING");
			break;
		case WINDOW_CURRENT_ROW:
			appendStringInfo(buf, " CURRENT ROW");
			break;
		case WINDOW_BOUND_FOLLOWING:
			get_rule_expr(edge->val, context, true);
			appendStringInfo(buf, " FOLLOWING");
			break;
		case WINDOW_UNBOUND_FOLLOWING:
			appendStringInfo(buf, " UNBOUNDED FOLLOWING");
			break;
		default:
			elog(ERROR, "unknown frame type");
			break;
	}
}

static void
get_sortlist_expr(List *l, List *targetList, bool force_colno,
                  deparse_context *context, char *keyword_clause)
{
	ListCell *cell;
	char *sep;
	StringInfo buf = context->buf;

	appendContextKeyword(context, keyword_clause,
						 -PRETTYINDENT_STD, PRETTYINDENT_STD, 1);
	sep = "";
	foreach(cell, l)
	{
		SortClause *srt = (SortClause *) lfirst(cell);
		Node	   *sortexpr;
		Oid			sortcoltype;
		TypeCacheEntry *typentry;

		appendStringInfoString(buf, sep);
		sortexpr = get_rule_sortgroupclause(srt, targetList, force_colno,
										    context);
		sortcoltype = exprType(sortexpr);
		/* See whether operator is default < or > for datatype */
		typentry = lookup_type_cache(sortcoltype,
									 TYPECACHE_LT_OPR | TYPECACHE_GT_OPR);
		if (srt->sortop == typentry->lt_opr)
		{
			/* ASC is default, so emit nothing for it */
			if (srt->nulls_first)
				appendStringInfo(buf, " NULLS FIRST");
		}
		else if (srt->sortop == typentry->gt_opr)
		{
			appendStringInfo(buf, " DESC");
			/* DESC defaults to NULLS FIRST */
			if (!srt->nulls_first)
				appendStringInfo(buf, " NULLS LAST");
		}
		else
		{
			appendStringInfo(buf, " USING %s",
							 generate_operator_name(srt->sortop,
													sortcoltype,
													sortcoltype));
			/* be specific to eliminate ambiguity */
			if (srt->nulls_first)
				appendStringInfo(buf, " NULLS FIRST");
			else
				appendStringInfo(buf, " NULLS LAST");
		}
		sep = ", ";
	}
}

static void
get_windowspec_expr(WindowSpec *spec, deparse_context *context)
{
	StringInfo buf = context->buf;

	appendStringInfoChar(buf, '(');

	if (spec->parent)
	{
		appendStringInfo(buf, "%s", quote_identifier(spec->parent));
	}
	else
	{
		/* parent and partition are mutually exclusive */
		if (spec->partition)
			get_sortlist_expr(spec->partition, 
                              context->query->targetList,
                              false,  /* force_colno */
                              context, 
                              "PARTITION BY ");
	}	
	
	if (spec->order)
	{
		/* 
		 * If spec has a parent and that parent defines ordering, don't
		 * display the order here.
		 */
		bool display_order = true;
		
		if (spec->parent)
		{
			ListCell *l;
			foreach(l, context->query->windowClause)
			{
				WindowSpec *tmp = (WindowSpec *)lfirst(l);

				if (tmp->name && strcmp(spec->parent, tmp->name) == 0 &&
					tmp->order)
				{
					display_order = false;
					break;
				}
			}
		}
		if (display_order)
		{
			get_sortlist_expr(spec->order, 
                              context->query->targetList,
                              false,  /* force_colno */
                              context, 
                              " ORDER BY ");
		}
	}
	
	if (spec->frame)
	{
		WindowFrame *f = spec->frame;

		/*
		 * Like the ORDER-BY clause, if spec has a parent and that
		 * parent defines framing, don't display the frame clause
		 * here.
		 */
		bool display_frame = true;
		
		if (spec->parent)
		{
			ListCell *l;
			foreach(l, context->query->windowClause)
			{
				WindowSpec *tmp = (WindowSpec *)lfirst(l);

				if (tmp->name && strcmp(spec->parent, tmp->name) == 0 &&
					tmp->frame)
				{
					display_frame = false;
					break;
				}
			}
		}

		if (display_frame)
		{
			appendStringInfo(buf, " %s ", f->is_rows ? "ROWS" : "RANGE");
			if (f->is_between)
			{
				appendStringInfo(buf, "BETWEEN ");
				get_windowedge_expr(f->trail, context);
				appendStringInfo(buf, " AND ");
				get_windowedge_expr(f->lead, context);
			}
			else
			{
				get_windowedge_expr(f->trail, context);
			}
		}

		/* exclusion statement */
		switch(f->exclude)
		{
			case WINDOW_EXCLUSION_NULL:
				break;
			case WINDOW_EXCLUSION_CUR_ROW:
				appendStringInfo(buf, " EXCLUDE CURRENT ROW");
		   		break;
			case WINDOW_EXCLUSION_GROUP:
				appendStringInfo(buf, " EXCLUDE GROUP");
				break;
			case WINDOW_EXCLUSION_TIES:
				appendStringInfo(buf, " EXCLUDE TIES");
				break;
			case WINDOW_EXCLUSION_NO_OTHERS:
				appendStringInfo(buf, " EXCLUDE NO OTHERS");
				break;
			default:
				elog(ERROR, "invalid exclusion type: %i", f->exclude);
		}
	}
	appendStringInfoChar(buf, ')');
}

/*
 * get_windowref_expr			- Parse back a WindowRef node
 */
static void
get_windowref_expr(WindowRef *wref, deparse_context *context)
{
	StringInfo	buf = context->buf;
	Oid			argtypes[FUNC_MAX_ARGS];
	int			nargs;
	ListCell   *l;
	WindowSpec *spec;

	nargs = 0;
	foreach(l, wref->args)
	{
		if (nargs >= FUNC_MAX_ARGS)
			ereport(ERROR,
					(errcode(ERRCODE_TOO_MANY_ARGUMENTS),
					 errmsg("too many arguments")));
		argtypes[nargs] = exprType((Node *) lfirst(l));
		nargs++;
	}

	appendStringInfo(buf, "%s(",
					 generate_function_name(wref->winfnoid, nargs, argtypes, NULL));

	get_rule_expr((Node *) wref->args, context, true);
	appendStringInfoChar(buf, ')');

	/*
	 * context->query can be NULL when called from explain.
	 * In such cases, we do not attempt to extract OVER clause
	 * details: MPP-20672.
	 */
	if (context->query == NULL)
	{
		return;
	}

	/* now for the OVER clause */
	appendStringInfo(buf, " OVER");

	spec = (WindowSpec *)list_nth(context->query->windowClause, wref->winspec);

	/*
	 * If the spec has a name, it must be in the WINDOW clause, which is
	 * displayed later. We shouldn't actually encounter such a window
	 * ref.
	 */
	if (spec->name)
	{
		/* XXX: change this to an assertion later */
		elog(ERROR, "internal error");
	}
	else
	{
		get_windowspec_expr(spec, context);
	}
}

/* ----------
 * get_const_expr
 *
 *	Make a string representation of a Const
 *
 * showtype can be -1 to never show "::typename" decoration, or +1 to always
 * show it, or 0 to show it only if the constant wouldn't be assumed to be
 * the right type by default.
 * ----------
 */
static void
get_const_expr(Const *constval, deparse_context *context, int showtype)
{
	StringInfo	buf = context->buf;
	Oid			typoutput;
	bool		typIsVarlena;
	char	   *extval;
	char	   *valptr;
	bool		isfloat = false;
	bool		needlabel;

	if (constval->constisnull)
	{
		/*
		 * Always label the type of a NULL constant to prevent misdecisions
		 * about type when reparsing.
		 */
		appendStringInfo(buf, "NULL");
		if (showtype >= 0)
			appendStringInfo(buf, "::%s",
							 format_type_with_typemod(constval->consttype,
													  -1));
		return;
	}

	getTypeOutputInfo(constval->consttype,
					  &typoutput, &typIsVarlena);

	extval = OidOutputFunctionCall(typoutput, constval->constvalue);

	switch (constval->consttype)
	{
		case INT2OID:
		case INT4OID:
		case INT8OID:
		case OIDOID:
		case FLOAT4OID:
		case FLOAT8OID:
		case NUMERICOID:
			{
				/*
				 * These types are printed without quotes unless they contain
				 * values that aren't accepted by the scanner unquoted (e.g.,
				 * 'NaN').	Note that strtod() and friends might accept NaN,
				 * so we can't use that to test.
				 *
				 * In reality we only need to defend against infinity and NaN,
				 * so we need not get too crazy about pattern matching here.
				 *
				 * There is a special-case gotcha: if the constant is signed,
				 * we need to parenthesize it, else the parser might see a
				 * leading plus/minus as binding less tightly than adjacent
				 * operators --- particularly, the cast that we might attach
				 * below.
				 */
				if (strspn(extval, "0123456789+-eE.") == strlen(extval))
				{
					if (extval[0] == '+' || extval[0] == '-')
						appendStringInfo(buf, "(%s)", extval);
					else
						appendStringInfoString(buf, extval);
					if (strcspn(extval, "eE.") != strlen(extval))
						isfloat = true; /* it looks like a float */
				}
				else
					appendStringInfo(buf, "'%s'", extval);
			}
			break;

		case BITOID:
		case VARBITOID:
			appendStringInfo(buf, "B'%s'", extval);
			break;

		case BOOLOID:
			if (strcmp(extval, "t") == 0)
				appendStringInfo(buf, "true");
			else
				appendStringInfo(buf, "false");
			break;

		default:

			/*
			 * We form the string literal according to the prevailing setting
			 * of standard_conforming_strings; we never use E''. User is
			 * responsible for making sure result is used correctly.
			 */
			appendStringInfoChar(buf, '\'');
			for (valptr = extval; *valptr; valptr++)
			{
				char		ch = *valptr;

				if (SQL_STR_DOUBLE(ch, !standard_conforming_strings))
					appendStringInfoChar(buf, ch);
				appendStringInfoChar(buf, ch);
			}
			appendStringInfoChar(buf, '\'');
			break;
	}

	pfree(extval);

	if (showtype < 0)
		return;

	/*
	 * For showtype == 0, append ::typename unless the constant will be
	 * implicitly typed as the right type when it is read in.
	 *
	 * XXX this code has to be kept in sync with the behavior of the parser,
	 * especially make_const.
	 */
	switch (constval->consttype)
	{
		case BOOLOID:
		case INT4OID:
		case UNKNOWNOID:
			/* These types can be left unlabeled */
			needlabel = false;
			break;
		case NUMERICOID:
			/* Float-looking constants will be typed as numeric */
			needlabel = !isfloat;
			break;
		default:
			needlabel = true;
			break;
	}
	if (needlabel || showtype > 0)
		appendStringInfo(buf, "::%s",
						 format_type_with_typemod(constval->consttype, -1));
}


/* ----------
 * get_sublink_expr			- Parse back a sublink
 * ----------
 */
static void
get_sublink_expr(SubLink *sublink, deparse_context *context)
{
	StringInfo	buf = context->buf;
	Query	   *query = (Query *) (sublink->subselect);
	char	   *opname = NULL;
	bool		need_paren;

	if (sublink->subLinkType == ARRAY_SUBLINK)
		appendStringInfo(buf, "ARRAY(");
	else
		appendStringInfoChar(buf, '(');

	/*
	 * Note that we print the name of only the first operator, when there are
	 * multiple combining operators.  This is an approximation that could go
	 * wrong in various scenarios (operators in different schemas, renamed
	 * operators, etc) but there is not a whole lot we can do about it, since
	 * the syntax allows only one operator to be shown.
	 */
	if (sublink->testexpr)
	{
		if (IsA(sublink->testexpr, OpExpr))
		{
			/* single combining operator */
			OpExpr	   *opexpr = (OpExpr *) sublink->testexpr;

			get_rule_expr(linitial(opexpr->args), context, true);
			opname = generate_operator_name(opexpr->opno,
											exprType(linitial(opexpr->args)),
											exprType(lsecond(opexpr->args)));
		}
		else if (IsA(sublink->testexpr, BoolExpr))
		{
			/* multiple combining operators, = or <> cases */
			char	   *sep;
			ListCell   *l;

			appendStringInfoChar(buf, '(');
			sep = "";
			foreach(l, ((BoolExpr *) sublink->testexpr)->args)
			{
				OpExpr	   *opexpr = (OpExpr *) lfirst(l);

				Assert(IsA(opexpr, OpExpr));
				appendStringInfoString(buf, sep);
				get_rule_expr(linitial(opexpr->args), context, true);
				if (!opname)
					opname = generate_operator_name(opexpr->opno,
											exprType(linitial(opexpr->args)),
											exprType(lsecond(opexpr->args)));
				sep = ", ";
			}
			appendStringInfoChar(buf, ')');
		}
		else if (IsA(sublink->testexpr, RowCompareExpr))
		{
			/* multiple combining operators, < <= > >= cases */
			RowCompareExpr *rcexpr = (RowCompareExpr *) sublink->testexpr;

			appendStringInfoChar(buf, '(');
			get_rule_expr((Node *) rcexpr->largs, context, true);
			opname = generate_operator_name(linitial_oid(rcexpr->opnos),
											exprType(linitial(rcexpr->largs)),
										  exprType(linitial(rcexpr->rargs)));
			appendStringInfoChar(buf, ')');
		}
		else
			elog(ERROR, "unrecognized testexpr type: %d",
				 (int) nodeTag(sublink->testexpr));
	}

	need_paren = true;

	switch (sublink->subLinkType)
	{
		case EXISTS_SUBLINK:
			appendStringInfo(buf, "EXISTS ");
			break;

		case ANY_SUBLINK:
			if (strcmp(opname, "=") == 0)		/* Represent = ANY as IN */
				appendStringInfo(buf, " IN ");
			else
				appendStringInfo(buf, " %s ANY ", opname);
			break;

		case ALL_SUBLINK:
			appendStringInfo(buf, " %s ALL ", opname);
			break;

		case ROWCOMPARE_SUBLINK:
			appendStringInfo(buf, " %s ", opname);
			break;

		case EXPR_SUBLINK:
		case ARRAY_SUBLINK:
			need_paren = false;
			break;

		default:
			elog(ERROR, "unrecognized sublink type: %d",
				 (int) sublink->subLinkType);
			break;
	}

	if (need_paren)
		appendStringInfoChar(buf, '(');

	get_query_def(query, buf, context->namespaces, NULL,
				  context->prettyFlags, context->indentLevel);

	if (need_paren)
		appendStringInfo(buf, "))");
	else
		appendStringInfoChar(buf, ')');
}


/* ----------
 * get_from_clause			- Parse back a FROM clause
 *
 * "prefix" is the keyword that denotes the start of the list of FROM
 * elements. It is FROM when used to parse back SELECT and UPDATE, but
 * is USING when parsing back DELETE.
 * ----------
 */
static void
get_from_clause(Query *query, const char *prefix, deparse_context *context)
{
	StringInfo	buf = context->buf;
	bool		first = true;
	ListCell   *l;

	/*
	 * We use the query's jointree as a guide to what to print.  However, we
	 * must ignore auto-added RTEs that are marked not inFromCl. (These can
	 * only appear at the top level of the jointree, so it's sufficient to
	 * check here.)  This check also ensures we ignore the rule pseudo-RTEs
	 * for NEW and OLD.
	 */
	foreach(l, query->jointree->fromlist)
	{
		Node	   *jtnode = (Node *) lfirst(l);

		if (IsA(jtnode, RangeTblRef))
		{
			int			varno = ((RangeTblRef *) jtnode)->rtindex;
			RangeTblEntry *rte = rt_fetch(varno, query->rtable);

			if (!rte->inFromCl)
				continue;
		}

		if (first)
		{
			appendContextKeyword(context, prefix,
								 -PRETTYINDENT_STD, PRETTYINDENT_STD, 2);
			first = false;
		}
		else
			appendStringInfoString(buf, ", ");

		get_from_clause_item(jtnode, query, context);
	}
}

static void
get_from_clause_item(Node *jtnode, Query *query, deparse_context *context)
{
	StringInfo	buf = context->buf;

	if (IsA(jtnode, RangeTblRef))
	{
		int			varno = ((RangeTblRef *) jtnode)->rtindex;
		RangeTblEntry *rte = rt_fetch(varno, query->rtable);
		bool		gavealias = false;

		switch (rte->rtekind)
		{
			case RTE_RELATION:
				/* Normal relation RTE */
				appendStringInfo(buf, "%s%s",
								 only_marker(rte),
								 generate_relation_name(rte->relid, context->namespaces));
				break;
			case RTE_SUBQUERY:
				/* Subquery RTE */
				appendStringInfoChar(buf, '(');
				get_query_def(rte->subquery, buf, context->namespaces, NULL,
							  context->prettyFlags, context->indentLevel);
				appendStringInfoChar(buf, ')');
				break;
			case RTE_CTE:
				appendStringInfoString(buf, quote_identifier(rte->ctename));
				break;
			case RTE_TABLEFUNCTION:
				/* Table Function RTE */
				/* fallthrough */
			case RTE_FUNCTION:
				/* Function RTE */
				get_rule_expr(rte->funcexpr, context, true);
				break;
			case RTE_VALUES:
				/* Values list RTE */
				get_values_def(rte->values_lists, context);
				break;
			default:
				elog(ERROR, "unrecognized RTE kind: %d", (int) rte->rtekind);
				break;
		}

		if (rte->alias != NULL)
		{
			appendStringInfo(buf, " %s",
							 quote_identifier(rte->alias->aliasname));
			gavealias = true;
		}
		else if (rte->rtekind == RTE_RELATION &&
				 strcmp(rte->eref->aliasname, get_rel_name(rte->relid)) != 0)
		{
			/*
			 * Apparently the rel has been renamed since the rule was made.
			 * Emit a fake alias clause so that variable references will still
			 * work.  This is not a 100% solution but should work in most
			 * reasonable situations.
			 */
			appendStringInfo(buf, " %s",
							 quote_identifier(rte->eref->aliasname));
			gavealias = true;
		}
		else if (rte->rtekind == RTE_FUNCTION || rte->rtekind == RTE_TABLEFUNCTION)
		{
			/*
			 * For a function RTE, always give an alias. This covers possible
			 * renaming of the function and/or instability of the
			 * FigureColname rules for things that aren't simple functions.
			 */
			appendStringInfo(buf, " %s",
							 quote_identifier(rte->eref->aliasname));
			gavealias = true;
		}

		if (rte->rtekind == RTE_FUNCTION || rte->rtekind == RTE_TABLEFUNCTION)
		{
			if (rte->funccoltypes != NIL)
			{
				/* Function returning RECORD, reconstruct the columndefs */
				if (!gavealias)
					appendStringInfo(buf, " AS ");
				get_from_clause_coldeflist(rte->eref->colnames,
										   rte->funccoltypes,
										   rte->funccoltypmods,
										   context);
			}
			else
			{
				/*
				 * For a function RTE, always emit a complete column alias
				 * list; this is to protect against possible instability of
				 * the default column names (eg, from altering parameter
				 * names).
				 */
				get_from_clause_alias(rte->eref, rte, context);
			}
		}
		else
		{
			/*
			 * For non-function RTEs, just report whatever the user originally
			 * gave as column aliases.
			 */
			get_from_clause_alias(rte->alias, rte, context);
		}
	}
	else if (IsA(jtnode, JoinExpr))
	{
		JoinExpr   *j = (JoinExpr *) jtnode;
		bool		need_paren_on_right;

		need_paren_on_right = PRETTY_PAREN(context) &&
			!IsA(j->rarg, RangeTblRef) &&
			!(IsA(j->rarg, JoinExpr) &&((JoinExpr *) j->rarg)->alias != NULL);

		if (!PRETTY_PAREN(context) || j->alias != NULL)
			appendStringInfoChar(buf, '(');

		get_from_clause_item(j->larg, query, context);

		if (j->isNatural)
		{
			if (!PRETTY_INDENT(context))
				appendStringInfoChar(buf, ' ');
			switch (j->jointype)
			{
				case JOIN_INNER:
					appendContextKeyword(context, "NATURAL JOIN ",
										 -PRETTYINDENT_JOIN,
										 PRETTYINDENT_JOIN, 0);
					break;
				case JOIN_LEFT:
					appendContextKeyword(context, "NATURAL LEFT JOIN ",
										 -PRETTYINDENT_JOIN,
										 PRETTYINDENT_JOIN, 0);
					break;
				case JOIN_FULL:
					appendContextKeyword(context, "NATURAL FULL JOIN ",
										 -PRETTYINDENT_JOIN,
										 PRETTYINDENT_JOIN, 0);
					break;
				case JOIN_RIGHT:
					appendContextKeyword(context, "NATURAL RIGHT JOIN ",
										 -PRETTYINDENT_JOIN,
										 PRETTYINDENT_JOIN, 0);
					break;
				default:
					elog(ERROR, "unrecognized join type: %d",
						 (int) j->jointype);
			}
		}
		else
		{
			switch (j->jointype)
			{
				case JOIN_INNER:
					if (j->quals)
						appendContextKeyword(context, " JOIN ",
											 -PRETTYINDENT_JOIN,
											 PRETTYINDENT_JOIN, 2);
					else
						appendContextKeyword(context, " CROSS JOIN ",
											 -PRETTYINDENT_JOIN,
											 PRETTYINDENT_JOIN, 1);
					break;
				case JOIN_LEFT:
					appendContextKeyword(context, " LEFT JOIN ",
										 -PRETTYINDENT_JOIN,
										 PRETTYINDENT_JOIN, 2);
					break;
				case JOIN_FULL:
					appendContextKeyword(context, " FULL JOIN ",
										 -PRETTYINDENT_JOIN,
										 PRETTYINDENT_JOIN, 2);
					break;
				case JOIN_RIGHT:
					appendContextKeyword(context, " RIGHT JOIN ",
										 -PRETTYINDENT_JOIN,
										 PRETTYINDENT_JOIN, 2);
					break;
				default:
					elog(ERROR, "unrecognized join type: %d",
						 (int) j->jointype);
			}
		}

		if (need_paren_on_right)
			appendStringInfoChar(buf, '(');
		get_from_clause_item(j->rarg, query, context);
		if (need_paren_on_right)
			appendStringInfoChar(buf, ')');

		context->indentLevel -= PRETTYINDENT_JOIN_ON;

		if (!j->isNatural)
		{
			if (j->usingClause)
			{
				ListCell   *col;

				appendStringInfo(buf, " USING (");
				foreach(col, j->usingClause)
				{
					if (col != list_head(j->usingClause))
						appendStringInfo(buf, ", ");
					appendStringInfoString(buf,
									  quote_identifier(strVal(lfirst(col))));
				}
				appendStringInfoChar(buf, ')');
			}
			else if (j->quals)
			{
				appendStringInfo(buf, " ON ");
				if (!PRETTY_PAREN(context))
					appendStringInfoChar(buf, '(');
				get_rule_expr(j->quals, context, false);
				if (!PRETTY_PAREN(context))
					appendStringInfoChar(buf, ')');
			}
		}
		if (!PRETTY_PAREN(context) || j->alias != NULL)
			appendStringInfoChar(buf, ')');

		/* Yes, it's correct to put alias after the right paren ... */
		if (j->alias != NULL)
		{
			appendStringInfo(buf, " %s",
							 quote_identifier(j->alias->aliasname));
			get_from_clause_alias(j->alias,
								  rt_fetch(j->rtindex, query->rtable),
								  context);
		}
	}
	else
		elog(ERROR, "unrecognized node type: %d",
			 (int) nodeTag(jtnode));
}

/*
 * get_from_clause_alias - reproduce column alias list
 *
 * This is tricky because we must ignore dropped columns.
 */
static void
get_from_clause_alias(Alias *alias, RangeTblEntry *rte,
					  deparse_context *context)
{
	StringInfo	buf = context->buf;
	ListCell   *col;
	AttrNumber	attnum;
	bool		first = true;

	if (alias == NULL || alias->colnames == NIL)
		return;					/* definitely nothing to do */

	attnum = 0;
	foreach(col, alias->colnames)
	{
		attnum++;
		if (get_rte_attribute_is_dropped(rte, attnum))
			continue;
		if (first)
		{
			appendStringInfoChar(buf, '(');
			first = false;
		}
		else
			appendStringInfo(buf, ", ");
		appendStringInfoString(buf,
							   quote_identifier(strVal(lfirst(col))));
	}
	if (!first)
		appendStringInfoChar(buf, ')');
}

/*
 * get_from_clause_coldeflist - reproduce FROM clause coldeflist
 *
 * The coldeflist is appended immediately (no space) to buf.  Caller is
 * responsible for ensuring that an alias or AS is present before it.
 */
static void
get_from_clause_coldeflist(List *names, List *types, List *typmods,
						   deparse_context *context)
{
	StringInfo	buf = context->buf;
	ListCell   *l1;
	ListCell   *l2;
	ListCell   *l3;
	int			i = 0;

	appendStringInfoChar(buf, '(');

	l2 = list_head(types);
	l3 = list_head(typmods);
	foreach(l1, names)
	{
		char	   *attname = strVal(lfirst(l1));
		Oid			atttypid;
		int32		atttypmod;

		atttypid = lfirst_oid(l2);
		l2 = lnext(l2);
		atttypmod = lfirst_int(l3);
		l3 = lnext(l3);

		if (i > 0)
			appendStringInfo(buf, ", ");
		appendStringInfo(buf, "%s %s",
						 quote_identifier(attname),
						 format_type_with_typemod(atttypid, atttypmod));
		i++;
	}

	appendStringInfoChar(buf, ')');
}

/*
 * get_opclass_name			- fetch name of an index operator class
 *
 * The opclass name is appended (after a space) to buf.
 *
 * Output is suppressed if the opclass is the default for the given
 * actual_datatype.  (If you don't want this behavior, just pass
 * InvalidOid for actual_datatype.)
 */
static void
get_opclass_name(Oid opclass, Oid actual_datatype,
				 StringInfo buf)
{
	HeapTuple	ht_opc;
	Form_pg_opclass opcrec;
	char	   *opcname;
	char	   *nspname;
	cqContext  *pcqCtx;

	pcqCtx = caql_beginscan(
			NULL,
			cql("SELECT * FROM pg_opclass "
				" WHERE oid = :1 ",
				ObjectIdGetDatum(opclass)));

	ht_opc = caql_getnext(pcqCtx);

	if (!HeapTupleIsValid(ht_opc))
		elog(ERROR, "cache lookup failed for opclass %u", opclass);
	opcrec = (Form_pg_opclass) GETSTRUCT(ht_opc);

	if (!OidIsValid(actual_datatype) ||
		GetDefaultOpClass(actual_datatype, opcrec->opcmethod) != opclass)
	{
		/* Okay, we need the opclass name.	Do we need to qualify it? */
		opcname = NameStr(opcrec->opcname);
		if (OpclassIsVisible(opclass))
			appendStringInfo(buf, " %s", quote_identifier(opcname));
		else
		{
			nspname = get_namespace_name(opcrec->opcnamespace);
			appendStringInfo(buf, " %s.%s",
							 quote_identifier(nspname),
							 quote_identifier(opcname));
		}
	}
	caql_endscan(pcqCtx);
}

/*
 * processIndirection - take care of array and subfield assignment
 *
 * We strip any top-level FieldStore or assignment ArrayRef nodes that
 * appear in the input, and return the subexpression that's to be assigned.
 * If printit is true, we also print out the appropriate decoration for the
 * base column name (that the caller just printed).
 */
static Node *
processIndirection(Node *node, deparse_context *context, bool printit)
{
	StringInfo	buf = context->buf;

	for (;;)
	{
		if (node == NULL)
			break;
		if (IsA(node, FieldStore))
		{
			FieldStore *fstore = (FieldStore *) node;
			Oid			typrelid;
			char	   *fieldname;

			/* lookup tuple type */
			typrelid = get_typ_typrelid(fstore->resulttype);
			if (!OidIsValid(typrelid))
				elog(ERROR, "argument type %s of FieldStore is not a tuple type",
					 format_type_be(fstore->resulttype));

			/*
			 * Print the field name.  Note we assume here that there's only
			 * one field being assigned to.  This is okay in stored rules but
			 * could be wrong in executable target lists.  Presently no
			 * problem since explain.c doesn't print plan targetlists, but
			 * someday may have to think of something ...
			 */
			fieldname = get_relid_attribute_name(typrelid,
											linitial_int(fstore->fieldnums));
			if (printit)
				appendStringInfo(buf, ".%s", quote_identifier(fieldname));

			/*
			 * We ignore arg since it should be an uninteresting reference to
			 * the target column or subcolumn.
			 */
			node = (Node *) linitial(fstore->newvals);
		}
		else if (IsA(node, ArrayRef))
		{
			ArrayRef   *aref = (ArrayRef *) node;

			if (aref->refassgnexpr == NULL)
				break;
			if (printit)
				printSubscripts(aref, context);

			/*
			 * We ignore refexpr since it should be an uninteresting reference
			 * to the target column or subcolumn.
			 */
			node = (Node *) aref->refassgnexpr;
		}
		else
			break;
	}

	return node;
}

static void
printSubscripts(ArrayRef *aref, deparse_context *context)
{
	StringInfo	buf = context->buf;
	ListCell   *lowlist_item;
	ListCell   *uplist_item;

	lowlist_item = list_head(aref->reflowerindexpr);	/* could be NULL */
	foreach(uplist_item, aref->refupperindexpr)
	{
		appendStringInfoChar(buf, '[');
		if (lowlist_item)
		{
			get_rule_expr((Node *) lfirst(lowlist_item), context, false);
			appendStringInfoChar(buf, ':');
			lowlist_item = lnext(lowlist_item);
		}
		get_rule_expr((Node *) lfirst(uplist_item), context, false);
		appendStringInfoChar(buf, ']');
	}
}


/*
 * quote_literal_internal			- Quote a literal as required.
 *
 * NOTE: think not to make this function's behavior change with
 * standard_conforming_strings.  We don't know where the result
 * literal will be used, and so we must generate a result that
 * will work with either setting.  Take a look at what dblink
 * uses this for before thinking you know better.
 */
const char *
quote_literal_internal(const char *literal)
{
	char	   *result;
	const char *cp1;
	char	   *cp2;
	int			len;

	len = strlen(literal);
	/* We make a worst-case result area; wasting a little space is OK */
	result = (char *) palloc(len * 2 + 3);

	cp1 = literal;
	cp2 = result;

	for (; len-- > 0; cp1++)
	{
		if (*cp1 == '\\')
		{
			*cp2++ = ESCAPE_STRING_SYNTAX;
			break;
		}
	}

	len = strlen(literal);
	cp1 = literal;

	*cp2++ = '\'';
	while (len-- > 0)
	{
		if (SQL_STR_DOUBLE(*cp1, true))
			*cp2++ = *cp1;
		*cp2++ = *cp1++;
	}
	*cp2++ = '\'';

	result[cp2 - ((char *) result)] = '\0';

	return result;
}

/*
 * quote_identifier			- Quote an identifier only if needed
 *
 * When quotes are needed, we palloc the required space; slightly
 * space-wasteful but well worth it for notational simplicity.
 */
const char *
quote_identifier(const char *ident)
{
	/*
	 * Can avoid quoting if ident starts with a lowercase letter or underscore
	 * and contains only lowercase letters, digits, and underscores, *and* is
	 * not any SQL keyword.  Otherwise, supply quotes.
	 */
	int			nquotes = 0;
	bool		safe;
	const char *ptr;
	char	   *result;
	char	   *optr;

	/*
	 * would like to use <ctype.h> macros here, but they might yield unwanted
	 * locale-specific results...
	 */
	safe = ((ident[0] >= 'a' && ident[0] <= 'z') || ident[0] == '_');

	for (ptr = ident; *ptr; ptr++)
	{
		char		ch = *ptr;

		if ((ch >= 'a' && ch <= 'z') ||
			(ch >= '0' && ch <= '9') ||
			(ch == '_'))
		{
			/* okay */
		}
		else
		{
			safe = false;
			if (ch == '"')
				nquotes++;
		}
	}

	if (safe)
	{
		/*
		 * Check for keyword.  We quote keywords except for unreserved ones.
		 * (In some cases we could avoid quoting a col_name or type_func_name
		 * keyword, but it seems much harder than it's worth to tell that.)
		 *
		 * Note: ScanKeywordLookup() does case-insensitive comparison, but
		 * that's fine, since we already know we have all-lower-case.
		 */
		const ScanKeyword *keyword = ScanKeywordLookup(ident);

		if (keyword != NULL && keyword->category != UNRESERVED_KEYWORD)
			safe = false;
	}

	if (safe)
		return ident;			/* no change needed */

	result = (char *) palloc(strlen(ident) + nquotes + 2 + 1);

	optr = result;
	*optr++ = '"';
	for (ptr = ident; *ptr; ptr++)
	{
		char		ch = *ptr;

		if (ch == '"')
			*optr++ = '"';
		*optr++ = ch;
	}
	*optr++ = '"';
	*optr = '\0';

	return result;
}

/*
 * quote_qualified_identifier	- Quote a possibly-qualified identifier
 *
 * Return a name of the form namespace.ident, or just ident if namespace
 * is NULL, quoting each component if necessary.  The result is palloc'd.
 */
char *
quote_qualified_identifier(const char *qualifier,
						   const char *ident)
{
	StringInfoData buf;

	initStringInfo(&buf);
	if (qualifier)
		appendStringInfo(&buf, "%s.", quote_identifier(qualifier));
	appendStringInfoString(&buf, quote_identifier(ident));
	return buf.data;
}

/*
 * generate_relation_name
 *		Compute the name to display for a relation specified by OID
 *
 * The result includes all necessary quoting and schema-prefixing.
 *
 * If namespaces isn't NIL, it must be a list of deparse_namespace nodes.
 * We will forcibly qualify the relation name if it equals any CTE name
 * visible in the namespace list.
 */
static char *
generate_relation_name(Oid relid, List *namespaces)
{
	HeapTuple	tp;
	Form_pg_class reltup;
	bool		need_qual;
	ListCell   *nslist;
	char	   *relname;
	char	   *nspname;
	char	   *result;
	cqContext  *pcqCtx;

	pcqCtx = caql_beginscan(
			NULL,
			cql("SELECT * FROM pg_class "
				" WHERE oid = :1 ",
				ObjectIdGetDatum(relid)));

	tp = caql_getnext(pcqCtx);

	if (!HeapTupleIsValid(tp))
		elog(ERROR, "cache lookup failed for relation %u", relid);
	reltup = (Form_pg_class) GETSTRUCT(tp);
	relname = NameStr(reltup->relname);

	/* Check for conflicting CTE name */
	need_qual = false;
	foreach(nslist, namespaces)
	{
		deparse_namespace *dpns = (deparse_namespace *) lfirst(nslist);
		ListCell   *ctlist;

		foreach(ctlist, dpns->ctes)
		{
			CommonTableExpr *cte = (CommonTableExpr *) lfirst(ctlist);

			if (strcmp(cte->ctename, relname) == 0)
			{
				need_qual = true;
				break;
			}
		}
		if (need_qual)
			break;
	}

	/* Otherwise, qualify the name if not visible in search path */
	if (!need_qual)
		need_qual = !RelationIsVisible(relid);

	/* Qualify the name if not visible in search path */
	if (need_qual)
		nspname = get_namespace_name(reltup->relnamespace);
	else
		nspname = NULL;

	result = quote_qualified_identifier(nspname, relname);

	caql_endscan(pcqCtx);

	return result;
}

/*
 * generate_function_name
 *		Compute the name to display for a function specified by OID,
 *		given that it is being called with the specified actual arg types.
 *		(Arg types matter because of ambiguous-function resolution rules.)
 *
 * The result includes all necessary quoting and schema-prefixing.
 */
static char *
generate_function_name(Oid funcid, int nargs, Oid *argtypes, bool *is_variadic)
{
	HeapTuple	proctup;
	Form_pg_proc procform;
	char	   *proname;
	char	   *nspname;
	char	   *result;
	FuncDetailCode p_result;
	Oid			p_funcid;
	Oid			p_rettype;
	bool		p_retset;
	bool        p_retstrict;
	bool        p_retordered;
	int			p_nvargs;
	Oid		   *p_true_typeids;
	cqContext  *pcqCtx;

	pcqCtx = caql_beginscan(
			NULL,
			cql("SELECT * FROM pg_proc "
				" WHERE oid = :1 ",
				ObjectIdGetDatum(funcid)));

	proctup = caql_getnext(pcqCtx);

	if (!HeapTupleIsValid(proctup))
		elog(ERROR, "cache lookup failed for function %u", funcid);
	procform = (Form_pg_proc) GETSTRUCT(proctup);
	proname = NameStr(procform->proname);

	/*
	 * The idea here is to schema-qualify only if the parser would fail to
	 * resolve the correct function given the unqualified func name with the
	 * specified argtypes.
	 */
	p_result = func_get_detail(list_make1(makeString(proname)),
							   NIL, nargs, argtypes, false, false,
							   &p_funcid, &p_rettype,
							   &p_retset, &p_retstrict, &p_retordered,
							   &p_nvargs, &p_true_typeids, NULL);
	if ((p_result == FUNCDETAIL_NORMAL || p_result == FUNCDETAIL_AGGREGATE) &&
		p_funcid == funcid)
		nspname = NULL;
	else
		nspname = get_namespace_name(procform->pronamespace);

	result = quote_qualified_identifier(nspname, proname);
	/* Check variadic-ness if caller cares */
	if (is_variadic)
	{
		bool 	isnull;
		Datum	varDatum;
		Oid		varOid;

		varDatum = SysCacheGetAttr (PROCOID, proctup,
									Anum_pg_proc_provariadic, &isnull);
		varOid = DatumGetObjectId(varDatum);

		/* "any" variadics are not treated as variadics for listing */
		if (OidIsValid(varOid) && varOid != ANYOID)
			*is_variadic = true;
		else
			*is_variadic = false;
	}
	caql_endscan(pcqCtx);

	return result;
}

/*
 * generate_operator_name
 *		Compute the name to display for an operator specified by OID,
 *		given that it is being called with the specified actual arg types.
 *		(Arg types matter because of ambiguous-operator resolution rules.
 *		Pass InvalidOid for unused arg of a unary operator.)
 *
 * The result includes all necessary quoting and schema-prefixing,
 * plus the OPERATOR() decoration needed to use a qualified operator name
 * in an expression.
 */
static char *
generate_operator_name(Oid operid, Oid arg1, Oid arg2)
{
	StringInfoData buf;
	HeapTuple	opertup;
	Form_pg_operator operform;
	char	   *oprname;
	char	   *nspname;
	Operator	p_result;
	cqContext  *pcqCtx;

	initStringInfo(&buf);

	pcqCtx = caql_beginscan(
			NULL,
			cql("SELECT * FROM pg_operator "
				" WHERE oid = :1 ",
				ObjectIdGetDatum(operid)));

	opertup = caql_getnext(pcqCtx);

	if (!HeapTupleIsValid(opertup))
		elog(ERROR, "cache lookup failed for operator %u", operid);
	operform = (Form_pg_operator) GETSTRUCT(opertup);
	oprname = NameStr(operform->oprname);

	/*
	 * The idea here is to schema-qualify only if the parser would fail to
	 * resolve the correct operator given the unqualified op name with the
	 * specified argtypes.
	 */
	switch (operform->oprkind)
	{
		case 'b':
			p_result = oper(NULL, list_make1(makeString(oprname)), arg1, arg2,
							true, -1);
			break;
		case 'l':
			p_result = left_oper(NULL, list_make1(makeString(oprname)), arg2,
								 true, -1);
			break;
		case 'r':
			p_result = right_oper(NULL, list_make1(makeString(oprname)), arg1,
								  true, -1);
			break;
		default:
			elog(ERROR, "unrecognized oprkind: %d", operform->oprkind);
			p_result = NULL;	/* keep compiler quiet */
			break;
	}

	if (p_result != NULL && oprid(p_result) == operid)
		nspname = NULL;
	else
	{
		nspname = get_namespace_name(operform->oprnamespace);
		appendStringInfo(&buf, "OPERATOR(%s.", quote_identifier(nspname));
	}

	appendStringInfoString(&buf, oprname);

	if (nspname)
		appendStringInfoChar(&buf, ')');

	if (p_result != NULL)
		ReleaseOperator(p_result);

	caql_endscan(pcqCtx);

	return buf.data;
}

/*
 * Given a C string, produce a TEXT datum.
 *
 * We assume that the input was palloc'd and may be freed.
 */
static text *
string_to_text(char *str)
{
	text	   *result;
	int			slen = strlen(str);
	int			tlen;

	tlen = slen + VARHDRSZ;
	result = (text *) palloc(tlen);
	SET_VARSIZE(result, tlen);
	memcpy(VARDATA(result), str, slen);

	pfree(str);

	return result;
}

static char *
reloptions_to_string(Datum reloptions)
{
	char	   *result;
	Datum		sep,
				txt;

	/*
	 * We want to use array_to_text(reloptions, ', ') --- but
	 * DirectFunctionCall2(array_to_text) does not work, because
	 * array_to_text() relies on flinfo to be valid.  So use
	 * OidFunctionCall2.
	 */
	sep = DirectFunctionCall1(textin, CStringGetDatum(", "));
	txt = OidFunctionCall2(F_ARRAY_TO_TEXT, reloptions, sep);
	result = DatumGetCString(DirectFunctionCall1(textout, txt));

	return result;
}

/*
 * Generate a C string representing a relation's reloptions, or NULL if none.
 */
static char *
flatten_reloptions(Oid relid)
{
	char	   *result = NULL;
	HeapTuple	tuple;
	Datum		reloptions;
	bool		isnull;
	cqContext  *pcqCtx;

	pcqCtx = caql_beginscan(
			NULL,
			cql("SELECT * FROM pg_class "
				" WHERE oid = :1 ",
				ObjectIdGetDatum(relid)));

	tuple = caql_getnext(pcqCtx);

	if (!HeapTupleIsValid(tuple))
		elog(ERROR, "cache lookup failed for relation %u", relid);

	reloptions = caql_getattr(pcqCtx,
							  Anum_pg_class_reloptions, &isnull);
	if (!isnull)
		result = reloptions_to_string(reloptions);

	caql_endscan(pcqCtx);

	return result;
}

static void
deparse_part_param(deparse_context *c, List *dat)
{
	ListCell *lc;
	bool first = true;

	foreach(lc, dat)
	{
		if (!first)
			appendStringInfo(c->buf, ", ");
		else
			first = false;

		/* MPP-8258: fix for double precision types that use
		 * FuncExpr's (vs Consts)
		 */
		if (IsA(lfirst(lc), Const))
			get_const_expr(lfirst(lc), c, 0);
		else
			get_rule_expr(lfirst(lc), c, false);
	}
}

static void
partition_rule_range(deparse_context *c, List *start, bool startinc, 
					 List *end, bool endinc, List *every)
{
	List *l1;

	l1 = start;
	if (l1)
	{
		appendStringInfoString(c->buf, "START (");
		deparse_part_param(c, l1);
		appendStringInfo(c->buf, ")%s",
						 startinc == false ? " EXCLUSIVE" : "");
	}

	l1 = end;
	if (l1)
	{
		appendStringInfoString(c->buf, " END (");
		deparse_part_param(c, l1);
		appendStringInfo(c->buf, ")%s",
						 endinc == true ? " INCLUSIVE" : "");
	}

	l1 = every;
	if (l1)
	{
		appendStringInfoString(c->buf, " EVERY (");
		deparse_part_param(c, l1);
		appendStringInfoString(c->buf, ")");
	}
}

/* 
 * MPP-7232: need a check if name was not generated by EVERY
 *
 * The characteristic of a generated EVERY name is that the name of
 * the first partition is a string followed by "_1", and subsequent
 * names have the same string prefix with an increment in the numeric
 * suffix that corresponds to the rank.  So if any partitions within
 * the EVERY clause are subsequently dropped, added, split, renamed,
 * etc, we cannot regenerate a simple EVERY clause, and have to list
 * all of the partitions separately.
 */
static char *
check_first_every_name(char *parname)
{
	if (parname)
	{
		char	*str  = pstrdup(parname);
		char	*pnum = NULL;
		int		 len  = strlen(parname) - 1;

		/* 
		 * MPP-7232: need a check if name was not generated by EVERY
		 */
		while (len >= 0)
		{
			if (isdigit((int)str[len]))
			{
				pnum = str + len;
				len--;
				continue;
			}

			if (str[len] == '_')
				str[len] = '\0';
			break;
		}
		/* should be parname_1 */
		if (pnum &&
			( 0 == strcmp(pnum, "1")))
			return str;
		else
		{
			pfree(str);
			return NULL;
		}
	}
	return NULL;
} /* end check_first_every_name */

static bool
check_next_every_name(char *parname1, char *nextname, int parrank)
{
	StringInfoData      	 sid1;
	bool 					 bstat = FALSE;

	initStringInfo(&sid1);

	truncateStringInfo(&sid1, 0);
	appendStringInfo(&sid1, "%s_%d", parname1, parrank);

	bstat = nextname && (0 == strcmp(sid1.data, nextname));

	pfree(sid1.data);
		
	return bstat;
} /* end check_next_every_name */

static char *
make_par_name(char *parname, bool isevery)
{
	if (isevery)
	{
		char *str = pstrdup(parname);
		int len = strlen(parname) - 1;

		/* 
		 * MPP-7232: need a check if name was not generated by EVERY
		 */
		while (len >= 0)
		{
			if (isdigit((int)str[len]))
			{
				len--;
				continue;
			}

			if (str[len] == '_')
				str[len] = '\0';
			break;
		}
		return str;
	}
	else
		return parname;
}

static char *
column_encodings_to_string(Relation rel, Datum *opts, char *sep, int indent)
{
	StringInfoData str;
	AttrNumber i;
	bool need_comma = false;

	initStringInfo(&str);

	for (i = 0; i < RelationGetNumberOfAttributes(rel); i++)
	{
		char *attname;

		if (rel->rd_att->attrs[i]->attisdropped)
			continue;

		if (!opts[i])
			continue;

		if (need_comma)
			appendStringInfoString(&str, sep);

		attname = NameStr(rel->rd_att->attrs[i]->attname);

		/* only defined for pretty printing */
		if (indent)
		{
			appendStringInfoChar(&str, '\n');
			appendStringInfoSpaces(&str, indent + 4);
		}
		appendStringInfo(&str, "COLUMN %s ENCODING (%s)",
						 quote_identifier(attname),
						 reloptions_to_string(opts[i]));
		need_comma = true;
	}

	return str.data;
}

static char *
make_partition_column_encoding_str(Oid relid, int indent)
{
	char *str;
	Relation rel = heap_open(relid, AccessShareLock);
	Datum *opts = get_rel_attoptions(relid,
									 RelationGetNumberOfAttributes(rel));

	str = column_encodings_to_string(rel, opts, " ", indent);
	heap_close(rel, AccessShareLock);

	return str;
}

static char *
partition_rule_def_worker(PartitionRule *rule, Node *start, 
						  Node *end, PartitionRule *end_rule,
						  Node *every,
						  Partition *part, bool handleevery, int prettyFlags,
						  bool bLeafTablename, int indent)
{
	StringInfoData		 str;
	deparse_context		 c;
	char				*reloptions	   = NULL;
	char				*tspaceoptions = NULL;
	bool				 needspace	   = false;

	if (OidIsValid(rule->parchildrelid))
	{
		StringInfoData      	 sid2;

		initStringInfo(&sid2);

		truncateStringInfo(&sid2, 0);

		/*
		 * If it's in a nondefault tablespace, say so
		 * (append after the reloptions)
		 */
		if (!part->paristemplate)
		{
			Oid			tblspc;

			tblspc = get_rel_tablespace(rule->parchildrelid);
			if (OidIsValid(tblspc))
			{
				appendStringInfo(&sid2, " TABLESPACE %s",
								 quote_identifier(
										 get_tablespace_name(tblspc)));

				tspaceoptions = sid2.data;
			}
		}

		reloptions = flatten_reloptions(rule->parchildrelid);

		if (bLeafTablename) /* MPP-6297: dump by tablename */	
		{
			StringInfoData      	 sid1;

			initStringInfo(&sid1);

			truncateStringInfo(&sid1, 0);

			/* always quote to make WITH (tablename=...) work correctly */
			/* MPP-12243: but don't use quote_identifier if already quoted! */
			appendStringInfo(&sid1, "tablename=\'%s\'", 
							 get_rel_name(rule->parchildrelid));

			/* MPP-7191, MPP-7193: fully-qualify storage type if not
			 * specified (and not a template)
			 */
			if (!part->paristemplate)
			{
				if (!reloptions)
				{
					appendStringInfo(&sid1, ", %s ", 
									 "appendonly=false");
				}
				else
				{
					if (!strstr(reloptions, "appendonly="))
						appendStringInfo(&sid1, ", %s ", 
										 "appendonly=false");

					if ((!strstr(reloptions, "orientation=")) &&
						strstr(reloptions, "appendonly=true"))
						appendStringInfo(&sid1, ", %s ", 
										 "orientation=row");
				}
			}

			if (reloptions)
			{
				appendStringInfo(&sid1, ", %s ", reloptions);

				pfree(reloptions);
			}


			reloptions = sid1.data;
		}

	}
	else if ((PointerIsValid(rule->parreloptions) ||
			  OidIsValid(rule->partemplatespaceId))
			 || (bLeafTablename && part->paristemplate))
	{
		ListCell		*lc;
		List			*opts;
		StringInfoData	 buf;
		StringInfoData   sid3;

		initStringInfo(&buf);
		initStringInfo(&sid3);

		truncateStringInfo(&sid3, 0);

		/* NOTE: only the template case */
		Assert(part->paristemplate);

		if (bLeafTablename && part->paristemplate)
		{
			/* hackery! */
			/* MPP-6297: Make a fake tablename for template entries to
			 * invoke special dump/restore magic for EVERY in
			 * analyze.c:partition_range_every().  Note that the
			 * tablename is ignored during SET SUBPARTITION TEMPLATE
			 * because the template rules do not have corresponding
			 * relations
			 *
			 * MPP-10480: use tablename
			 */
			appendStringInfo(&buf, "tablename=\'%s\'",
							 quote_identifier(
									 get_rel_name(part->parrelid)));
		}

		opts = rule->parreloptions;
		if (PointerIsValid(rule->parreloptions))
		{
			foreach(lc, opts)
			{
				DefElem *e = lfirst(lc);

				if (strlen(buf.data))
					appendStringInfo(&buf, ", ");

				appendStringInfoString(&buf, e->defname);
				
				if (e->arg)
					appendStringInfo(&buf, "=%s", strVal(e->arg));
			}
		}
		if (strlen(buf.data))
		{
			reloptions = buf.data;
		}
		if (OidIsValid(rule->partemplatespaceId))
		{
			char *tname = get_tablespace_name(rule->partemplatespaceId);

			Assert(tname);

			appendStringInfo(&sid3, " TABLESPACE %s",
							 quote_identifier(tname));

			tspaceoptions = sid3.data;
		}
	}

	initStringInfo(&str);

	c.buf = &str;
	c.prettyFlags = prettyFlags;
	c.indentLevel = PRETTYINDENT_STD;

	if (rule->parisdefault)
	{
		appendStringInfo(&str, "DEFAULT %sPARTITION %s ",
						 part->parlevel > 0 ? "SUB" : "",
						 quote_identifier(rule->parname));

		if (reloptions && strlen(reloptions))
			appendStringInfo(&str, " WITH (%s)", reloptions);
		if (tspaceoptions && strlen(tspaceoptions))
			appendStringInfo(&str, " %s", tspaceoptions);

		return str.data;
	}

	if (rule->parname && rule->parname[0] != '\0')
		appendStringInfo(&str, "%sPARTITION %s ",
						 part->parlevel > 0 ? "SUB" : "",
						 quote_identifier(make_par_name(rule->parname, 
														handleevery)));
			
	switch (part->parkind)
	{
		case 'h':
			break;

		case 'r':
			{
				/* MPP-7232: Note: distinguish "(start) rule" and
				 * "end_rule", because for an EVERY clause
				 * inclusivity/exclusivity can differ
				 */
				partition_rule_range(&c, (List *)start, 
									 rule->parrangestartincl,
									 (List *)end,
									 end_rule->parrangeendincl,
									 (List *)every);
				needspace = true;
			}
			break;
		case 'l':
			{
				ListCell	*lc;
				List		*l1;
				int2		 nkeys  = part->parnatts;
				int2		 parcol = 0;

				appendStringInfo(&str, "VALUES(");

				l1 = (List *)rule->parlistvalues;

				/* MPP-5878: print multiple columns if > 1 key cols */
				foreach(lc, l1)
				{
					List		*vals = lfirst(lc);
					ListCell	*lcv  = list_head(vals);

					if (lc != list_head(l1))
						appendStringInfoString(&str, ", ");

					if (nkeys > 1) /* extra parens if group multiple cols */
						appendStringInfoString(&str, " (");

					for (parcol = 0; parcol < nkeys; parcol++)
					{
						Const *con = lfirst(lcv);

						if (lcv != list_head(vals))
							appendStringInfoString(&str, ", ");

						get_const_expr(con, &c, -1);

						lcv = lnext(lcv);
					}

					if (nkeys > 1) /* extra parens if group multiple cols */
						appendStringInfoString(&str, ")");


				}
				appendStringInfoString(&str, ")");
				needspace = true;
			}
			break;
	}

	if (reloptions)
		appendStringInfo(&str, "%sWITH (%s)",
						 needspace ? " " : "",
						 reloptions);

	if (tspaceoptions && strlen(tspaceoptions))
	{
		/* if have reloptions, then need a space, else just use needspace */
		bool needspace2 = reloptions ? true : (needspace);
		appendStringInfo(&str, "%s%s", 
						 needspace2 ? " " : "",
						 tspaceoptions);
	}

	return str.data;
}

/*
 * Writes out rule of partition, as well as column compression if any.
 */
static void
write_out_rule(PartitionRule *rule, PartitionNode *pn, Node *start, 
			   Node *end,
			   PartitionRule *end_rule,
			   Node *every, deparse_context *head, deparse_context *body,
			   bool handleevery, bool *needcomma, 
			   bool *first_rule, int16 *leveldone,
			   PartitionNode *children, bool bLeafTablename)
{
	char *str;

	if (!*first_rule)
	{
		appendStringInfoString(body->buf, ", ");
		*needcomma = false;
	}

	if (PRETTY_INDENT(body))
	{
		appendStringInfoChar(body->buf, '\n');
		appendStringInfoSpaces(body->buf, 
							   Max(body->indentLevel, 0) + 2);
	}

	/* MPP-7232: Note: distinguish "(start) rule" and "end_rule",
	 * because for an EVERY clause inclusivity/exclusivity
	 * can differ 
	 */
	str = partition_rule_def_worker(rule, start,
									end, end_rule,
									every, pn->part, handleevery,
									body->prettyFlags,
									bLeafTablename,
									body->indentLevel);

	if (str && strlen(str))
	{
		if (strlen(body->buf->data) && !first_rule && 
			!PRETTY_INDENT(body))
			appendStringInfoString(body->buf, " ");

		appendStringInfoString(body->buf, str);
		*needcomma = true;
	}

	if (str)
		pfree(str);

	/*
	 * We dump per partition column encoding for non-templates,
	 * and do not dump them for templates.
	 */
	if (OidIsValid(rule->parchildrelid))
	{
		int		indent_enc = body->indentLevel;
		char   *col_enc;

		/* COLUMN ... ENCODING ( ) for the partition */
		if (PRETTY_INDENT(body))
			indent_enc += PRETTYINDENT_STD;
		col_enc = make_partition_column_encoding_str(rule->parchildrelid,
													 indent_enc);

		if (col_enc && strlen(col_enc) > 0)
		{
			appendStringInfo(body->buf, " %s", col_enc);
			*needcomma = true;
		}

		if (col_enc)
			pfree(col_enc);
	}

	get_partition_recursive(children, head, body, leveldone, bLeafTablename);

	if (*first_rule)
		*first_rule = false;
}


static void
get_partition_recursive(PartitionNode *pn, deparse_context *head,
						deparse_context *body,
						int16 *leveldone, int bLeafTablename)
{
	PartitionRule		*rule			  = NULL;
	ListCell			*lc;
	int					 i;
	bool				 needcomma		  = false;
	bool				 first_rule		  = true;
	PartitionRule		*first_every_rule = NULL;
	PartitionRule		*prev_rule		  = NULL;
	char				*parname1		  = NULL;
	int					 parrank		  = 0;

	if (!pn)
		return;

	if (*leveldone < pn->part->parlevel)
	{
		if (pn->part->parlevel == 0)
			appendStringInfoString(head->buf, "PARTITION BY ");
		else if (pn->part->parlevel > 0)
			appendContextKeyword(head, "SUBPARTITION BY ",
								 PRETTYINDENT_STD, 0, 2);

		switch (pn->part->parkind)
		{
			case 'h': appendStringInfoString(head->buf, "HASH"); break;
			case 'l': appendStringInfoString(head->buf, "LIST"); break;
			case 'r': appendStringInfoString(head->buf, "RANGE"); break;
			default: 
				  elog(ERROR, "unknown partitioning kind '%c'",
					   pn->part->parkind);
				  break;
		}
	
		appendStringInfoChar(head->buf, '(');
		for (i = 0; i < pn->part->parnatts; i++)
		{
			char *attname = get_relid_attribute_name(pn->part->parrelid,
													 pn->part->paratts[i]);
	
			if (i)
				appendStringInfo(head->buf, ", ");
	
			appendStringInfoString(head->buf, quote_identifier(attname));
			pfree(attname);
		}
		appendStringInfoChar(head->buf, ')');
	
		if (pn->part->parkind == 'h')
			appendStringInfo(head->buf, " %sPARTITIONS %i ",
							 pn->part->parlevel > 0 ? "SUB" : "",
							 list_length(pn->rules));
		(*leveldone)++;
	}

	if (pn->part->parlevel > 0)
		appendStringInfoChar(body->buf, ' ');
	if (pn->rules || pn->default_part)
		appendContextKeyword(body, "(", PRETTYINDENT_STD, 0, 2);

	/* iterate through partitions */
	foreach(lc, pn->rules)
	{
		rule = lfirst(lc);

		/* 
		 * If we're doing hash partitioning and the first rule doesn't have
		 * a parname, none will so break out.
		 *
		 * XXX: when we support hash, do need to dump these in case they have
		 * children.
		 */
		if (pn->part->parkind == 'h' && !strlen(rule->parname))
			break;

		/* 
		 * RANGE partitions are the interesting case. If the partitions use
		 * EVERY(), we want to dump a single rule which generates all the rules
		 * we've expanded from EVERY(), rather than a bunch of rules.
		 */
		if (pn->part->parkind == 'r')
		{
			if (!first_every_rule)
			{
				if (!bLeafTablename && rule->parrangeevery)
				{
					if (!strlen(rule->parname))
					{
						first_every_rule = rule;
						prev_rule		 = NULL;
					}
					else
					{
						/* MPP-7232: check if name was not generated
						 * by EVERY
						 */
						parname1 = check_first_every_name(rule->parname);

						if (parname1)
						{
							parrank = 2;
							first_every_rule = rule;
							prev_rule		 = NULL;
						}
						else
							parrank = 0;

					}

					if (first_every_rule)
						continue;
				}
			}
			else if (first_every_rule->parrangeevery)
			{
				bool estat = equal(first_every_rule->parrangeevery, 
								   rule->parrangeevery);

				if (estat)
				{
					/* check if have a named partition in a block of
					 * anonymous every partitions
					 */
					if (rule->parname && strlen(rule->parname) && !parname1)
						estat = false;

					/* note that the case of an unnamed partition in a
					 * block of named every partitions is handled by
					 * check_next_every_name... 
					 */
				}

				if (estat && parname1)
				{
					estat = check_next_every_name(parname1, 
												  rule->parname, parrank);

					if (estat)
						parrank++;
					else
					{
						parrank = 0;
						pfree(parname1);
						parname1 = NULL;
					}
				}

				/* ensure that start and end have opposite
				 * inclusivity, ie start is always inclusive and end
				 * is always exclusive, with exceptions for the first
				 * every rule start (which can be exclusive) and the
				 * last every rule end (which can be inclusive).
				 */
				if (estat)
					estat = (rule->parrangestartincl == true);
				if (estat && prev_rule)
					estat = (prev_rule->parrangeendincl == false);

				/* finally, make sure that the start value matches the
				 * previous end, ie look for "holes" where a partition
				 * might have been dropped in the middle of an EVERY
				 * range...
				 */
				if (estat && prev_rule)
					estat = equal(rule->parrangestart,
								  prev_rule->parrangeend);

				if (estat)
				{
					prev_rule = rule;
					continue;
				}
				else
				{
					/* MPP-6297: write out the "every" rule (based
					 * on the first one), then clear it if we are
					 * done 
					 */
					write_out_rule(first_every_rule, pn, 
								   first_every_rule->parrangestart,
								   prev_rule ? 
								    prev_rule->parrangeend : 
								    first_every_rule->parrangeend,
								   prev_rule ? prev_rule : first_every_rule,
								   first_every_rule->parrangeevery,
			   					   head, body, true, &needcomma, &first_rule, 
								   leveldone,
								   first_every_rule->children, 
								   bLeafTablename);
					if (rule->parrangeevery)
					{
						first_every_rule = NULL;

						if (!strlen(rule->parname))
							prev_rule = first_every_rule = rule;
						else
						{
							/* MPP-7232: check if name was not generated
							 * by EVERY
							 */
								
							if (parname1)
							{
								pfree(parname1);
								parname1 = NULL;
							}

							parname1 = 
									check_first_every_name(rule->parname);

							if (parname1)
							{
								parrank = 2;
								prev_rule = first_every_rule = rule;
							}
							else
								parrank = 0;
						}

						if (first_every_rule)
							continue;
					}
					else
					{
						first_every_rule = NULL;
					}
				}
			}
		} /* end if range */

		/*
		 * Note that this handles the LIST and HASH cases too */
		write_out_rule(rule, pn, rule->parrangestart, 
					   rule->parrangeend,
					   rule,
					   rule->parrangeevery, head, body, false, &needcomma,
					   &first_rule, leveldone,
					   rule->children, bLeafTablename);
	} /* end foreach */

	if (first_every_rule)
	{
		write_out_rule(first_every_rule, pn, first_every_rule->parrangestart,
					   prev_rule ? 
					    prev_rule->parrangeend : 
					    first_every_rule->parrangeend,
					   prev_rule ? prev_rule : first_every_rule,
					   first_every_rule->parrangeevery,
   					   head, body, true, &needcomma, &first_rule, leveldone,
					   first_every_rule->children,
					   bLeafTablename);
	}

	if (pn->default_part)
	{
		write_out_rule(pn->default_part, pn, NULL, NULL, 
					   NULL, NULL, 
					   head, body, false,
					   &needcomma,
					   &first_rule, leveldone, pn->default_part->children,
					   bLeafTablename);
	}

	if (pn->rules || pn->default_part)
	{
		if (pn->part->paristemplate)
		{
			/* Add column encoding rules at the end */
			int indent = 0;
			Relation rel = heap_open(pn->part->parrelid, AccessShareLock);
			Datum *opts = get_partition_encoding_attoptions(rel, 
															pn->part->partid);
			char *str;

			if (PRETTY_INDENT(body))
			{
				/* subtract 2 for the built in stepping in indentLevel */
				indent = body->indentLevel - 2;
				if (indent < 0)
					indent = 0;
			}	

			str = column_encodings_to_string(rel, opts, ", ", indent);

			if (str && strlen(str) > 0)
				appendStringInfo(body->buf, ", %s", str);

			heap_close(rel, AccessShareLock);

		}

		appendContextKeyword(body, ")", 0, -PRETTYINDENT_STD, 2);
	}
}

/* MPP-6095: dump template definitions */
static char *
pg_get_partition_template_def_worker(Oid relid, int prettyFlags, 
									 int bLeafTablename)
{
	Relation		 	rel	 = heap_open(relid, AccessShareLock);

	/* pn is the partition def for the relation, and pnt is the
	 * associated template defs.  We need to walk pn to obtain the
	 * partition id str's for the ALTER statement.
	 */
	PartitionNode	   *pn	 = RelationBuildPartitionDesc(rel, false);
	PartitionNode	   *pnt	 = NULL;

	StringInfoData		head;
	StringInfoData		body;
	StringInfoData		altr, sid1, sid2, partidsid;
	int16				leveldone	  = -1;
	deparse_context		headc;
	deparse_context		bodyc;
	deparse_context		partidc;
	int					templatelevel = 1;
	bool				bFirstOne	  = true;

	if (!pn)
	{
		heap_close(rel, AccessShareLock);
		return NULL;
	}
	/* head string for get_partition_recursive() -- just discard this */
	initStringInfo(&head); 
	headc.buf = &head;
	headc.prettyFlags = prettyFlags;
	headc.indentLevel = 0;

	/* body: partition definition associated with template */
	initStringInfo(&body); 
	bodyc.buf = &body;
	bodyc.prettyFlags = prettyFlags;
	bodyc.indentLevel = 0;

	/* altr: the real "head" string (first part of ALTER TABLE statement) */
	initStringInfo(&altr); 

	initStringInfo(&sid1); /* final output string */
	initStringInfo(&sid2); /* string for temp storage */
	initStringInfo(&partidsid);
	partidc.buf = &partidsid;
	partidc.prettyFlags = prettyFlags;
	partidc.indentLevel = 0;


	/* build the initial ALTER TABLE prefix.  Append the next level of
	 * partition depth as iterate thru loop
	 */

	appendStringInfo(&altr, "ALTER TABLE %s ",
					 generate_relation_name(relid, NIL));

	/* build the text of the SET SUBPARTITION TEMPLATE statements from
	 * shallowest (level 1) to deepest by walking pn tree rules, but
	 * resequence statements from deepest to shallowest when we append
	 * them into the final output string, as we cannot reset the
	 * shallow template unless the deeper template exists.
	 */
	while (pn)
	{
		PartitionRule	*prule = NULL; 
		const char		*partIdStr = "";

		truncateStringInfo(&head, 0);
		truncateStringInfo(&body, 0);
		truncateStringInfo(&sid2, 0);

		pnt = get_parts(relid, 
						templatelevel, 0, true, CurrentMemoryContext, true /*includesubparts*/);
		get_partition_recursive(pnt, &headc, &bodyc, &leveldone, 
								bLeafTablename);

		/* look at the prule for the default partition (or non-default
		 * if necessary).  We need to build the partition identifier
		 * for the next level of the tree (used for the next iteration
		 * of this loop, not the current iteration). 
		 */
		prule = pn->default_part;
		if (!prule)
		{
			if (list_length(pn->rules))
				prule = (PartitionRule *)linitial(pn->rules);
		}

		if (!prule)
			break;

		if (prule->parname
			&& strlen(prule->parname))
		{
			partIdStr = quote_identifier(prule->parname);
		}
		else
		{
			switch (pn->part->parkind)
			{
				case 'r': /* range */
					partIdStr = "FOR (RANK(1))";
					break;
				case 'l': /* list */
				{
					ListCell	*lc;
					List		*l1;
					int2		 nkeys  = pn->part->parnatts;
					int2		 parcol = 0;

					truncateStringInfo(&partidsid, 0);

					appendStringInfo(&partidsid, "FOR (");

					l1 = (List *)prule->parlistvalues;

					/* MPP-5878: print multiple columns if > 1 key cols */
					foreach(lc, l1)
					{
						List		*vals = lfirst(lc);
						ListCell	*lcv  = list_head(vals);

						for (parcol = 0; parcol < nkeys; parcol++)
						{
							Const *con = lfirst(lcv);

							if (lcv != list_head(vals))
								appendStringInfoString(&partidsid, ", ");
							
							get_const_expr(con, &partidc, -1);

							lcv = lnext(lcv);
						}
						break;
					}
					appendStringInfoString(&partidsid, ")");
					partIdStr = partidsid.data;
				}
					break;
				default: /* including hash for now... */
					elog(ERROR, "unrecognized partitioning kind '%c'",
						 pn->part->parkind);
					break;
			}
		}
		pn = prule->children;

		if (pnt)
		{
			/* move the prior statements to sid2 */
			appendStringInfo(&sid2, "%s", sid1.data);
			truncateStringInfo(&sid1, 0);

			/* build the new statement in sid1, then append the
			 * previous (shallower) statements 
			 */
			appendStringInfo(&sid1, "%s\nSET SUBPARTITION TEMPLATE %s%s",
							 altr.data, body.data,
							 bFirstOne ? "" : ";\n" );
			appendStringInfo(&sid1, "\n%s", sid2.data);

			/* no trailing semicolon on end of statement -- dumper
			 * will add it 
			 */
			if (bFirstOne)
				bFirstOne = false;
		}

		/* increase the partitioning depth */
		appendStringInfo(&altr, "ALTER PARTITION %s ", partIdStr);
		templatelevel++;
	} /* end while pn */

	heap_close(rel, NoLock);

	return sid1.data;
} /* end pg_get_partition_template_def_worker */

static char *
pg_get_partition_def_worker(Oid relid, int prettyFlags, int bLeafTablename)
{
	Relation rel = heap_open(relid, AccessShareLock);
	PartitionNode *pn = RelationBuildPartitionDesc(rel, false);
	StringInfoData head;
	StringInfoData body;
	int16 leveldone = -1;
	deparse_context headc;
	deparse_context bodyc;

	if (!pn)
	{
		heap_close(rel, AccessShareLock);
		return NULL;
	}
	initStringInfo(&head);
	headc.buf = &head;
	headc.prettyFlags = prettyFlags;
	headc.indentLevel = 0;

	initStringInfo(&body);
	bodyc.buf = &body;
	bodyc.prettyFlags = prettyFlags;
	bodyc.indentLevel = 0;

	get_partition_recursive(pn, &headc, &bodyc, &leveldone, bLeafTablename);

	heap_close(rel, NoLock);

	if (strlen(body.data))
		appendStringInfo(&head, " %s", body.data);

	pfree(body.data);

	return head.data;
}

static char *
get_rule_def_common(Oid partid, int prettyFlags, int bLeafTablename)
{
	Relation rel;
	cqContext	cqc;
	HeapTuple tuple;
	PartitionRule *rule;
	Partition *part;

	rel = heap_open(PartitionRuleRelationId, AccessShareLock);

	tuple = caql_getfirst(
			caql_addrel(cqclr(&cqc), rel),
			cql("SELECT * FROM pg_partition_rule "
				" WHERE oid = :1 ",
				ObjectIdGetDatum(partid)));

	if (!HeapTupleIsValid(tuple))
	{
		heap_close(rel, AccessShareLock);
		return NULL;
	}


	rule = ruleMakePartitionRule(tuple, RelationGetDescr(rel), 
								 CurrentMemoryContext);
	heap_close(rel, AccessShareLock);

	/* lookup pg_partition by oid */
	rel = heap_open(PartitionRelationId, AccessShareLock);

	tuple = caql_getfirst(
			caql_addrel(cqclr(&cqc), rel),
			cql("SELECT * FROM pg_partition "
				" WHERE oid = :1 ",
				ObjectIdGetDatum(rule->paroid)));
	if (!HeapTupleIsValid(tuple))
	{
		heap_close(rel, AccessShareLock);

		return NULL;
	}

	part = partMakePartition(tuple, RelationGetDescr(rel),
							 CurrentMemoryContext);

	heap_close(rel, AccessShareLock);

	return partition_rule_def_worker(rule, rule->parrangestart, 
									 rule->parrangeend, rule,
									 rule->parrangeevery, part, 
									 false, prettyFlags, bLeafTablename, 0);
}

Datum
pg_get_partition_rule_def(PG_FUNCTION_ARGS)
{
	Oid ruleid = PG_GETARG_OID(0);
	char *str;

	/* MPP-6297: don't dump by tablename here */ 
	str = get_rule_def_common(ruleid, 0, FALSE);
	if (!str)
		PG_RETURN_NULL();
	PG_RETURN_TEXT_P(string_to_text(str));
}

Datum
pg_get_partition_rule_def_ext(PG_FUNCTION_ARGS)
{
	Oid partid = PG_GETARG_OID(0);
	bool pretty = PG_GETARG_BOOL(1);
	int prettyFlags;
	char *str;

	prettyFlags = pretty ? PRETTYFLAG_PAREN | PRETTYFLAG_INDENT : 0;

	/* MPP-6297: don't dump by tablename here */ 
	str = get_rule_def_common(partid, prettyFlags, FALSE);
	if (!str)
		PG_RETURN_NULL();

	PG_RETURN_TEXT_P(string_to_text(str));
}

Datum
pg_get_partition_def(PG_FUNCTION_ARGS)
{
	Oid			relid = PG_GETARG_OID(0);
	char 	   *str;

	/* MPP-6297: don't dump by tablename here */ 
	str = pg_get_partition_def_worker(relid, 0, FALSE);

	if (!str)
		PG_RETURN_NULL();

	PG_RETURN_TEXT_P(string_to_text(str));
}

Datum
pg_get_partition_def_ext(PG_FUNCTION_ARGS)
{
	Oid			relid = PG_GETARG_OID(0);
	bool		pretty = PG_GETARG_BOOL(1);
	int			prettyFlags;
	char	   *str;

	prettyFlags = pretty ? PRETTYFLAG_PAREN | PRETTYFLAG_INDENT : 0;

	/* MPP-6297: don't dump by tablename here 
	 * NOTE: may need to backport fix to 3.3.x, and changing
	 * bLeafTablename = TRUE here should only affect
	 * pg_dump/cdb_dump_agent (and partition.sql test) 
	 */ 
	str = pg_get_partition_def_worker(relid, prettyFlags, FALSE); 
	
	if (!str)
		PG_RETURN_NULL();

	PG_RETURN_TEXT_P(string_to_text(str));
}

/* MPP-6297: final boolean argument to determine whether to dump by
 * tablename (normally, only for pg_dump.c/cdb_dump_agent.c)
 */ 
Datum
pg_get_partition_def_ext2(PG_FUNCTION_ARGS)
{
	Oid			relid = PG_GETARG_OID(0);
	bool		pretty = PG_GETARG_BOOL(1);
	bool		bLeafTablename = PG_GETARG_BOOL(2);
	int			prettyFlags;
	char	   *str;

	prettyFlags = pretty ? PRETTYFLAG_PAREN | PRETTYFLAG_INDENT : 0;

	/* MPP-6297: dump by tablename */ 
	str = pg_get_partition_def_worker(relid, prettyFlags, bLeafTablename); 
	
	if (!str)
		PG_RETURN_NULL();

	PG_RETURN_TEXT_P(string_to_text(str));
}

/* MPP-6095: dump template definitions */
Datum
pg_get_partition_template_def(PG_FUNCTION_ARGS)
{
	Oid			 relid			= PG_GETARG_OID(0);
	bool		 pretty			= PG_GETARG_BOOL(1);
	bool		 bLeafTablename = PG_GETARG_BOOL(2);
	char		*str;
	int			 prettyFlags	= 0;
	
	prettyFlags = pretty ? PRETTYFLAG_PAREN | PRETTYFLAG_INDENT : 0;

	str = pg_get_partition_template_def_worker(relid, 
											   prettyFlags, bLeafTablename);

	if (!str)
		PG_RETURN_NULL();

	PG_RETURN_TEXT_P(string_to_text(str));
}<|MERGE_RESOLUTION|>--- conflicted
+++ resolved
@@ -4684,28 +4684,13 @@
 							con = (Const *) lthird(xexpr->args);
 							Assert(IsA(con, Const));
 							if (con->constisnull)
-<<<<<<< HEAD
-								 /* suppress STANDALONE NO VALUE */ ;
-=======
 								/* suppress STANDALONE NO VALUE */ ;
->>>>>>> 03d442ca
 							else
 							{
 								switch (DatumGetInt32(con->constvalue))
 								{
 									case XML_STANDALONE_YES:
 										appendStringInfoString(buf,
-<<<<<<< HEAD
-														 ", STANDALONE YES");
-										break;
-									case XML_STANDALONE_NO:
-										appendStringInfoString(buf,
-														  ", STANDALONE NO");
-										break;
-									case XML_STANDALONE_NO_VALUE:
-										appendStringInfoString(buf,
-													", STANDALONE NO VALUE");
-=======
 															   ", STANDALONE YES");
 										break;
 									case XML_STANDALONE_NO:
@@ -4715,7 +4700,6 @@
 									case XML_STANDALONE_NO_VALUE:
 										appendStringInfoString(buf,
 															   ", STANDALONE NO VALUE");
->>>>>>> 03d442ca
 										break;
 									default:
 										break;
@@ -4729,14 +4713,9 @@
 
 				}
 				if (xexpr->op == IS_XMLSERIALIZE)
-<<<<<<< HEAD
 					appendStringInfo(buf, " AS %s",
 									 format_type_with_typemod(xexpr->type,
 															  xexpr->typmod));
-=======
-					appendStringInfo(buf, " AS %s", format_type_with_typemod(xexpr->type,
-																			 xexpr->typmod));
->>>>>>> 03d442ca
 				if (xexpr->op == IS_DOCUMENT)
 					appendStringInfoString(buf, " IS DOCUMENT");
 				else
