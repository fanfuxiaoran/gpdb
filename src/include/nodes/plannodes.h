
/*-------------------------------------------------------------------------
 *
 * plannodes.h
 *	  definitions for query plan nodes
 *
 *
 * Portions Copyright (c) 2005-2008, Greenplum inc
 * Portions Copyright (c) 2012-Present Pivotal Software, Inc.
 * Portions Copyright (c) 1996-2008, PostgreSQL Global Development Group
 * Portions Copyright (c) 1994, Regents of the University of California
 *
 * $PostgreSQL: pgsql/src/include/nodes/plannodes.h,v 1.105 2008/10/07 19:27:04 tgl Exp $
 *
 *-------------------------------------------------------------------------
 */
#ifndef PLANNODES_H
#define PLANNODES_H

#include "access/sdir.h"
#include "nodes/bitmapset.h"
#include "nodes/primnodes.h"
#include "storage/itemptr.h"

typedef struct DirectDispatchInfo
{
     /**
      * if true then this Slice requires an n-gang but the gang can be targeted to
      *   fewer segments than the entire cluster.
      *
      * When true, directDispatchContentId and directDispathCount will combine to indicate
      *    the content ids that need segments.
      */
	bool isDirectDispatch;
    List *contentIds;
} DirectDispatchInfo;

typedef enum PlanGenerator
{
	PLANGEN_PLANNER,			/* plan produced by the planner*/
	PLANGEN_OPTIMIZER,			/* plan produced by the optimizer*/
} PlanGenerator;

/* DML Actions */
typedef enum DMLAction
{
	DML_DELETE,
	DML_INSERT
} DMLAction;

/* ----------------------------------------------------------------
 *						node definitions
 * ----------------------------------------------------------------
 */

/* ----------------
 *		PlannedStmt node
 *
 * The output of the planner is a Plan tree headed by a PlannedStmt node.
 * PlannedStmt holds the "one time" information needed by the executor.
 * ----------------
 */
typedef struct PlannedStmt
{
	NodeTag		type;

	CmdType		commandType;	/* select|insert|update|delete */

	PlanGenerator	planGen;		/* optimizer generation */

	bool		canSetTag;		/* do I set the command result tag? */

	bool		transientPlan;	/* redo plan when TransactionXmin changes? */
	bool		oneoffPlan;		/* redo plan on every execution? */

	bool		simplyUpdatable; /* can be used with CURRENT OF? */

	struct Plan *planTree;		/* tree of Plan nodes */

	List	   *rtable;			/* list of RangeTblEntry nodes */

	/* rtable indexes of target relations for INSERT/UPDATE/DELETE */
	List	   *resultRelations;	/* integer list of RT indexes, or NIL */

	Node	   *utilityStmt;	/* non-null if this is DECLARE CURSOR */

	IntoClause *intoClause;		/* target for SELECT INTO / CREATE TABLE AS */

	List	   *subplans;		/* Plan trees for SubPlan expressions */

	Bitmapset  *rewindPlanIDs;	/* indices of subplans that require REWIND */

	/*
	 * If the query has a returningList then the planner will store a list of
	 * processed targetlists (one per result relation) here.  We must have a
	 * separate RETURNING targetlist for each result rel because column
	 * numbers may vary within an inheritance tree.  In the targetlists, Vars
	 * referencing the result relation will have their original varno and
	 * varattno, while Vars referencing other rels will be converted to have
	 * varno OUTER and varattno referencing a resjunk entry in the top plan
	 * node's targetlist.
	 */
	List	   *returningLists; /* list of lists of TargetEntry, or NIL */

	/*
	 * If the resultRelation turns out to be the parent of an inheritance
	 * tree, the planner will add all the child tables to the rtable and store
	 * a list of the rtindexes of all the result relations here. This is done
	 * at plan time, not parse time, since we don't want to commit to the
	 * exact set of child tables at parse time. This field used to be in Query.
	 */
	struct PartitionNode *result_partitions;

	List	   *result_aosegnos; /* AO file 'seg' numbers for resultRels to use */

	/*
	 * Relation oids and partitioning metadata for all partitions
	 * that are involved in a query.
	 */
	List	   *queryPartOids;
	List	   *queryPartsMetadata;
	/*
	 * List containing the number of partition selectors for every scan id.
	 * Element #i in the list corresponds to scan id i
	 */
	List	   *numSelectorsPerScanId;

	List	   *rowMarks;		/* a list of RowMarkClause's */

	List	   *relationOids;	/* OIDs of relations the plan depends on */

	List	   *invalItems;		/* other dependencies, as PlanInvalItems */

	int			nParamExec;		/* number of PARAM_EXEC Params used */

	int			nMotionNodes;	/* number of Motion nodes in plan */

	int			nInitPlans;		/* number of initPlans in plan */

	/* GPDB: Used only on QD. Don't serialize.  Cloned from top Query node
	 *       at the end of planning.  Holds the result distribution policy
	 *       for SELECT ... INTO and set operations.
	 */
	struct GpPolicy  *intoPolicy;

	/* What is the memory reserved for this query's execution? */
	uint64		query_mem;

	/* The overall memory consumption account (i.e., outside of an operator) */
	MemoryAccountIdType memoryAccountId;
} PlannedStmt;

/*
 * Fetch the Plan associated with a SubPlan node in a completed PlannedStmt.
 */
static inline struct Plan *exec_subplan_get_plan(struct PlannedStmt *plannedstmt, SubPlan *subplan)
{
	return (struct Plan *) list_nth(plannedstmt->subplans, subplan->plan_id - 1);
}

/*
 * Rewrite the Plan associated with a SubPlan node in a completed PlannedStmt.
 */
static inline void exec_subplan_put_plan(struct PlannedStmt *plannedstmt, SubPlan *subplan, struct Plan *plan)
{
	ListCell *cell = list_nth_cell(plannedstmt->subplans, subplan->plan_id-1);
	cell->data.ptr_value = plan;
}


/* ----------------
 *		Plan node
 *
 * All plan nodes "derive" from the Plan structure by having the
 * Plan structure as the first field.  This ensures that everything works
 * when nodes are cast to Plan's.  (node pointers are frequently cast to Plan*
 * when passed around generically in the executor)
 *
 * We never actually instantiate any Plan nodes; this is just the common
 * abstract superclass for all Plan-type nodes.
 * ----------------
 */
typedef struct Plan
{
	NodeTag		type;

	/* Plan node id */
	int			plan_node_id;	/* unique across entire final plan tree */

	/*
	 * estimated execution costs for plan (see costsize.c for more info)
	 */
	Cost		startup_cost;	/* cost expended before fetching any tuples */
	Cost		total_cost;		/* total cost (assuming all tuples fetched) */

	/*
	 * planner's estimate of result size of this plan step
	 */
	double		plan_rows;		/* number of rows plan is expected to emit */
	int			plan_width;		/* average row width in bytes */

	/*
	 * Common structural data for all Plan types.
	 */
	List	   *targetlist;		/* target list to be computed at this node */
	List	   *qual;			/* implicitly-ANDed qual conditions */
	struct Plan *lefttree;		/* input plan tree(s) */
	struct Plan *righttree;
	List	   *initPlan;		/* Init Plan nodes (un-correlated expr
								 * subselects) */

	/*
	 * Information for management of parameter-change-driven rescanning
	 *
	 * extParam includes the paramIDs of all external PARAM_EXEC params
	 * affecting this plan node or its children.  setParam params from the
	 * node's initPlans are not included, but their extParams are.
	 *
	 * allParam includes all the extParam paramIDs, plus the IDs of local
	 * params that affect the node (i.e., the setParams of its initplans).
	 * These are _all_ the PARAM_EXEC params that affect this node.
	 */
	Bitmapset  *extParam;
	Bitmapset  *allParam;

	/*
	 * MPP needs to keep track of the characteristics of flow of output
	 * tuple of Plan nodes.
	 */
	Flow		*flow;			/* Flow description.  Initially NULL.
	 * Set during parallelization.
	 */

	/*
	 * CDB:  How should this plan tree be dispatched?  Initially this is set
	 * to DISPATCH_UNDETERMINED and, in non-root nodes, may remain so.
	 * However, in Plan nodes at the root of any separately dispatchable plan
	 * fragment, it must be set to a specific dispatch type.
	 */
	DispatchMethod dispatch;

	/*
	 * CDB: if we're going to direct dispatch, point it at a particular id.
	 *
	 * For motion nodes, this direct dispatch data is for the slice rooted at the
	 *   motion node (the sending side!)
	 * For other nodes, it is for the slice rooted at this plan so it must be a root
	 *   plan for a query
	 * Note that for nodes that are internal to a slice then this data is not
	 *   set.
	 */
	DirectDispatchInfo directDispatch;

	/*
	 * CDB: Now many motion nodes are there in the Plan.  How many init plans?
	 * Additional plan tree global significant only in the root node.
	 */
	int nMotionNodes;
	int nInitPlans;

	/*
	 * CDB: This allows the slice table to accompany the plan as it
	 * moves around the executor. This is anoter plan tree global that
	 * should be non-NULL only in the top node of a dispatchable tree.
	 * It could (and should) move to a TopPlan node if we ever do that.
	 *
	 * Currently, the slice table should not be installed on the QD.
	 * Rather is it shipped to QEs as a separate parameter to MPPEXEC.
	 * The implementation of MPPEXEC, which runs on the QEs, installs
	 * the slice table in the plan as required there.
	 */
	Node *sliceTable;

	/**
	 * How much memory (in KB) should be used to execute this plan node?
	 */
	uint64 operatorMemKB;

	/* MemoryAccount to use for recording the memory usage of different plan nodes. */
	MemoryAccountIdType memoryAccountId;

	/*
	 * The parent motion node of a plan node.
	 */
	struct Plan *motionNode;
} Plan;

/* ----------------
 *	these are are defined to avoid confusion problems with "left"
 *	and "right" and "inner" and "outer".  The convention is that
 *	the "left" plan is the "outer" plan and the "right" plan is
 *	the inner plan, but these make the code more readable.
 * ----------------
 */
#define innerPlan(node)			(((Plan *)(node))->righttree)
#define outerPlan(node)			(((Plan *)(node))->lefttree)


/* ----------------
 *	 Result node -
 *		If no outer plan, evaluate a variable-free targetlist.
 *		If outer plan, return tuples from outer plan (after a level of
 *		projection as shown by targetlist).
 *
 * If resconstantqual isn't NULL, it represents a one-time qualification
 * test (i.e., one that doesn't depend on any variables from the outer plan,
 * so needs to be evaluated only once).
 * ----------------
 */
typedef struct Result
{
	Plan		plan;
	Node	   *resconstantqual;
	bool		hashFilter;
	List	   *hashList;
} Result;

/* ----------------
 * Repeat node -
 *   Repeatly output the results of the subplan.
 *
 * The repetition for each result tuple from the subplan is determined
 * by the value from a specified column.
 * ----------------
 */
typedef struct Repeat
{
	Plan plan;

	/*
	 * An expression to represent the number of times an input tuple to
	 * be repeatly outputted by this node.
	 *
	 * Currently, this expression should result in an integer.
	 */
	Expr *repeatCountExpr;

	/*
	 * The GROUPING value. This is used for grouping extension
	 * distinct-qualified queries. The distinct-qualified plan generated
	 * through cdbgroup.c may have a Join Plan node on the top, which
	 * can not properly handle GROUPING values. We let the Repeat
	 * node to handle this case.
	 */
	uint64 grouping;
} Repeat;

/* ----------------
 *	 Append node -
 *		Generate the concatenation of the results of sub-plans.
 *
 * Append nodes are sometimes used to switch between several result relations
 * (when the target of an UPDATE or DELETE is an inheritance set).	Such a
 * node will have isTarget true.  The Append executor is then responsible
 * for updating the executor state to point at the correct target relation
 * whenever it switches subplans.
 * ----------------
 */
typedef struct Append
{
	Plan		plan;
	List	   *appendplans;
	bool		isTarget;
	bool 		isZapped;
} Append;

/*
 * Sequence node
 *   Execute a list of subplans in the order of left-to-right, and return
 * the results of the last subplan.
 */
typedef struct Sequence
{
	Plan plan;
	List *subplans;
} Sequence;

/* ----------------
 *	RecursiveUnion node -
 *		Generate a recursive union of two subplans.
 *
 * The "outer" subplan is always the non-recursive term, and the "inner"
 * subplan is the recursive term.
 * ----------------
 */
typedef struct RecursiveUnion
{
	Plan		plan;
	int			wtParam;		/* ID of Param representing work table */
} RecursiveUnion;

/* ----------------
 *	RecursiveUnion node -
 *		Generate a recursive union of two subplans.
 *
 * The "outer" subplan is always the non-recursive term, and the "inner"
 * subplan is the recursive term.
 * ----------------
 */
typedef struct RecursiveUnion
{
	Plan		plan;
	int			wtParam;		/* ID of Param representing work table */
	/* Remaining fields are zero/null in UNION ALL case */
	int			numCols;		/* number of columns to check for
								 * duplicate-ness */
	AttrNumber *dupColIdx;		/* their indexes in the target list */
	Oid		   *dupOperators;	/* equality operators to compare with */
	long		numGroups;		/* estimated number of groups in input */
} RecursiveUnion;

/* ----------------
 *	 BitmapAnd node -
 *		Generate the intersection of the results of sub-plans.
 *
 * The subplans must be of types that yield tuple bitmaps.	The targetlist
 * and qual fields of the plan are unused and are always NIL.
 * ----------------
 */
typedef struct BitmapAnd
{
	Plan		plan;
	List	   *bitmapplans;
} BitmapAnd;

/* ----------------
 *	 BitmapOr node -
 *		Generate the union of the results of sub-plans.
 *
 * The subplans must be of types that yield tuple bitmaps.	The targetlist
 * and qual fields of the plan are unused and are always NIL.
 * ----------------
 */
typedef struct BitmapOr
{
	Plan		plan;
	List	   *bitmapplans;
} BitmapOr;

/*
 * ==========
 * Scan nodes
 * ==========
 */
typedef struct Scan
{
	Plan		plan;
	Index		scanrelid;		/* relid is index into the range table */

	/*
	 * The index to an internal array structure that
	 * contains oids of the parts that need to be scanned.
	 *
	 * This internal structure is maintained in EState.
	 *
	 * Note: if the scan is not "dynamic" (i.e., not using optimizer),
	 * we set it to INVALID_PART_INDEX.
	 */
	int32 		partIndex;
	int32 		partIndexPrintable;
} Scan;

/* ----------------
 *		sequential scan node
 * ----------------
 */
typedef Scan SeqScan;

/*
 * TableScan
 *   Scan node that captures different table types.
 */
typedef Scan TableScan;

/* ----------------
 *		index type information
 */
typedef enum LogicalIndexType
{
	INDTYPE_BTREE = 0,
	INDTYPE_BITMAP = 1
} LogicalIndexType;

typedef struct LogicalIndexInfo
{
	Oid	logicalIndexOid;	/* OID of the logical index */
	int	nColumns;		/* Number of columns in the index */
	AttrNumber	*indexKeys;	/* column numbers of index keys */
	List	*indPred;		/* predicate if partial index, or NIL */
	List	*indExprs;		/* index on expressions */
	bool	indIsUnique;		/* unique index */
	LogicalIndexType indType;  /* index type: btree or bitmap */
	Node	*partCons;		/* concatenated list of check constraints
					 * of each partition on which this index is defined */
	List	*defaultLevels;		/* Used to identify a default partition */
} LogicalIndexInfo;

/* ----------------
 *		index scan node
 *
 * indexqualorig is an implicitly-ANDed list of index qual expressions, each
 * in the same form it appeared in the query WHERE condition.  Each should
 * be of the form (indexkey OP comparisonval) or (comparisonval OP indexkey).
 * The indexkey is a Var or expression referencing column(s) of the index's
 * base table.	The comparisonval might be any expression, but it won't use
 * any columns of the base table.
 *
 * indexqual has the same form, but the expressions have been commuted if
 * necessary to put the indexkeys on the left, and the indexkeys are replaced
 * by Var nodes identifying the index columns (varattno is the index column
 * position, not the base table's column, even though varno is for the base
 * table).	This is a bit hokey ... would be cleaner to use a special-purpose
 * node type that could not be mistaken for a regular Var.	But it will do
 * for now.
 * ----------------
 */
typedef struct IndexScan
{
	Scan		scan;
	Oid			indexid;		/* OID of index to scan */
	List	   *indexqual;		/* list of index quals (OpExprs) */
	List	   *indexqualorig;	/* the same in original form */
	ScanDirection indexorderdir;	/* forward or backward or don't care */
} IndexScan;

/*
 * DynamicIndexScan
 *   Scan a list of indexes that will be determined at run time.
 *   The primary application of this operator is to be used
 *   for partition tables.
*/
typedef struct DynamicIndexScan
{
	/* Fields shared with a normal IndexScan. Must be first! */
	IndexScan	indexscan;

	/* logical index to use */
	LogicalIndexInfo *logicalIndexInfo;
} DynamicIndexScan;

/* ----------------
 *		bitmap index scan node
 *
 * BitmapIndexScan delivers a bitmap of potential tuple locations;
 * it does not access the heap itself.	The bitmap is used by an
 * ancestor BitmapHeapScan node, possibly after passing through
 * intermediate BitmapAnd and/or BitmapOr nodes to combine it with
 * the results of other BitmapIndexScans.
 *
 * The fields have the same meanings as for IndexScan, except we don't
 * store a direction flag because direction is uninteresting.
 *
 * In a BitmapIndexScan plan node, the targetlist and qual fields are
 * not used and are always NIL.  The indexqualorig field is unused at
 * run time too, but is saved for the benefit of EXPLAIN, as well
 * as for the use of the planner when doing clause examination on plans
 * (such as for targeted dispatch)
 * ----------------
 */
typedef struct BitmapIndexScan
{
	Scan		scan;
	Oid			indexid;		/* OID of index to scan */
	List	   *indexqual;		/* list of index quals (OpExprs) */
	List	   *indexqualorig;	/* the same in original form */
} BitmapIndexScan;


/*
 * DynamicBitmapIndexScan
 *   Scan a list of indexes that will be determined at run time.
 *   The primary application of this operator is to be used
 *   for partition tables.
*/
typedef struct DynamicBitmapIndexScan
{
	/* Fields shared with a normal BitmapIndexScan. Must be first! */
	BitmapIndexScan biscan;

	/* logical index to use */
	LogicalIndexInfo *logicalIndexInfo;
} DynamicBitmapIndexScan;

/* ----------------
 *		bitmap sequential scan node
 *
 * This needs a copy of the qual conditions being used by the input index
 * scans because there are various cases where we need to recheck the quals;
 * for example, when the bitmap is lossy about the specific rows on a page
 * that meet the index condition.
 * ----------------
 */
typedef struct BitmapHeapScan
{
	Scan		scan;
	List	   *bitmapqualorig; /* index quals, in standard expr form */
} BitmapHeapScan;

/* ----------------
 *		bitmap append-only row-store scan node
 *
 * NOTE: This is a copy of BitmapHeapScan.
 * ----------------
 */
typedef struct BitmapAppendOnlyScan
{
	Scan		scan;
	List	   *bitmapqualorig; /* index quals, in standard expr form */
	bool       isAORow; /* If this is for AO Row tables */
} BitmapAppendOnlyScan;

/* ----------------
 *		bitmap table scan node
 *
 * This is a copy of BitmapHeapScan
 * ----------------
 */
typedef BitmapHeapScan BitmapTableScan;

/*
 * DynamicTableScan
 *   Scan a list of tables that will be determined at run time.
 */
typedef Scan DynamicTableScan;

/* ----------------
 *		tid scan node
 *
 * tidquals is an implicitly OR'ed list of qual expressions of the form
 * "CTID = pseudoconstant" or "CTID = ANY(pseudoconstant_array)".
 * ----------------
 */
typedef struct TidScan
{
	Scan		scan;
	List	   *tidquals;		/* qual(s) involving CTID = something */
} TidScan;

/* ----------------
 *		subquery scan node
 *
 * SubqueryScan is for scanning the output of a sub-query in the range table.
 * We often need an extra plan node above the sub-query's plan to perform
 * expression evaluations (which we can't push into the sub-query without
 * risking changing its semantics).  Although we are not scanning a physical
 * relation, we make this a descendant of Scan anyway for code-sharing
 * purposes.
 *
 * Note: we store the sub-plan in the type-specific subplan field, not in
 * the generic lefttree field as you might expect.	This is because we do
 * not want plan-tree-traversal routines to recurse into the subplan without
 * knowing that they are changing Query contexts.
 *
 * Note: subrtable is used just to carry the subquery rangetable from
 * createplan.c to setrefs.c; it should always be NIL by the time the
 * executor sees the plan.
 * ----------------
 */
typedef struct SubqueryScan
{
	Scan		scan;
	Plan	   *subplan;
	List	   *subrtable;		/* temporary workspace for planner */
} SubqueryScan;

/* ----------------
 *		FunctionScan node
 * ----------------
 */
typedef struct FunctionScan
{
	Scan		scan;
	Node	   *funcexpr;		/* expression tree for func call */
	List	   *funccolnames;	/* output column names (string Value nodes) */
	List	   *funccoltypes;	/* OID list of column type OIDs */
	List	   *funccoltypmods; /* integer list of column typmods */
} FunctionScan;

/* ----------------
 *      TableFunctionScan node
 * ----------------
 */
typedef struct TableFunctionScan
{
	Scan		scan;
	List	   *subrtable;		/* temporary workspace for planner */
} TableFunctionScan;

/* ----------------
 *		ValuesScan node
 * ----------------
 */
typedef struct ValuesScan
{
	Scan		scan;
	List	   *values_lists;	/* list of expression lists */
} ValuesScan;

/* ----------------
 *		CteScan node
 * ----------------
 */
typedef struct CteScan
{
	Scan		scan;
	int			ctePlanId;		/* ID of init SubPlan for CTE */
	int			cteParam;		/* ID of Param representing CTE output */
} CteScan;

/* ----------------
 *		WorkTableScan node
 * ----------------
 */
typedef struct WorkTableScan
{
	Scan		scan;
	int			wtParam;		/* ID of Param representing work table */
} WorkTableScan;

<<<<<<< HEAD
/* ----------------
* External Scan node
*
* Field scan.scanrelid is the index of the external relation for
* this node.
*
* Field filenames is a list of N string node pointers (or NULL)
* where N is number of segments in the array. The pointer in
* position I is NULL or points to the string node containing the
* file name for segment I.
* ----------------
*/
typedef struct ExternalScan
{
	Scan		scan;
	List		*uriList;       /* data uri or null for each segment  */
	List		*fmtOpts;       /* data format options                */
	char		fmtType;        /* data format type                   */
	bool		isMasterOnly;   /* true for EXECUTE on master seg only */
	int			rejLimit;       /* reject limit (-1 for no sreh)      */
	bool		rejLimitInRows; /* true if ROWS false if PERCENT      */
	Oid			fmterrtbl;      /* format error table, InvalidOid if none */
	int			encoding;		/* encoding of external table data    */
	uint32      scancounter;	/* counter incr per scan node created */

} ExternalScan;

/* ----------------
 * AppendOnly Scan node
 *
 * Field scan.scanrelid is the index of the append only relation for
 * this node.
 *
 * ----------------
 */
typedef struct AppendOnlyScan
{
	Scan		scan;
	/* nothing for now... */
} AppendOnlyScan;

typedef struct AOCSScan
{
	Scan		scan;
	/* nothing for now... */
} AOCSScan;
=======
>>>>>>> 38e93482

/*
 * ==========
 * Join nodes
 * ==========
 */

/* ----------------
 *		Join node
 *
 * jointype:	rule for joining tuples from left and right subtrees
 * joinqual:	qual conditions that came from JOIN/ON or JOIN/USING
 *				(plan.qual contains conditions that came from WHERE)
 *
 * When jointype is INNER, joinqual and plan.qual are semantically
 * interchangeable.  For OUTER jointypes, the two are *not* interchangeable;
 * only joinqual is used to determine whether a match has been found for
 * the purpose of deciding whether to generate null-extended tuples.
 * (But plan.qual is still applied before actually returning a tuple.)
 * For an outer join, only joinquals are allowed to be used as the merge
 * or hash condition of a merge or hash join.
 * ----------------
 */
typedef struct Join
{
	Plan		plan;
	JoinType	jointype;
	List	   *joinqual;		/* JOIN quals (in addition to plan.qual) */

	bool		prefetch_inner; /* to avoid deadlock in MPP */
} Join;

/* ----------------
 *		nest loop join node
 * ----------------
 */
typedef struct NestLoop
{
	Join		join;

	bool		shared_outer;
	bool		singleton_outer; /*CDB-OLAP true => outer is plain Agg */
} NestLoop;

/* ----------------
 *		merge join node
 *
 * The expected ordering of each mergeable column is described by a btree
 * opfamily OID, a direction (BTLessStrategyNumber or BTGreaterStrategyNumber)
 * and a nulls-first flag.  Note that the two sides of each mergeclause may
 * be of different datatypes, but they are ordered the same way according to
 * the common opfamily.  The operator in each mergeclause must be an equality
 * operator of the indicated opfamily.
 * ----------------
 */
typedef struct MergeJoin
{
	Join		join;
	List	   *mergeclauses;	/* mergeclauses as expression trees */
	/* these are arrays, but have the same length as the mergeclauses list: */
	Oid		   *mergeFamilies;	/* per-clause OIDs of btree opfamilies */
	int		   *mergeStrategies;	/* per-clause ordering (ASC or DESC) */
	bool	   *mergeNullsFirst;	/* per-clause nulls ordering */
	bool		unique_outer; /*CDB-OLAP true => outer is unique in merge key */
} MergeJoin;

/* ----------------
 *		hash join (probe) node
 *
 * CDB:	In order to support hash join on IS NOT DISTINCT FROM (as well as =),
 *		field hashqualclauses is added to hold the expression that tests for
 *		a match.  This is normally identical to hashclauses (which holds the
 *		equality test), but differs in case of non-equijoin comparisons.
 *		Field hashclauses is retained for use in hash table operations.
 * ----------------
 */
typedef struct HashJoin
{
	Join		join;
	List	   *hashclauses;
	List	   *hashqualclauses;
} HashJoin;

/*
 * Share type of sharing a node.
 */
typedef enum ShareType
{
	SHARE_NOTSHARED,
	SHARE_MATERIAL,          	/* Sharing a material node */
	SHARE_MATERIAL_XSLICE,		/* Sharing a material node, across slice */
	SHARE_SORT,					/* Sharing a sort */
	SHARE_SORT_XSLICE			/* Sharing a sort, across slice */
	/* Other types maybe added later, like sharing a hash */
} ShareType;

#define SHARE_ID_NOT_SHARED (-1)
#define SHARE_ID_NOT_ASSIGNED (-2)

extern int get_plan_share_id(Plan *p);
extern void set_plan_share_id(Plan *p, int share_id);
extern ShareType get_plan_share_type (Plan *p);
extern void set_plan_share_type(Plan *p, ShareType st);
extern void set_plan_share_type_xslice(Plan *p);
extern int get_plan_driver_slice(Plan *p);
extern void set_plan_driver_slice(Plan *P, int slice);
extern void incr_plan_nsharer_xslice(Plan *p);
extern bool isDynamicScan(const Scan *scan);

/* ----------------
 *		shareinputscan node
 * ----------------
 */
typedef struct ShareInputScan
{
	Scan 		scan; /* The ShareInput */

	ShareType 	share_type;
	int 		share_id;
	int 		driver_slice;   	/* slice id that will execute the underlying material/sort */
} ShareInputScan;

/* ----------------
 *		materialization node
 * ----------------
 */
typedef struct Material
{
	Plan		plan;
	bool		cdb_strict;

	/* Material can be shared */
	ShareType 	share_type;
	int 		share_id;
	int         driver_slice; 					/* slice id that will execute this material */
	int         nsharer;						/* number of sharer */
	int 		nsharer_xslice;					/* number of sharer cross slice */
} Material;

/* ----------------
 *		sort node
 * ----------------
 */
typedef struct Sort
{
	Plan		plan;
	int			numCols;		/* number of sort-key columns */
	AttrNumber *sortColIdx;		/* their indexes in the target list */
	Oid		   *sortOperators;	/* OIDs of operators to sort them by */
	bool	   *nullsFirst;		/* NULLS FIRST/LAST directions */
    /* CDB */
	bool		noduplicates;   /* TRUE if sort should discard duplicates */

	/* Sort node can be shared */
	ShareType 	share_type;
	int 		share_id;
	int 		driver_slice;   /* slice id that will execute this sort */
	int         nsharer;        /* number of sharer */
	int 		nsharer_xslice;					/* number of sharer cross slice */
} Sort;

/* ---------------
 *		aggregate node
 *
 * An Agg node implements plain or grouped aggregation.  For grouped
 * aggregation, we can work with presorted input or unsorted input;
 * the latter strategy uses an internal hashtable.
 *
 * Notice the lack of any direct info about the aggregate functions to be
 * computed.  They are found by scanning the node's tlist and quals during
 * executor startup.  (It is possible that there are no aggregate functions;
 * this could happen if they get optimized away by constant-folding, or if
 * we are using the Agg node to implement hash-based grouping.)
 * ---------------
 */
typedef enum AggStrategy
{
	AGG_PLAIN,					/* simple agg across all input rows */
	AGG_SORTED,					/* grouped agg, input must be sorted */
	AGG_HASHED					/* grouped agg, use internal hashtable */
} AggStrategy;

typedef struct Agg
{
	Plan		plan;
	AggStrategy aggstrategy;
	int			numCols;		/* number of grouping columns */
	AttrNumber *grpColIdx;		/* their indexes in the target list */
	Oid		   *grpOperators;	/* equality operators to compare with */
	long		numGroups;		/* estimated number of groups in input */
	int			transSpace;		/* est storage per group for byRef transition values */

	/*
	 * The following is used by ROLLUP.
	 */

	/*
	 * The number of grouping columns for this node whose values should be null for
	 * this Agg node.
	 */
	int         numNullCols;

    /*
	 * Indicate the GROUPING value of input tuples for this Agg node.
	 * For example of ROLLUP(a,b,c), there are four Agg nodes:
	 *
	 *   Agg(a,b,c) ==> Agg(a,b) ==> Agg(a) ==> Agg()
	 *
	 * The GROUPING value of input tuples for Agg(a,b,c) is 0, and the values
	 * for Agg(a,b), Agg(a), Agg() are 0, 1, 3, respectively.
	 *
	 * We also use the value "-1" to indicate an Agg node is the final
	 * one that brings back all rollup results from different segments. This final
	 * Agg node is very similar to the non-rollup Agg node, except that we need
	 * a way to know this to properly set GROUPING value during execution.
	 *
	 * For a non-rollup Agg node, this value is 0.
	 */
	uint64 inputGrouping;

	/* The value of GROUPING for this rollup-aware node. */
	uint64 grouping;

	/*
	 * Indicate if input tuples contain values for GROUPING column.
	 *
	 * This is used to determine if the node that generates inputs
	 * for this Agg node is also an Agg node. That is, this Agg node
	 * is one of the list of Agg nodes for a ROLLUP. One exception is
	 * the first Agg node in the list, whose inputs do not have a
	 * GROUPING column.
	 */
	bool inputHasGrouping;

	/*
	 * How many times the aggregates in this rollup level will be output
	 * for a given query. Used only for ROLLUP queries.
	 */
	int         rollupGSTimes;

	/*
	 * Indicate if this Agg node is the last one in a rollup.
	 */
	bool        lastAgg;

	/* Stream entries when out of memory instead of spilling to disk */
	bool 		streaming;
} Agg;

/* ----------------
 *		window aggregate node
 *
 * A WindowAgg node implements window functions over zero or more
 * ordering/framing specifications within a partition specification on
 * appropriately ordered input.
 *
 * For example, if there are window functions
 *
 *   over (partition by a,b orderby c) and
 *   over (partition by a,b order by c,d,e)
 *
 * then the input (outer plan) of the window node will be sorted by
 * (a,b,c,d,e) -- the common partition key (a,b) and the partial
 * ordering keys (c) and (d,e).
 *
 * A Window node contains no direct information about the window
 * functions it computes.  Those functions are found by scanning
 * the node's targetlist for WindowFunc nodes during executor startup.
 * There need not be any, but there's no good reason for the planner
 * to construct a WindowAgg node without at least one WindowFunc.
 *
 * A WindowFunc is related to its WindowAgg node by the fact that it is
 * contained by it.
 *
 * ----------------
 */
typedef struct WindowAgg
{
	Plan		plan;
	int			partNumCols;	/* number of columns in partition clause */
	AttrNumber *partColIdx;		/* their indexes in the target list */
	Oid		   *partOperators;	/* equality operators for partition columns */
	int			ordNumCols;		/* number of columns in ordering clause */
	AttrNumber *ordColIdx;		/* their indexes in the target list */
	Oid		   *ordOperators;	/* equality operators for ordering columns */
	bool	   *nullsFirst;
	int			frameOptions;	/* frame_clause options, see WindowDef */
	Node	   *startOffset;	/* expression for starting bound, if any */
	Node	   *endOffset;		/* expression for ending bound, if any */
} WindowAgg;

/* ----------------
 *		unique node
 * ----------------
 */
typedef struct Unique
{
	Plan		plan;
	int			numCols;		/* number of columns to check for uniqueness */
	AttrNumber *uniqColIdx;		/* their indexes in the target list */
	Oid		   *uniqOperators;	/* equality operators to compare with */
} Unique;

/* ----------------
 *		hash build node
 * ----------------
 */
typedef struct Hash
{
	Plan		plan;
	bool		rescannable;            /* CDB: true => save rows for rescan */
	/* all other info is in the parent HashJoin node */
} Hash;

/* ----------------
 *		setop node
 * ----------------
 */
typedef enum SetOpCmd
{
	SETOPCMD_INTERSECT,
	SETOPCMD_INTERSECT_ALL,
	SETOPCMD_EXCEPT,
	SETOPCMD_EXCEPT_ALL
} SetOpCmd;

typedef enum SetOpStrategy
{
	SETOP_SORTED,				/* input must be sorted */
	SETOP_HASHED				/* use internal hashtable */
} SetOpStrategy;

typedef struct SetOp
{
	Plan		plan;
	SetOpCmd	cmd;			/* what to do */
	SetOpStrategy strategy;		/* how to do it */
	int			numCols;		/* number of columns to check for
								 * duplicate-ness */
	AttrNumber *dupColIdx;		/* their indexes in the target list */
	Oid		   *dupOperators;	/* equality operators to compare with */
	AttrNumber	flagColIdx;		/* where is the flag column, if any */
	int			firstFlag;		/* flag value for first input relation */
	long		numGroups;		/* estimated number of groups in input */
} SetOp;

/* ----------------
 *		limit node
 *
 * Note: as of Postgres 8.2, the offset and count expressions are expected
 * to yield int8, rather than int4 as before.
 * ----------------
 */
typedef struct Limit
{
	Plan		plan;
	Node	   *limitOffset;	/* OFFSET parameter, or NULL if none */
	Node	   *limitCount;		/* COUNT parameter, or NULL if none */
} Limit;

<<<<<<< HEAD
/* -------------------------
 *		motion node structs
 * -------------------------
 */
typedef enum MotionType
{
	MOTIONTYPE_HASH,		/* Use hashing to select a segindex destination */
	MOTIONTYPE_FIXED,		/* Send tuples to a fixed set of segindexes */
	MOTIONTYPE_EXPLICIT		/* Send tuples to the segment explicitly specified in their segid column */
} MotionType;

/*
 * Motion Node
 *
 */
typedef struct Motion
{
	Plan		plan;

	MotionType  motionType;
	bool		sendSorted;			/* if true, output should be sorted */
	int			motionID;			/* required by AMS  */

	/* For Hash */
	List		*hashExpr;			/* list of hash expressions */
	List		*hashDataTypes;	    /* list of hash expr data type oids */

	/* Output segments */
	int 	  	numOutputSegs;		/* number of seg indexes in outputSegIdx array, 0 for broadcast */
	int 	 	*outputSegIdx; 	 	/* array of output segindexes */

	/* For Explicit */
	AttrNumber segidColIdx;			/* index of the segid column in the target list */

	/* The following field is only used when sendSorted == true */
	int			numSortCols;		/* number of sort key columns */
	AttrNumber	*sortColIdx;		/* their indexes in target list */
	Oid			*sortOperators;		/* OID of operators to sort them by */
	bool	   *nullsFirst;
} Motion;

/*
 * DML Node
 */
typedef struct DML
{
	Plan		plan;
	Index		scanrelid;		/* index into the range table */
	AttrNumber	actionColIdx;	/* index of action column into the target list */
	AttrNumber	ctidColIdx;		/* index of ctid column into the target list */
	AttrNumber	tupleoidColIdx;	/* index of tuple oid column into the target list */

} DML;

/*
 * SplitUpdate Node
 *
 */
typedef struct SplitUpdate
{
	Plan		plan;
	AttrNumber	actionColIdx;		/* index of action column into the target list */
	AttrNumber	ctidColIdx;			/* index of ctid column into the target list */
	AttrNumber	tupleoidColIdx;		/* index of tuple oid column into the target list */
	List		*insertColIdx;		/* list of columns to INSERT into the target list */
	List		*deleteColIdx;		/* list of columns to DELETE into the target list */

} SplitUpdate;

/*
 * AssertOp Node
 *
 */
typedef struct AssertOp
{
	Plan 			plan;
	int				errcode;		/* SQL error code */
	List 			*errmessage;	/* error message */

} AssertOp;

/*
 * RowTrigger Node
 *
 */
typedef struct RowTrigger
{
	Plan		plan;
	Oid			relid;				/* OID of target relation */
	int 		eventFlags;			/* TriggerEvent bit flags (see trigger.h).*/
	List		*oldValuesColIdx;	/* list of old columns */
	List		*newValuesColIdx;	/* list of new columns */

} RowTrigger;
=======
>>>>>>> 38e93482

/*
 * Plan invalidation info
 *
 * We track the objects on which a PlannedStmt depends in two ways:
 * relations are recorded as a simple list of OIDs, and everything else
 * is represented as a list of PlanInvalItems.  A PlanInvalItem is designed
 * to be used with the syscache invalidation mechanism, so it identifies a
 * system catalog entry by cache ID and tuple TID.
 */
typedef struct PlanInvalItem
{
	NodeTag		type;
	int			cacheId;		/* a syscache ID, see utils/syscache.h */
	ItemPointerData tupleId;	/* TID of the object's catalog tuple */
} PlanInvalItem;

<<<<<<< HEAD
/* ----------------
 * PartitionSelector node
 *
 * PartitionSelector finds a set of leaf partition OIDs given the root table
 * OID and optionally selection predicates.
 *
 * It hides the logic of partition selection and propagation instead of
 * polluting the plan with it to make a plan look consistent and easy to
 * understand. It will be easy to locate where partition selection happens
 * in a plan.
 *
 * A PartitionSelection can work in three different ways:
 *
 * 1. Dynamic selection, based on tuples that pass through it.
 * 2. Dynamic selection, with a projected tuple.
 * 3. Static selection, performed at beginning of execution.
 *
 * ----------------
 */
typedef struct PartitionSelector
{
	Plan		plan;
	Oid 		relid;  				/* OID of target relation */
	int 		nLevels;				/* number of partition levels */
	int32 		scanId; 				/* id of the corresponding dynamic scan */
	int32		selectorId;				/* id of this partition selector */

	/* Fields for dynamic selection */
	List		*levelEqExpressions;	/* equality expressions used for individual levels */
	List		*levelExpressions;  	/* predicates used for individual levels */
	Node		*residualPredicate; 	/* residual predicate (to be applied at the end) */
	Node		*propagationExpression; /* propagation expression */
	Node		*printablePredicate;	/* printable predicate (for explain purposes) */

	/*
	 * Fields for dynamic selection, by projecting input tuples to a tuple
	 * that has the partitioning key values in the same positions as in the
	 * partitioned table.
	 */
	List	    *partTabTargetlist;

	/* Fields for static selection */
	bool		staticSelection;    	/* static selection performed? */
	List		*staticPartOids;    	/* list of statically selected parts */
	List		*staticScanIds;     	/* scan ids used to propagate statically selected part oids */

} PartitionSelector;

=======
>>>>>>> 38e93482
#endif   /* PLANNODES_H */<|MERGE_RESOLUTION|>--- conflicted
+++ resolved
@@ -374,20 +374,6 @@
 	Plan plan;
 	List *subplans;
 } Sequence;
-
-/* ----------------
- *	RecursiveUnion node -
- *		Generate a recursive union of two subplans.
- *
- * The "outer" subplan is always the non-recursive term, and the "inner"
- * subplan is the recursive term.
- * ----------------
- */
-typedef struct RecursiveUnion
-{
-	Plan		plan;
-	int			wtParam;		/* ID of Param representing work table */
-} RecursiveUnion;
 
 /* ----------------
  *	RecursiveUnion node -
@@ -717,7 +703,6 @@
 	int			wtParam;		/* ID of Param representing work table */
 } WorkTableScan;
 
-<<<<<<< HEAD
 /* ----------------
 * External Scan node
 *
@@ -764,8 +749,6 @@
 	Scan		scan;
 	/* nothing for now... */
 } AOCSScan;
-=======
->>>>>>> 38e93482
 
 /*
  * ==========
@@ -1126,7 +1109,6 @@
 	Node	   *limitCount;		/* COUNT parameter, or NULL if none */
 } Limit;
 
-<<<<<<< HEAD
 /* -------------------------
  *		motion node structs
  * -------------------------
@@ -1221,8 +1203,6 @@
 	List		*newValuesColIdx;	/* list of new columns */
 
 } RowTrigger;
-=======
->>>>>>> 38e93482
 
 /*
  * Plan invalidation info
@@ -1240,7 +1220,6 @@
 	ItemPointerData tupleId;	/* TID of the object's catalog tuple */
 } PlanInvalItem;
 
-<<<<<<< HEAD
 /* ----------------
  * PartitionSelector node
  *
@@ -1289,6 +1268,4 @@
 
 } PartitionSelector;
 
-=======
->>>>>>> 38e93482
 #endif   /* PLANNODES_H */