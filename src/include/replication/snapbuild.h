/*-------------------------------------------------------------------------
 *
 * snapbuild.h
 *	  Exports from replication/logical/snapbuild.c.
 *
 * Copyright (c) 2012-2019, PostgreSQL Global Development Group
 *
 * src/include/replication/snapbuild.h
 *
 *-------------------------------------------------------------------------
 */
#ifndef SNAPBUILD_H
#define SNAPBUILD_H

#include "access/xlogdefs.h"
#include "utils/snapmgr.h"

typedef enum
{
	/*
	 * Initial state, we can't do much yet.
	 */
	SNAPBUILD_START = -1,

	/*
	 * Collecting committed transactions, to build the initial catalog
	 * snapshot.
	 */
	SNAPBUILD_BUILDING_SNAPSHOT = 0,

	/*
	 * We have collected enough information to decode tuples in transactions
	 * that started after this.
	 *
	 * Once we reached this we start to collect changes. We cannot apply them
<<<<<<< HEAD
	 * yet, because they might be based on transactions that were still running
	 * when FULL_SNAPSHOT was reached.
=======
	 * yet, because they might be based on transactions that were still
	 * running when FULL_SNAPSHOT was reached.
>>>>>>> 9e1c9f95
	 */
	SNAPBUILD_FULL_SNAPSHOT = 1,

	/*
	 * Found a point after SNAPBUILD_FULL_SNAPSHOT where all transactions that
	 * were running at that point finished. Till we reach that we hold off
	 * calling any commit callbacks.
	 */
	SNAPBUILD_CONSISTENT = 2
} SnapBuildState;

/* forward declare so we don't have to expose the struct to the public */
struct SnapBuild;
typedef struct SnapBuild SnapBuild;

/* forward declare so we don't have to include reorderbuffer.h */
struct ReorderBuffer;

/* forward declare so we don't have to include heapam_xlog.h */
struct xl_heap_new_cid;
struct xl_running_xacts;

extern void CheckPointSnapBuild(void);

extern SnapBuild *AllocateSnapshotBuilder(struct ReorderBuffer *cache,
<<<<<<< HEAD
						TransactionId xmin_horizon, XLogRecPtr start_lsn,
						bool need_full_snapshot);
=======
										  TransactionId xmin_horizon, XLogRecPtr start_lsn,
										  bool need_full_snapshot);
>>>>>>> 9e1c9f95
extern void FreeSnapshotBuilder(SnapBuild *cache);

extern void SnapBuildSnapDecRefcount(Snapshot snap);

extern Snapshot SnapBuildInitialSnapshot(SnapBuild *builder);
extern const char *SnapBuildExportSnapshot(SnapBuild *snapstate);
extern void SnapBuildClearExportedSnapshot(void);

extern SnapBuildState SnapBuildCurrentState(SnapBuild *snapstate);
extern Snapshot SnapBuildGetOrBuildSnapshot(SnapBuild *builder,
											TransactionId xid);

extern bool SnapBuildXactNeedsSkip(SnapBuild *snapstate, XLogRecPtr ptr);

extern void SnapBuildCommitTxn(SnapBuild *builder, XLogRecPtr lsn,
<<<<<<< HEAD
				   TransactionId xid, int nsubxacts,
				   TransactionId *subxacts);
=======
							   TransactionId xid, int nsubxacts,
							   TransactionId *subxacts);
>>>>>>> 9e1c9f95
extern bool SnapBuildProcessChange(SnapBuild *builder, TransactionId xid,
								   XLogRecPtr lsn);
extern void SnapBuildProcessNewCid(SnapBuild *builder, TransactionId xid,
								   XLogRecPtr lsn, struct xl_heap_new_cid *cid);
extern void SnapBuildProcessRunningXacts(SnapBuild *builder, XLogRecPtr lsn,
										 struct xl_running_xacts *running);
extern void SnapBuildSerializationPoint(SnapBuild *builder, XLogRecPtr lsn);

#endif							/* SNAPBUILD_H */<|MERGE_RESOLUTION|>--- conflicted
+++ resolved
@@ -33,13 +33,8 @@
 	 * that started after this.
 	 *
 	 * Once we reached this we start to collect changes. We cannot apply them
-<<<<<<< HEAD
-	 * yet, because they might be based on transactions that were still running
-	 * when FULL_SNAPSHOT was reached.
-=======
 	 * yet, because they might be based on transactions that were still
 	 * running when FULL_SNAPSHOT was reached.
->>>>>>> 9e1c9f95
 	 */
 	SNAPBUILD_FULL_SNAPSHOT = 1,
 
@@ -65,13 +60,8 @@
 extern void CheckPointSnapBuild(void);
 
 extern SnapBuild *AllocateSnapshotBuilder(struct ReorderBuffer *cache,
-<<<<<<< HEAD
-						TransactionId xmin_horizon, XLogRecPtr start_lsn,
-						bool need_full_snapshot);
-=======
 										  TransactionId xmin_horizon, XLogRecPtr start_lsn,
 										  bool need_full_snapshot);
->>>>>>> 9e1c9f95
 extern void FreeSnapshotBuilder(SnapBuild *cache);
 
 extern void SnapBuildSnapDecRefcount(Snapshot snap);
@@ -87,13 +77,8 @@
 extern bool SnapBuildXactNeedsSkip(SnapBuild *snapstate, XLogRecPtr ptr);
 
 extern void SnapBuildCommitTxn(SnapBuild *builder, XLogRecPtr lsn,
-<<<<<<< HEAD
-				   TransactionId xid, int nsubxacts,
-				   TransactionId *subxacts);
-=======
 							   TransactionId xid, int nsubxacts,
 							   TransactionId *subxacts);
->>>>>>> 9e1c9f95
 extern bool SnapBuildProcessChange(SnapBuild *builder, TransactionId xid,
 								   XLogRecPtr lsn);
 extern void SnapBuildProcessNewCid(SnapBuild *builder, TransactionId xid,
