<<<<<<< HEAD
/* $PostgreSQL: pgsql/src/interfaces/ecpg/ecpglib/execute.c,v 1.85 2009/06/11 14:49:13 momjian Exp $ */
=======
/* $PostgreSQL: pgsql/src/interfaces/ecpg/ecpglib/execute.c,v 1.77 2008/03/01 03:26:34 tgl Exp $ */
>>>>>>> 0f855d62

/*
 * The aim is to get a simpler inteface to the database routines.
 * All the tidieous messing around with tuples is supposed to be hidden
 * by this function.
 */
/* Author: Linus Tolke
   (actually most if the code is "borrowed" from the distribution and just
   slightly modified)
 */

/* Taken over as part of PostgreSQL by Michael Meskes <meskes@postgresql.org>
   on Feb. 5th, 1998 */

#define POSTGRES_ECPG_INTERNAL
#include "postgres_fe.h"

#include <locale.h>

#include "pg_type.h"

#include "ecpgtype.h"
#include "ecpglib.h"
#include "ecpgerrno.h"
#include "extern.h"
#include "sqlca.h"
#include "sql3types.h"
#include "pgtypes_numeric.h"
#include "pgtypes_date.h"
#include "pgtypes_timestamp.h"
#include "pgtypes_interval.h"

/*
 *	This function returns a newly malloced string that has ' and \
 *	escaped.
 */
static char *
quote_postgres(char *arg, bool quote, int lineno)
{
	char	   *res;
	size_t		length;
	size_t		escaped_len;
	size_t		buffer_len;

	/*
	 * if quote is false we just need to store things in a descriptor they
	 * will be quoted once they are inserted in a statement
	 */
	if (!quote)
		return arg;
	else
	{
		length = strlen(arg);
		buffer_len = 2 * length + 1;
		res = (char *) ecpg_alloc(buffer_len + 3, lineno);
		if (!res)
			return (res);
		escaped_len = PQescapeString(res + 1, arg, buffer_len);
		if (length == escaped_len)
		{
			res[0] = res[escaped_len + 1] = '\'';
			res[escaped_len + 2] = '\0';
		}
		else
		{
			/*
			 * We don't know if the target database is using
			 * standard_conforming_strings, so we always use E'' strings.
			 */
			memmove(res + 2, res + 1, escaped_len);
			res[0] = ESCAPE_STRING_SYNTAX;
			res[1] = res[escaped_len + 2] = '\'';
			res[escaped_len + 3] = '\0';
		}
		ecpg_free(arg);
		return res;
	}
}

static void
free_variable(struct variable * var)
{
	struct variable *var_next;

	if (var == NULL)
		return;
	var_next = var->next;
	ecpg_free(var);

	while (var_next)
	{
		var = var_next;
		var_next = var->next;
		ecpg_free(var);
	}
}

static void
free_statement(struct statement * stmt)
{
	if (stmt == NULL)
		return;
	free_variable(stmt->inlist);
	free_variable(stmt->outlist);
	ecpg_free(stmt->command);
	ecpg_free(stmt->name);
	ecpg_free(stmt);
}

static int
next_insert(char *text, int pos, bool questionmarks)
{
	bool		string = false;
	int			p = pos;

	for (; text[p] != '\0'; p++)
	{
		if (text[p] == '\\')	/* escape character */
			p++;
		else if (text[p] == '\'')
			string = string ? false : true;
		else if (!string)
		{
			if (text[p] == '$' && isdigit((unsigned char) text[p + 1]))
			{
				/* this can be either a dollar quote or a variable */
				int			i;

				for (i = p + 1; isdigit((unsigned char) text[i]); i++)
<<<<<<< HEAD
					 /* empty loop body */ ;
				if (!isalpha((unsigned char) text[i]) &&
					isascii((unsigned char) text[i]) &&text[i] != '_')
=======
					/* empty loop body */ ;
				if (!isalpha((unsigned char) text[i]) &&
					isascii((unsigned char) text[i]) && text[i] != '_')
>>>>>>> 0f855d62
					/* not dollar delimited quote */
					return p;
			}
			else if (questionmarks && text[p] == '?')
			{
				/* also allow old style placeholders */
				return p;
			}
		}
	}

	return -1;
}

static bool
ecpg_type_infocache_push(struct ECPGtype_information_cache ** cache, int oid, bool isarray, int lineno)
{
	struct ECPGtype_information_cache *new_entry
	= (struct ECPGtype_information_cache *) ecpg_alloc(sizeof(struct ECPGtype_information_cache), lineno);

	if (new_entry == NULL)
		return (false);

	new_entry->oid = oid;
	new_entry->isarray = isarray;
	new_entry->next = *cache;
	*cache = new_entry;
	return (true);
}

static enum ARRAY_TYPE
ecpg_is_type_an_array(int type, const struct statement * stmt, const struct variable * var)
{
	char	   *array_query;
	enum ARRAY_TYPE isarray = ECPG_ARRAY_NOT_SET;
	PGresult   *query;
	struct ECPGtype_information_cache *cache_entry;

	if ((stmt->connection->cache_head) == NULL)
	{
		/*
		 * Text like types are not an array for ecpg, but postgres counts them
		 * as an array. This define reminds you to not 'correct' these values.
		 */
#define not_an_array_in_ecpg ECPG_ARRAY_NONE

		/* populate cache with well known types to speed things up */
		if (!ecpg_type_infocache_push(&(stmt->connection->cache_head), BOOLOID, ECPG_ARRAY_NONE, stmt->lineno))
			return (ECPG_ARRAY_ERROR);
		if (!ecpg_type_infocache_push(&(stmt->connection->cache_head), BYTEAOID, ECPG_ARRAY_NONE, stmt->lineno))
			return (ECPG_ARRAY_ERROR);
		if (!ecpg_type_infocache_push(&(stmt->connection->cache_head), CHAROID, ECPG_ARRAY_NONE, stmt->lineno))
			return (ECPG_ARRAY_ERROR);
		if (!ecpg_type_infocache_push(&(stmt->connection->cache_head), NAMEOID, not_an_array_in_ecpg, stmt->lineno))
			return (ECPG_ARRAY_ERROR);
		if (!ecpg_type_infocache_push(&(stmt->connection->cache_head), INT8OID, ECPG_ARRAY_NONE, stmt->lineno))
			return (ECPG_ARRAY_ERROR);
		if (!ecpg_type_infocache_push(&(stmt->connection->cache_head), INT2OID, ECPG_ARRAY_NONE, stmt->lineno))
			return (ECPG_ARRAY_ERROR);
		if (!ecpg_type_infocache_push(&(stmt->connection->cache_head), INT2VECTOROID, ECPG_ARRAY_VECTOR, stmt->lineno))
			return (ECPG_ARRAY_ERROR);
		if (!ecpg_type_infocache_push(&(stmt->connection->cache_head), INT4OID, ECPG_ARRAY_NONE, stmt->lineno))
			return (ECPG_ARRAY_ERROR);
		if (!ecpg_type_infocache_push(&(stmt->connection->cache_head), REGPROCOID, ECPG_ARRAY_NONE, stmt->lineno))
			return (ECPG_ARRAY_ERROR);
		if (!ecpg_type_infocache_push(&(stmt->connection->cache_head), TEXTOID, ECPG_ARRAY_NONE, stmt->lineno))
			return (ECPG_ARRAY_ERROR);
		if (!ecpg_type_infocache_push(&(stmt->connection->cache_head), OIDOID, ECPG_ARRAY_NONE, stmt->lineno))
			return (ECPG_ARRAY_ERROR);
		if (!ecpg_type_infocache_push(&(stmt->connection->cache_head), TIDOID, ECPG_ARRAY_NONE, stmt->lineno))
			return (ECPG_ARRAY_ERROR);
		if (!ecpg_type_infocache_push(&(stmt->connection->cache_head), XIDOID, ECPG_ARRAY_NONE, stmt->lineno))
			return (ECPG_ARRAY_ERROR);
		if (!ecpg_type_infocache_push(&(stmt->connection->cache_head), CIDOID, ECPG_ARRAY_NONE, stmt->lineno))
			return (ECPG_ARRAY_ERROR);
		if (!ecpg_type_infocache_push(&(stmt->connection->cache_head), OIDVECTOROID, ECPG_ARRAY_VECTOR, stmt->lineno))
			return (ECPG_ARRAY_ERROR);
		if (!ecpg_type_infocache_push(&(stmt->connection->cache_head), POINTOID, ECPG_ARRAY_VECTOR, stmt->lineno))
			return (ECPG_ARRAY_ERROR);
		if (!ecpg_type_infocache_push(&(stmt->connection->cache_head), LSEGOID, ECPG_ARRAY_VECTOR, stmt->lineno))
			return (ECPG_ARRAY_ERROR);
		if (!ecpg_type_infocache_push(&(stmt->connection->cache_head), PATHOID, ECPG_ARRAY_NONE, stmt->lineno))
			return (ECPG_ARRAY_ERROR);
		if (!ecpg_type_infocache_push(&(stmt->connection->cache_head), BOXOID, ECPG_ARRAY_VECTOR, stmt->lineno))
			return (ECPG_ARRAY_ERROR);
		if (!ecpg_type_infocache_push(&(stmt->connection->cache_head), POLYGONOID, ECPG_ARRAY_NONE, stmt->lineno))
			return (ECPG_ARRAY_ERROR);
		if (!ecpg_type_infocache_push(&(stmt->connection->cache_head), LINEOID, ECPG_ARRAY_VECTOR, stmt->lineno))
			return (ECPG_ARRAY_ERROR);
		if (!ecpg_type_infocache_push(&(stmt->connection->cache_head), FLOAT4OID, ECPG_ARRAY_NONE, stmt->lineno))
			return (ECPG_ARRAY_ERROR);
		if (!ecpg_type_infocache_push(&(stmt->connection->cache_head), FLOAT8OID, ECPG_ARRAY_NONE, stmt->lineno))
			return (ECPG_ARRAY_ERROR);
		if (!ecpg_type_infocache_push(&(stmt->connection->cache_head), ABSTIMEOID, ECPG_ARRAY_NONE, stmt->lineno))
			return (ECPG_ARRAY_ERROR);
		if (!ecpg_type_infocache_push(&(stmt->connection->cache_head), RELTIMEOID, ECPG_ARRAY_NONE, stmt->lineno))
			return (ECPG_ARRAY_ERROR);
		if (!ecpg_type_infocache_push(&(stmt->connection->cache_head), TINTERVALOID, ECPG_ARRAY_NONE, stmt->lineno))
			return (ECPG_ARRAY_ERROR);
		if (!ecpg_type_infocache_push(&(stmt->connection->cache_head), UNKNOWNOID, ECPG_ARRAY_NONE, stmt->lineno))
			return (ECPG_ARRAY_ERROR);
		if (!ecpg_type_infocache_push(&(stmt->connection->cache_head), CIRCLEOID, ECPG_ARRAY_NONE, stmt->lineno))
			return (ECPG_ARRAY_ERROR);
		if (!ecpg_type_infocache_push(&(stmt->connection->cache_head), CASHOID, ECPG_ARRAY_NONE, stmt->lineno))
			return (ECPG_ARRAY_ERROR);
		if (!ecpg_type_infocache_push(&(stmt->connection->cache_head), INETOID, ECPG_ARRAY_NONE, stmt->lineno))
			return (ECPG_ARRAY_ERROR);
		if (!ecpg_type_infocache_push(&(stmt->connection->cache_head), CIDROID, ECPG_ARRAY_NONE, stmt->lineno))
			return (ECPG_ARRAY_ERROR);
		if (!ecpg_type_infocache_push(&(stmt->connection->cache_head), BPCHAROID, ECPG_ARRAY_NONE, stmt->lineno))
			return (ECPG_ARRAY_ERROR);
		if (!ecpg_type_infocache_push(&(stmt->connection->cache_head), VARCHAROID, ECPG_ARRAY_NONE, stmt->lineno))
			return (ECPG_ARRAY_ERROR);
		if (!ecpg_type_infocache_push(&(stmt->connection->cache_head), DATEOID, ECPG_ARRAY_NONE, stmt->lineno))
			return (ECPG_ARRAY_ERROR);
		if (!ecpg_type_infocache_push(&(stmt->connection->cache_head), TIMEOID, ECPG_ARRAY_NONE, stmt->lineno))
			return (ECPG_ARRAY_ERROR);
		if (!ecpg_type_infocache_push(&(stmt->connection->cache_head), TIMESTAMPOID, ECPG_ARRAY_NONE, stmt->lineno))
			return (ECPG_ARRAY_ERROR);
		if (!ecpg_type_infocache_push(&(stmt->connection->cache_head), TIMESTAMPTZOID, ECPG_ARRAY_NONE, stmt->lineno))
			return (ECPG_ARRAY_ERROR);
		if (!ecpg_type_infocache_push(&(stmt->connection->cache_head), INTERVALOID, ECPG_ARRAY_NONE, stmt->lineno))
			return (ECPG_ARRAY_ERROR);
		if (!ecpg_type_infocache_push(&(stmt->connection->cache_head), TIMETZOID, ECPG_ARRAY_NONE, stmt->lineno))
			return (ECPG_ARRAY_ERROR);
		if (!ecpg_type_infocache_push(&(stmt->connection->cache_head), ZPBITOID, ECPG_ARRAY_NONE, stmt->lineno))
			return (ECPG_ARRAY_ERROR);
		if (!ecpg_type_infocache_push(&(stmt->connection->cache_head), VARBITOID, ECPG_ARRAY_NONE, stmt->lineno))
			return (ECPG_ARRAY_ERROR);
		if (!ecpg_type_infocache_push(&(stmt->connection->cache_head), NUMERICOID, ECPG_ARRAY_NONE, stmt->lineno))
			return (ECPG_ARRAY_ERROR);
	}

	for (cache_entry = (stmt->connection->cache_head); cache_entry != NULL; cache_entry = cache_entry->next)
	{
		if (cache_entry->oid == type)
			return cache_entry->isarray;
	}

	array_query = (char *) ecpg_alloc(strlen("select typlen from pg_type where oid= and typelem<>0") + 11, stmt->lineno);
	if (array_query == NULL)
		return (ECPG_ARRAY_ERROR);

	sprintf(array_query, "select typlen from pg_type where oid=%d and typelem<>0", type);
	query = PQexec(stmt->connection->connection, array_query);
	ecpg_free(array_query);
	if (!ecpg_check_PQresult(query, stmt->lineno, stmt->connection->connection, stmt->compat))
		return (ECPG_ARRAY_ERROR);
	else if (PQresultStatus(query) == PGRES_TUPLES_OK)
	{
		if (PQntuples(query) == 0)
			isarray = ECPG_ARRAY_NONE;
		else
		{
			isarray = (atol((char *) PQgetvalue(query, 0, 0)) == -1) ? ECPG_ARRAY_ARRAY : ECPG_ARRAY_VECTOR;
			if (ecpg_dynamic_type(type) == SQL3_CHARACTER ||
				ecpg_dynamic_type(type) == SQL3_CHARACTER_VARYING)
			{
				/*
				 * arrays of character strings are not yet implemented
				 */
				isarray = ECPG_ARRAY_NONE;
			}
		}
		PQclear(query);
	}
	else
		return (ECPG_ARRAY_ERROR);

	ecpg_type_infocache_push(&(stmt->connection->cache_head), type, isarray, stmt->lineno);
	ecpg_log("ecpg_is_type_an_array on line %d: type (%d); C (%d); array (%s)\n", stmt->lineno, type, var->type, isarray ? "yes" : "no");
	return isarray;
}


bool
ecpg_store_result(const PGresult *results, int act_field,
				  const struct statement * stmt, struct variable * var)
{
	enum ARRAY_TYPE isarray;
	int			act_tuple,
				ntuples = PQntuples(results);
	bool		status = true;

	if ((isarray = ecpg_is_type_an_array(PQftype(results, act_field), stmt, var)) == ECPG_ARRAY_ERROR)
	{
		ecpg_raise(stmt->lineno, ECPG_OUT_OF_MEMORY, ECPG_SQLSTATE_ECPG_OUT_OF_MEMORY, NULL);
		return false;
	}

	if (isarray == ECPG_ARRAY_NONE)
	{
		/*
		 * if we don't have enough space, we cannot read all tuples
		 */
		if ((var->arrsize > 0 && ntuples > var->arrsize) || (var->ind_arrsize > 0 && ntuples > var->ind_arrsize))
		{
			ecpg_log("ecpg_store_result on line %d: incorrect number of matches; %d don't fit into array of %d\n",
					 stmt->lineno, ntuples, var->arrsize);
			ecpg_raise(stmt->lineno, INFORMIX_MODE(stmt->compat) ? ECPG_INFORMIX_SUBSELECT_NOT_ONE : ECPG_TOO_MANY_MATCHES, ECPG_SQLSTATE_CARDINALITY_VIOLATION, NULL);
			return false;
		}
	}
	else
	{
		/*
		 * since we read an array, the variable has to be an array too
		 */
		if (var->arrsize == 0)
		{
			ecpg_raise(stmt->lineno, ECPG_NO_ARRAY, ECPG_SQLSTATE_DATATYPE_MISMATCH, NULL);
			return false;
		}
	}

	/*
	 * allocate memory for NULL pointers
	 */
	if ((var->arrsize == 0 || var->varcharsize == 0) && var->value == NULL)
	{
		int			len = 0;

		if (!PQfformat(results, act_field))
		{
			switch (var->type)
			{
				case ECPGt_char:
				case ECPGt_unsigned_char:
					if (!var->varcharsize && !var->arrsize)
					{
						/* special mode for handling char**foo=0 */
						for (act_tuple = 0; act_tuple < ntuples; act_tuple++)
							len += strlen(PQgetvalue(results, act_tuple, act_field)) + 1;
						len *= var->offset;		/* should be 1, but YMNK */
						len += (ntuples + 1) * sizeof(char *);
					}
					else
					{
						var->varcharsize = 0;
						/* check strlen for each tuple */
						for (act_tuple = 0; act_tuple < ntuples; act_tuple++)
						{
							int			len = strlen(PQgetvalue(results, act_tuple, act_field)) + 1;

							if (len > var->varcharsize)
								var->varcharsize = len;
						}
						var->offset *= var->varcharsize;
						len = var->offset * ntuples;
					}
					break;
				case ECPGt_varchar:
					len = ntuples * (var->varcharsize + sizeof(int));
					break;
				default:
					len = var->offset * ntuples;
					break;
			}
		}
		else
		{
			for (act_tuple = 0; act_tuple < ntuples; act_tuple++)
				len += PQgetlength(results, act_tuple, act_field);
		}

		ecpg_log("ecpg_store_result on line %d: allocating memory for %d tuples\n", stmt->lineno, ntuples);
		var->value = (char *) ecpg_alloc(len, stmt->lineno);
		if (!var->value)
			return false;
		*((char **) var->pointer) = var->value;
		ecpg_add_mem(var->value, stmt->lineno);
	}

	/* allocate indicator variable if needed */
	if ((var->ind_arrsize == 0 || var->ind_varcharsize == 0) && var->ind_value == NULL && var->ind_pointer != NULL)
	{
		int			len = var->ind_offset * ntuples;

		var->ind_value = (char *) ecpg_alloc(len, stmt->lineno);
		if (!var->ind_value)
			return false;
		*((char **) var->ind_pointer) = var->ind_value;
		ecpg_add_mem(var->ind_value, stmt->lineno);
	}

	/* fill the variable with the tuple(s) */
	if (!var->varcharsize && !var->arrsize &&
		(var->type == ECPGt_char || var->type == ECPGt_unsigned_char))
	{
		/* special mode for handling char**foo=0 */

		/* filling the array of (char*)s */
		char	  **current_string = (char **) var->value;

		/* storing the data (after the last array element) */
		char	   *current_data_location = (char *) &current_string[ntuples + 1];

		for (act_tuple = 0; act_tuple < ntuples && status; act_tuple++)
		{
			int			len = strlen(PQgetvalue(results, act_tuple, act_field)) + 1;

			if (!ecpg_get_data(results, act_tuple, act_field, stmt->lineno,
							 var->type, var->ind_type, current_data_location,
							   var->ind_value, len, 0, var->ind_offset, isarray, stmt->compat, stmt->force_indicator))
				status = false;
			else
			{
				*current_string = current_data_location;
				current_data_location += len;
				current_string++;
			}
		}

		/* terminate the list */
		*current_string = NULL;
	}
	else
	{
		for (act_tuple = 0; act_tuple < ntuples && status; act_tuple++)
		{
			if (!ecpg_get_data(results, act_tuple, act_field, stmt->lineno,
							   var->type, var->ind_type, var->value,
							   var->ind_value, var->varcharsize, var->offset, var->ind_offset, isarray, stmt->compat, stmt->force_indicator))
				status = false;
		}
	}
	return status;
}

bool
ecpg_store_input(const int lineno, const bool force_indicator, const struct variable * var,
				 char **tobeinserted_p, bool quote)
{
	char	   *mallocedval = NULL;
	char	   *newcopy = NULL;

	/*
	 * arrays are not possible unless the attribute is an array too FIXME: we
	 * do not know if the attribute is an array here
	 */
#if 0
	if (var->arrsize > 1 &&...)
	{
		ecpg_raise(lineno, ECPG_ARRAY_INSERT, ECPG_SQLSTATE_DATATYPE_MISMATCH, NULL);
		return false;
	}
#endif

	/*
	 * Some special treatment is needed for records since we want their
	 * contents to arrive in a comma-separated list on insert (I think).
	 */

	*tobeinserted_p = "";

	/* check for null value and set input buffer accordingly */
	switch (var->ind_type)
	{
		case ECPGt_short:
		case ECPGt_unsigned_short:
			if (*(short *) var->ind_value < 0)
				*tobeinserted_p = NULL;
			break;
		case ECPGt_int:
		case ECPGt_unsigned_int:
			if (*(int *) var->ind_value < 0)
				*tobeinserted_p = NULL;
			break;
		case ECPGt_long:
		case ECPGt_unsigned_long:
			if (*(long *) var->ind_value < 0L)
				*tobeinserted_p = NULL;
			break;
#ifdef HAVE_LONG_LONG_INT_64
		case ECPGt_long_long:
		case ECPGt_unsigned_long_long:
			if (*(long long int *) var->ind_value < (long long) 0)
				*tobeinserted_p = NULL;
			break;
#endif   /* HAVE_LONG_LONG_INT_64 */
		case ECPGt_NO_INDICATOR:
			if (force_indicator == false)
			{
				if (ECPGis_noind_null(var->type, var->value))
					*tobeinserted_p = NULL;
			}
			break;
		default:
			break;
	}
	if (*tobeinserted_p != NULL)
	{
		int			asize = var->arrsize ? var->arrsize : 1;

		switch (var->type)
		{
				int			element;

			case ECPGt_short:
				if (!(mallocedval = ecpg_alloc(asize * 20, lineno)))
					return false;

				if (asize > 1)
				{
					strcpy(mallocedval, "array [");

					for (element = 0; element < asize; element++)
						sprintf(mallocedval + strlen(mallocedval), "%hd,", ((short *) var->value)[element]);

					strcpy(mallocedval + strlen(mallocedval) - 1, "]");
				}
				else
					sprintf(mallocedval, "%hd", *((short *) var->value));

				*tobeinserted_p = mallocedval;
				break;

			case ECPGt_int:
				if (!(mallocedval = ecpg_alloc(asize * 20, lineno)))
					return false;

				if (asize > 1)
				{
					strcpy(mallocedval, "{");

					for (element = 0; element < asize; element++)
						sprintf(mallocedval + strlen(mallocedval), "%d,", ((int *) var->value)[element]);

					strcpy(mallocedval + strlen(mallocedval) - 1, "}");
				}
				else
					sprintf(mallocedval, "%d", *((int *) var->value));

				*tobeinserted_p = mallocedval;
				break;

			case ECPGt_unsigned_short:
				if (!(mallocedval = ecpg_alloc(asize * 20, lineno)))
					return false;

				if (asize > 1)
				{
					strcpy(mallocedval, "array [");

					for (element = 0; element < asize; element++)
						sprintf(mallocedval + strlen(mallocedval), "%hu,", ((unsigned short *) var->value)[element]);

					strcpy(mallocedval + strlen(mallocedval) - 1, "]");
				}
				else
					sprintf(mallocedval, "%hu", *((unsigned short *) var->value));

				*tobeinserted_p = mallocedval;
				break;

			case ECPGt_unsigned_int:
				if (!(mallocedval = ecpg_alloc(asize * 20, lineno)))
					return false;

				if (asize > 1)
				{
					strcpy(mallocedval, "array [");

					for (element = 0; element < asize; element++)
						sprintf(mallocedval + strlen(mallocedval), "%u,", ((unsigned int *) var->value)[element]);

					strcpy(mallocedval + strlen(mallocedval) - 1, "]");
				}
				else
					sprintf(mallocedval, "%u", *((unsigned int *) var->value));

				*tobeinserted_p = mallocedval;
				break;

			case ECPGt_long:
				if (!(mallocedval = ecpg_alloc(asize * 20, lineno)))
					return false;

				if (asize > 1)
				{
					strcpy(mallocedval, "array [");

					for (element = 0; element < asize; element++)
						sprintf(mallocedval + strlen(mallocedval), "%ld,", ((long *) var->value)[element]);

					strcpy(mallocedval + strlen(mallocedval) - 1, "]");
				}
				else
					sprintf(mallocedval, "%ld", *((long *) var->value));

				*tobeinserted_p = mallocedval;
				break;

			case ECPGt_unsigned_long:
				if (!(mallocedval = ecpg_alloc(asize * 20, lineno)))
					return false;

				if (asize > 1)
				{
					strcpy(mallocedval, "array [");

					for (element = 0; element < asize; element++)
						sprintf(mallocedval + strlen(mallocedval), "%lu,", ((unsigned long *) var->value)[element]);

					strcpy(mallocedval + strlen(mallocedval) - 1, "]");
				}
				else
					sprintf(mallocedval, "%lu", *((unsigned long *) var->value));

				*tobeinserted_p = mallocedval;
				break;
#ifdef HAVE_LONG_LONG_INT_64
			case ECPGt_long_long:
				if (!(mallocedval = ecpg_alloc(asize * 30, lineno)))
					return false;

				if (asize > 1)
				{
					strcpy(mallocedval, "array [");

					for (element = 0; element < asize; element++)
						sprintf(mallocedval + strlen(mallocedval), "%lld,", ((long long *) var->value)[element]);

					strcpy(mallocedval + strlen(mallocedval) - 1, "]");
				}
				else
					sprintf(mallocedval, "%lld", *((long long *) var->value));

				*tobeinserted_p = mallocedval;
				break;

			case ECPGt_unsigned_long_long:
				if (!(mallocedval = ecpg_alloc(asize * 30, lineno)))
					return false;

				if (asize > 1)
				{
					strcpy(mallocedval, "array [");

					for (element = 0; element < asize; element++)
						sprintf(mallocedval + strlen(mallocedval), "%llu,", ((unsigned long long *) var->value)[element]);

					strcpy(mallocedval + strlen(mallocedval) - 1, "]");
				}
				else
					sprintf(mallocedval, "%llu", *((unsigned long long *) var->value));

				*tobeinserted_p = mallocedval;
				break;
#endif   /* HAVE_LONG_LONG_INT_64 */
			case ECPGt_float:
				if (!(mallocedval = ecpg_alloc(asize * 25, lineno)))
					return false;

				if (asize > 1)
				{
					strcpy(mallocedval, "array [");

					for (element = 0; element < asize; element++)
						sprintf(mallocedval + strlen(mallocedval), "%.14g,", ((float *) var->value)[element]);

					strcpy(mallocedval + strlen(mallocedval) - 1, "]");
				}
				else
					sprintf(mallocedval, "%.14g", *((float *) var->value));

				*tobeinserted_p = mallocedval;
				break;

			case ECPGt_double:
				if (!(mallocedval = ecpg_alloc(asize * 25, lineno)))
					return false;

				if (asize > 1)
				{
					strcpy(mallocedval, "array [");

					for (element = 0; element < asize; element++)
						sprintf(mallocedval + strlen(mallocedval), "%.14g,", ((double *) var->value)[element]);

					strcpy(mallocedval + strlen(mallocedval) - 1, "]");
				}
				else
					sprintf(mallocedval, "%.14g", *((double *) var->value));

				*tobeinserted_p = mallocedval;
				break;

			case ECPGt_bool:
				if (!(mallocedval = ecpg_alloc(var->arrsize + sizeof("array []"), lineno)))
					return false;

				if (var->arrsize > 1)
				{
					strcpy(mallocedval, "array [");

					if (var->offset == sizeof(char))
						for (element = 0; element < var->arrsize; element++)
							sprintf(mallocedval + strlen(mallocedval), "%c,", (((char *) var->value)[element]) ? 't' : 'f');

					/*
					 * this is necessary since sizeof(C++'s bool)==sizeof(int)
					 */
					else if (var->offset == sizeof(int))
						for (element = 0; element < var->arrsize; element++)
							sprintf(mallocedval + strlen(mallocedval), "%c,", (((int *) var->value)[element]) ? 't' : 'f');
					else
						ecpg_raise(lineno, ECPG_CONVERT_BOOL, ECPG_SQLSTATE_DATATYPE_MISMATCH, NULL);

					strcpy(mallocedval + strlen(mallocedval) - 1, "]");
				}
				else
				{
					if (var->offset == sizeof(char))
						sprintf(mallocedval, "%c", (*((char *) var->value)) ? 't' : 'f');
					else if (var->offset == sizeof(int))
						sprintf(mallocedval, "%c", (*((int *) var->value)) ? 't' : 'f');
					else
						ecpg_raise(lineno, ECPG_CONVERT_BOOL, ECPG_SQLSTATE_DATATYPE_MISMATCH, NULL);
				}

				*tobeinserted_p = mallocedval;
				break;

			case ECPGt_char:
			case ECPGt_unsigned_char:
				{
					/* set slen to string length if type is char * */
					int			slen = (var->varcharsize == 0) ? strlen((char *) var->value) : (unsigned int) var->varcharsize;

					if (!(newcopy = ecpg_alloc(slen + 1, lineno)))
						return false;

					strncpy(newcopy, (char *) var->value, slen);
					newcopy[slen] = '\0';

					mallocedval = quote_postgres(newcopy, quote, lineno);
					if (!mallocedval)
						return false;

					*tobeinserted_p = mallocedval;
				}
				break;
			case ECPGt_const:
			case ECPGt_char_variable:
				{
					int			slen = strlen((char *) var->value);

					if (!(mallocedval = ecpg_alloc(slen + 1, lineno)))
						return false;

					strncpy(mallocedval, (char *) var->value, slen);
					mallocedval[slen] = '\0';

					*tobeinserted_p = mallocedval;
				}
				break;
			case ECPGt_varchar:
				{
					struct ECPGgeneric_varchar *variable =
					(struct ECPGgeneric_varchar *) (var->value);

					if (!(newcopy = (char *) ecpg_alloc(variable->len + 1, lineno)))
						return false;

					strncpy(newcopy, variable->arr, variable->len);
					newcopy[variable->len] = '\0';

					mallocedval = quote_postgres(newcopy, quote, lineno);
					if (!mallocedval)
						return false;

					*tobeinserted_p = mallocedval;
				}
				break;

			case ECPGt_decimal:
			case ECPGt_numeric:
				{
					char	   *str = NULL;
					int			slen;
					numeric    *nval;

					if (var->arrsize > 1)
					{
						for (element = 0; element < var->arrsize; element++)
						{
							nval = PGTYPESnumeric_new();
							if (!nval)
								return false;

							if (var->type == ECPGt_numeric)
								PGTYPESnumeric_copy((numeric *) ((var + var->offset * element)->value), nval);
							else
								PGTYPESnumeric_from_decimal((decimal *) ((var + var->offset * element)->value), nval);

							str = PGTYPESnumeric_to_asc(nval, nval->dscale);
							slen = strlen(str);
							PGTYPESnumeric_free(nval);

							if (!(mallocedval = ecpg_realloc(mallocedval, strlen(mallocedval) + slen + sizeof("array [] "), lineno)))
							{
								ecpg_free(str);
								return false;
							}

							if (!element)
								strcpy(mallocedval, "array [");

							strncpy(mallocedval + strlen(mallocedval), str, slen + 1);
							strcpy(mallocedval + strlen(mallocedval), ",");
							ecpg_free(str);
						}
						strcpy(mallocedval + strlen(mallocedval) - 1, "]");
					}
					else
					{
						nval = PGTYPESnumeric_new();
						if (!nval)
							return false;

						if (var->type == ECPGt_numeric)
							PGTYPESnumeric_copy((numeric *) (var->value), nval);
						else
							PGTYPESnumeric_from_decimal((decimal *) (var->value), nval);

						str = PGTYPESnumeric_to_asc(nval, nval->dscale);
						slen = strlen(str);
						PGTYPESnumeric_free(nval);

						if (!(mallocedval = ecpg_alloc(slen + 1, lineno)))
						{
							free(str);
							return false;
						}

						strncpy(mallocedval, str, slen);
						mallocedval[slen] = '\0';
						ecpg_free(str);
					}

					*tobeinserted_p = mallocedval;
				}
				break;

			case ECPGt_interval:
				{
					char	   *str = NULL;
					int			slen;

					if (var->arrsize > 1)
					{
						for (element = 0; element < var->arrsize; element++)
						{
							str = quote_postgres(PGTYPESinterval_to_asc((interval *) ((var + var->offset * element)->value)), quote, lineno);
							if (!str)
								return false;
							slen = strlen(str);

							if (!(mallocedval = ecpg_realloc(mallocedval, strlen(mallocedval) + slen + sizeof("array [],interval "), lineno)))
							{
								ecpg_free(str);
								return false;
							}

							if (!element)
								strcpy(mallocedval, "array [");

							strncpy(mallocedval + strlen(mallocedval), str, slen + 1);
							strcpy(mallocedval + strlen(mallocedval), ",");
							ecpg_free(str);
						}
						strcpy(mallocedval + strlen(mallocedval) - 1, "]");
					}
					else
					{
						str = quote_postgres(PGTYPESinterval_to_asc((interval *) (var->value)), quote, lineno);
						if (!str)
							return false;
						slen = strlen(str);

						if (!(mallocedval = ecpg_alloc(slen + sizeof("interval ") + 1, lineno)))
						{
							ecpg_free(str);
							return false;
						}

						/* also copy trailing '\0' */
						strncpy(mallocedval + strlen(mallocedval), str, slen + 1);
						ecpg_free(str);
					}

					*tobeinserted_p = mallocedval;
				}
				break;

			case ECPGt_date:
				{
					char	   *str = NULL;
					int			slen;

					if (var->arrsize > 1)
					{
						for (element = 0; element < var->arrsize; element++)
						{
							str = quote_postgres(PGTYPESdate_to_asc(*(date *) ((var + var->offset * element)->value)), quote, lineno);
							if (!str)
								return false;
							slen = strlen(str);

							if (!(mallocedval = ecpg_realloc(mallocedval, strlen(mallocedval) + slen + sizeof("array [],date "), lineno)))
							{
								ecpg_free(str);
								return false;
							}

							if (!element)
								strcpy(mallocedval, "array [");

							strncpy(mallocedval + strlen(mallocedval), str, slen + 1);
							strcpy(mallocedval + strlen(mallocedval), ",");
							ecpg_free(str);
						}
						strcpy(mallocedval + strlen(mallocedval) - 1, "]");
					}
					else
					{
						str = quote_postgres(PGTYPESdate_to_asc(*(date *) (var->value)), quote, lineno);
						if (!str)
							return false;
						slen = strlen(str);

						if (!(mallocedval = ecpg_alloc(slen + sizeof("date ") + 1, lineno)))
						{
							ecpg_free(str);
							return false;
						}

						/* also copy trailing '\0' */
						strncpy(mallocedval + strlen(mallocedval), str, slen + 1);
						ecpg_free(str);
					}

					*tobeinserted_p = mallocedval;
				}
				break;

			case ECPGt_timestamp:
				{
					char	   *str = NULL;
					int			slen;

					if (var->arrsize > 1)
					{
						for (element = 0; element < var->arrsize; element++)
						{
							str = quote_postgres(PGTYPEStimestamp_to_asc(*(timestamp *) ((var + var->offset * element)->value)), quote, lineno);
							if (!str)
								return false;

							slen = strlen(str);

							if (!(mallocedval = ecpg_realloc(mallocedval, strlen(mallocedval) + slen + sizeof("array [], timestamp "), lineno)))
							{
								ecpg_free(str);
								return false;
							}

							if (!element)
								strcpy(mallocedval, "array [");

							strncpy(mallocedval + strlen(mallocedval), str, slen + 1);
							strcpy(mallocedval + strlen(mallocedval), ",");
							ecpg_free(str);
						}
						strcpy(mallocedval + strlen(mallocedval) - 1, "]");
					}
					else
					{
						str = quote_postgres(PGTYPEStimestamp_to_asc(*(timestamp *) (var->value)), quote, lineno);
						if (!str)
							return false;
						slen = strlen(str);

						if (!(mallocedval = ecpg_alloc(slen + sizeof("timestamp") + 1, lineno)))
						{
							ecpg_free(str);
							return false;
						}

						/* also copy trailing '\0' */
						strncpy(mallocedval + strlen(mallocedval), str, slen + 1);
						ecpg_free(str);
					}

					*tobeinserted_p = mallocedval;
				}
				break;

			case ECPGt_descriptor:
				break;

			default:
				/* Not implemented yet */
				ecpg_raise(lineno, ECPG_UNSUPPORTED, ECPG_SQLSTATE_ECPG_INTERNAL_ERROR, (char *) ecpg_type_name(var->type));
				return false;
				break;
		}
	}
	return true;
}

static void
free_params(const char **paramValues, int nParams, bool print, int lineno)
{
	int			n;

	for (n = 0; n < nParams; n++)
	{
		if (print)
			ecpg_log("free_params on line %d: parameter %d = %s\n", lineno, n + 1, paramValues[n] ? paramValues[n] : "null");
		ecpg_free((void *) (paramValues[n]));
	}
	ecpg_free(paramValues);
}


static bool
insert_tobeinserted(int position, int ph_len, struct statement * stmt, char *tobeinserted)
{
	char	   *newcopy;

	if (!(newcopy = (char *) ecpg_alloc(strlen(stmt->command)
										+ strlen(tobeinserted)
										+ 1, stmt->lineno)))
	{
		ecpg_free(tobeinserted);
		return false;
	}

	strcpy(newcopy, stmt->command);
	strcpy(newcopy + position - 1, tobeinserted);

	/*
	 * The strange thing in the second argument is the rest of the string from
	 * the old string
	 */
	strcat(newcopy,
		   stmt->command
		   + position
		   + ph_len - 1);

	ecpg_free(stmt->command);
	stmt->command = newcopy;

	ecpg_free((char *) tobeinserted);
	return true;
}

static bool
ecpg_execute(struct statement * stmt)
{
	bool		status = false;
	char	   *cmdstat;
	PGresult   *results;
	PGnotify   *notify;
	struct variable *var;
	int			desc_counter = 0;
	const char **paramValues = NULL;
	int			nParams = 0;
	int			position = 0;
	struct sqlca_t *sqlca = ECPGget_sqlca();
	bool		clear_result = true;

	/*
	 * If the type is one of the fill in types then we take the argument and
	 * enter it to our parameter array at the first position. Then if there
	 * are any more fill in types we add more parameters.
	 */
	var = stmt->inlist;
	while (var)
	{
		char	   *tobeinserted;
		int			counter = 1;

		tobeinserted = NULL;

		/*
		 * A descriptor is a special case since it contains many variables but
		 * is listed only once.
		 */
		if (var->type == ECPGt_descriptor)
		{
			/*
			 * We create an additional variable list here, so the same logic
			 * applies.
			 */
			struct variable desc_inlist;
			struct descriptor *desc;
			struct descriptor_item *desc_item;

			desc = ecpg_find_desc(stmt->lineno, var->pointer);
			if (desc == NULL)
				return false;

			desc_counter++;
			for (desc_item = desc->items; desc_item; desc_item = desc_item->next)
			{
				if (desc_item->num == desc_counter)
				{
					desc_inlist.type = ECPGt_char;
					desc_inlist.value = desc_item->data;
					desc_inlist.pointer = &(desc_item->data);
					desc_inlist.varcharsize = strlen(desc_item->data);
					desc_inlist.arrsize = 1;
					desc_inlist.offset = 0;
					if (!desc_item->indicator)
					{
						desc_inlist.ind_type = ECPGt_NO_INDICATOR;
						desc_inlist.ind_value = desc_inlist.ind_pointer = NULL;
						desc_inlist.ind_varcharsize = desc_inlist.ind_arrsize = desc_inlist.ind_offset = 0;
					}
					else
					{
						desc_inlist.ind_type = ECPGt_int;
						desc_inlist.ind_value = &(desc_item->indicator);
						desc_inlist.ind_pointer = &(desc_inlist.ind_value);
						desc_inlist.ind_varcharsize = desc_inlist.ind_arrsize = 1;
						desc_inlist.ind_offset = 0;
					}
					if (!ecpg_store_input(stmt->lineno, stmt->force_indicator, &desc_inlist, &tobeinserted, false))
						return false;

					break;
				}
			}
			if (desc->count == desc_counter)
				desc_counter = 0;
		}
		else
		{
			if (!ecpg_store_input(stmt->lineno, stmt->force_indicator, var, &tobeinserted, false))
				return false;
		}

		/*
		 * now tobeinserted points to an area that contains the next parameter
		 * now find the positin in the string where it belongs
		 */
		if ((position = next_insert(stmt->command, position, stmt->questionmarks) + 1) == 0)
		{
			/*
			 * We have an argument but we dont have the matched up placeholder
			 * in the string
			 */
			ecpg_raise(stmt->lineno, ECPG_TOO_MANY_ARGUMENTS,
					   ECPG_SQLSTATE_USING_CLAUSE_DOES_NOT_MATCH_PARAMETERS,
					   NULL);
			free_params(paramValues, nParams, false, stmt->lineno);
			return false;
		}

		/*
		 * if var->type=ECPGt_char_variable we have a dynamic cursor we have
		 * to simulate a dynamic cursor because there is no backend
		 * functionality for it
		 */
		if (var->type == ECPGt_char_variable)
		{
			int			ph_len = (stmt->command[position] == '?') ? strlen("?") : strlen("$1");

			if (!insert_tobeinserted(position, ph_len, stmt, tobeinserted))
			{
				free_params(paramValues, nParams, false, stmt->lineno);
				return false;
			}
			tobeinserted = NULL;
		}

		/*
		 * if the placeholder is '$0' we have to replace it on the client side
		 * this is for places we want to support variables at that are not
		 * supported in the backend
		 */
		else if (stmt->command[position] == '0')
		{
			if (!insert_tobeinserted(position, 2, stmt, tobeinserted))
			{
				free_params(paramValues, nParams, false, stmt->lineno);
				return false;
			}
			tobeinserted = NULL;
		}
		else
		{
			nParams++;
			if (!(paramValues = (const char **) ecpg_realloc(paramValues, sizeof(const char *) * nParams, stmt->lineno)))
			{
				ecpg_free(paramValues);
				return false;
			}

			paramValues[nParams - 1] = tobeinserted;

			/* let's see if this was an old style placeholder */
			if (stmt->command[position] == '?')
			{
				/* yes, replace with new style */
				int			buffersize = sizeof(int) * CHAR_BIT * 10 / 3;		/* a rough guess of the
																				 * size we need */

				if (!(tobeinserted = (char *) ecpg_alloc(buffersize, stmt->lineno)))
				{
					free_params(paramValues, nParams, false, stmt->lineno);
					return false;
				}

				snprintf(tobeinserted, buffersize, "$%d", counter++);

				if (!insert_tobeinserted(position, 2, stmt, tobeinserted))
				{
					free_params(paramValues, nParams, false, stmt->lineno);
					return false;
				}
				tobeinserted = NULL;
			}
		}

		if (desc_counter == 0)
			var = var->next;
	}

	/* Check if there are unmatched things left. */
	if (next_insert(stmt->command, position, stmt->questionmarks) >= 0)
	{
		ecpg_raise(stmt->lineno, ECPG_TOO_FEW_ARGUMENTS,
				 ECPG_SQLSTATE_USING_CLAUSE_DOES_NOT_MATCH_PARAMETERS, NULL);
		free_params(paramValues, nParams, false, stmt->lineno);
		return false;
	}

	/* The request has been build. */

	if (stmt->connection->committed && !stmt->connection->autocommit)
	{
		results = PQexec(stmt->connection->connection, "begin transaction");
		if (!ecpg_check_PQresult(results, stmt->lineno, stmt->connection->connection, stmt->compat))
		{
			free_params(paramValues, nParams, false, stmt->lineno);
			return false;
		}
		PQclear(results);
		stmt->connection->committed = false;
	}

	ecpg_log("ecpg_execute on line %d: query: %s; with %d parameter(s) on connection %s\n", stmt->lineno, stmt->command, nParams, stmt->connection->name);
	if (stmt->statement_type == ECPGst_execute)
	{
		results = PQexecPrepared(stmt->connection->connection, stmt->name, nParams, paramValues, NULL, NULL, 0);
		ecpg_log("ecpg_execute on line %d: using PQexecPrepared for \"%s\"\n", stmt->lineno, stmt->command);
	}
	else
	{
		if (nParams == 0)
		{
			results = PQexec(stmt->connection->connection, stmt->command);
			ecpg_log("ecpg_execute on line %d: using PQexec\n", stmt->lineno);
		}
		else
		{
			results = PQexecParams(stmt->connection->connection, stmt->command, nParams, NULL, paramValues, NULL, NULL, 0);
			ecpg_log("ecpg_execute on line %d: using PQexecParams\n", stmt->lineno);
		}
	}

	free_params(paramValues, nParams, true, stmt->lineno);

	if (!ecpg_check_PQresult(results, stmt->lineno, stmt->connection->connection, stmt->compat))
		return (false);

	var = stmt->outlist;
	switch (PQresultStatus(results))
	{
			int			nfields,
						ntuples,
						act_field;

		case PGRES_TUPLES_OK:
			nfields = PQnfields(results);
			sqlca->sqlerrd[2] = ntuples = PQntuples(results);
			ecpg_log("ecpg_execute on line %d: correctly got %d tuples with %d fields\n", stmt->lineno, ntuples, nfields);
			status = true;

			if (ntuples < 1)
			{
				if (ntuples)
					ecpg_log("ecpg_execute on line %d: incorrect number of matches (%d)\n",
							 stmt->lineno, ntuples);
				ecpg_raise(stmt->lineno, ECPG_NOT_FOUND, ECPG_SQLSTATE_NO_DATA, NULL);
				status = false;
				break;
			}

			if (var != NULL && var->type == ECPGt_descriptor)
			{
				struct descriptor *desc = ecpg_find_desc(stmt->lineno, var->pointer);

				if (desc == NULL)
					status = false;
				else
				{
					if (desc->result)
						PQclear(desc->result);
					desc->result = results;
					clear_result = false;
					ecpg_log("ecpg_execute on line %d: putting result (%d tuples) into descriptor %s\n",
							 stmt->lineno, PQntuples(results), (const char *) var->pointer);
				}
				var = var->next;
			}
			else
				for (act_field = 0; act_field < nfields && status; act_field++)
				{
					if (var != NULL)
					{
						status = ecpg_store_result(results, act_field, stmt, var);
						var = var->next;
					}
					else if (!INFORMIX_MODE(stmt->compat))
					{
						ecpg_raise(stmt->lineno, ECPG_TOO_FEW_ARGUMENTS, ECPG_SQLSTATE_USING_CLAUSE_DOES_NOT_MATCH_TARGETS, NULL);
						return (false);
					}
				}

			if (status && var != NULL)
			{
				ecpg_raise(stmt->lineno, ECPG_TOO_MANY_ARGUMENTS, ECPG_SQLSTATE_USING_CLAUSE_DOES_NOT_MATCH_TARGETS, NULL);
				status = false;
			}

			break;
		case PGRES_COMMAND_OK:
			status = true;
			cmdstat = PQcmdStatus(results);
			sqlca->sqlerrd[1] = PQoidValue(results);
			sqlca->sqlerrd[2] = atol(PQcmdTuples(results));
			ecpg_log("ecpg_execute on line %d: OK: %s\n", stmt->lineno, cmdstat);
			if (stmt->compat != ECPG_COMPAT_INFORMIX_SE &&
				!sqlca->sqlerrd[2] &&
				(!strncmp(cmdstat, "UPDATE", 6)
				 || !strncmp(cmdstat, "INSERT", 6)
				 || !strncmp(cmdstat, "DELETE", 6)))
				ecpg_raise(stmt->lineno, ECPG_NOT_FOUND, ECPG_SQLSTATE_NO_DATA, NULL);
			break;
		case PGRES_COPY_OUT:
			{
				char	   *buffer;
				int			res;

				ecpg_log("ecpg_execute on line %d: COPY OUT data transfer in progress\n", stmt->lineno);
				while ((res = PQgetCopyData(stmt->connection->connection,
											&buffer, 0)) > 0)
				{
					printf("%s", buffer);
					PQfreemem(buffer);
				}
				if (res == -1)
				{
					/* COPY done */
					PQclear(results);
					results = PQgetResult(stmt->connection->connection);
					if (PQresultStatus(results) == PGRES_COMMAND_OK)
						ecpg_log("ecpg_execute on line %d: got PGRES_COMMAND_OK after PGRES_COPY_OUT\n", stmt->lineno);
					else
						ecpg_log("ecpg_execute on line %d: got error after PGRES_COPY_OUT: %s", PQresultErrorMessage(results));
				}
				break;
			}
		default:

			/*
			 * execution should never reach this code because it is already
			 * handled in ECPGcheck_PQresult()
			 */
			ecpg_log("ecpg_execute on line %d: unknown execution status type\n",
					 stmt->lineno);
			ecpg_raise_backend(stmt->lineno, results, stmt->connection->connection, stmt->compat);
			status = false;
			break;
	}
	if (clear_result)
		PQclear(results);

	/* check for asynchronous returns */
	notify = PQnotifies(stmt->connection->connection);
	if (notify)
	{
		ecpg_log("ecpg_execute on line %d: asynchronous notification of \"%s\" from backend pid %d received\n",
				 stmt->lineno, notify->relname, notify->be_pid);
		PQfreemem(notify);
	}

	return status;
}

bool
ECPGdo(const int lineno, const int compat, const int force_indicator, const char *connection_name, const bool questionmarks, const int st, const char *query,...)
{
	va_list		args;
	struct statement *stmt;
	struct connection *con;
	bool		status;
	char	   *oldlocale;
	enum ECPGttype type;
	struct variable **list;
	enum ECPG_statement_type statement_type = (enum ECPG_statement_type) st;
	char	   *prepname;

	if (!query)
	{
		ecpg_raise(lineno, ECPG_EMPTY, ECPG_SQLSTATE_ECPG_INTERNAL_ERROR, NULL);
		return (false);
	}

	/* Make sure we do NOT honor the locale for numeric input/output */
	/* since the database wants the standard decimal point */
	oldlocale = ecpg_strdup(setlocale(LC_NUMERIC, NULL), lineno);
	setlocale(LC_NUMERIC, "C");

#ifdef ENABLE_THREAD_SAFETY
	ecpg_pthreads_init();
#endif

	con = ecpg_get_connection(connection_name);

	if (!ecpg_init(con, connection_name, lineno))
	{
		setlocale(LC_NUMERIC, oldlocale);
		ecpg_free(oldlocale);
		return (false);
	}

	/* construct statement in our own structure */
	va_start(args, query);

	/*
	 * create a list of variables The variables are listed with input
	 * variables preceding outputvariables The end of each group is marked by
	 * an end marker. per variable we list: type - as defined in ecpgtype.h
	 * value - where to store the data varcharsize - length of string in case
	 * we have a stringvariable, else 0 arraysize - 0 for pointer (we don't
	 * know the size of the array), 1 for simple variable, size for arrays
	 * offset - offset between ith and (i+1)th entry in an array, normally
	 * that means sizeof(type) ind_type - type of indicator variable ind_value
	 * - pointer to indicator variable ind_varcharsize - empty ind_arraysize -
	 * arraysize of indicator array ind_offset - indicator offset
	 */
	if (!(stmt = (struct statement *) ecpg_alloc(sizeof(struct statement), lineno)))
	{
		setlocale(LC_NUMERIC, oldlocale);
		ecpg_free(oldlocale);
		va_end(args);
		return false;
	}

	/*
	 * If statement type is ECPGst_prepnormal we are supposed to prepare the
	 * statement before executing them
	 */
	if (statement_type == ECPGst_prepnormal)
	{
		if (!ecpg_auto_prepare(lineno, connection_name, compat, &prepname, query))
			return (false);

		/*
		 * statement is now prepared, so instead of the query we have to
		 * execute the name
		 */
		stmt->command = prepname;
		statement_type = ECPGst_execute;
	}
	else
		stmt->command = ecpg_strdup(query, lineno);

	stmt->name = NULL;

	if (statement_type == ECPGst_execute)
	{
		/* if we have an EXECUTE command, only the name is send */
		char	   *command = ecpg_prepared(stmt->command, con);

		if (command)
		{
			stmt->name = stmt->command;
			stmt->command = ecpg_strdup(command, lineno);
		}
		else
			ecpg_raise(lineno, ECPG_INVALID_STMT, ECPG_SQLSTATE_INVALID_SQL_STATEMENT_NAME, stmt->command);
	}

	stmt->connection = con;
	stmt->lineno = lineno;
	stmt->compat = compat;
	stmt->force_indicator = force_indicator;
	stmt->questionmarks = questionmarks;
	stmt->statement_type = statement_type;

	list = &(stmt->inlist);

	type = va_arg(args, enum ECPGttype);

	while (type != ECPGt_EORT)
	{
		if (type == ECPGt_EOIT)
			list = &(stmt->outlist);
		else
		{
			struct variable *var,
					   *ptr;

			if (!(var = (struct variable *) ecpg_alloc(sizeof(struct variable), lineno)))
			{
				setlocale(LC_NUMERIC, oldlocale);
				ecpg_free(oldlocale);
				free_statement(stmt);
				va_end(args);
				return false;
			}

			var->type = type;
			var->pointer = va_arg(args, char *);

			var->varcharsize = va_arg(args, long);
			var->arrsize = va_arg(args, long);
			var->offset = va_arg(args, long);

			if (var->arrsize == 0 || var->varcharsize == 0)
				var->value = *((char **) (var->pointer));
			else
				var->value = var->pointer;

			/*
			 * negative values are used to indicate an array without given
			 * bounds
			 */
			/* reset to zero for us */
			if (var->arrsize < 0)
				var->arrsize = 0;
			if (var->varcharsize < 0)
				var->varcharsize = 0;

			var->next = NULL;

			var->ind_type = va_arg(args, enum ECPGttype);
			var->ind_pointer = va_arg(args, char *);
			var->ind_varcharsize = va_arg(args, long);
			var->ind_arrsize = va_arg(args, long);
			var->ind_offset = va_arg(args, long);

			if (var->ind_type != ECPGt_NO_INDICATOR
				&& (var->ind_arrsize == 0 || var->ind_varcharsize == 0))
				var->ind_value = *((char **) (var->ind_pointer));
			else
				var->ind_value = var->ind_pointer;

			/*
			 * negative values are used to indicate an array without given
			 * bounds
			 */
			/* reset to zero for us */
			if (var->ind_arrsize < 0)
				var->ind_arrsize = 0;
			if (var->ind_varcharsize < 0)
				var->ind_varcharsize = 0;

			/* if variable is NULL, the statement hasn't been prepared */
			if (var->pointer == NULL)
			{
				ecpg_raise(lineno, ECPG_INVALID_STMT, ECPG_SQLSTATE_INVALID_SQL_STATEMENT_NAME, NULL);
				ecpg_free(var);
				setlocale(LC_NUMERIC, oldlocale);
				ecpg_free(oldlocale);
				free_statement(stmt);
				va_end(args);
				return false;
			}

			for (ptr = *list; ptr && ptr->next; ptr = ptr->next);

			if (ptr == NULL)
				*list = var;
			else
				ptr->next = var;
		}

		type = va_arg(args, enum ECPGttype);
	}

	va_end(args);

	/* are we connected? */
	if (con == NULL || con->connection == NULL)
	{
		free_statement(stmt);
		ecpg_raise(lineno, ECPG_NOT_CONN, ECPG_SQLSTATE_ECPG_INTERNAL_ERROR, (con) ? con->name : ecpg_gettext("<empty>"));
		setlocale(LC_NUMERIC, oldlocale);
		ecpg_free(oldlocale);
		return false;
	}

	/* initialize auto_mem struct */
	ecpg_clear_auto_mem();

	status = ecpg_execute(stmt);
	free_statement(stmt);

	/* and reset locale value so our application is not affected */
	setlocale(LC_NUMERIC, oldlocale);
	ecpg_free(oldlocale);

	return (status);
}

/* old descriptor interface */
bool
ECPGdo_descriptor(int line, const char *connection,
				  const char *descriptor, const char *query)
{
	return ECPGdo(line, ECPG_COMPAT_PGSQL, true, connection, '\0', 0, (char *) query, ECPGt_EOIT,
				  ECPGt_descriptor, descriptor, 0L, 0L, 0L,
				  ECPGt_NO_INDICATOR, NULL, 0L, 0L, 0L, ECPGt_EORT);
}<|MERGE_RESOLUTION|>--- conflicted
+++ resolved
@@ -1,8 +1,4 @@
-<<<<<<< HEAD
-/* $PostgreSQL: pgsql/src/interfaces/ecpg/ecpglib/execute.c,v 1.85 2009/06/11 14:49:13 momjian Exp $ */
-=======
 /* $PostgreSQL: pgsql/src/interfaces/ecpg/ecpglib/execute.c,v 1.77 2008/03/01 03:26:34 tgl Exp $ */
->>>>>>> 0f855d62
 
 /*
  * The aim is to get a simpler inteface to the database routines.
@@ -132,15 +128,9 @@
 				int			i;
 
 				for (i = p + 1; isdigit((unsigned char) text[i]); i++)
-<<<<<<< HEAD
 					 /* empty loop body */ ;
 				if (!isalpha((unsigned char) text[i]) &&
 					isascii((unsigned char) text[i]) &&text[i] != '_')
-=======
-					/* empty loop body */ ;
-				if (!isalpha((unsigned char) text[i]) &&
-					isascii((unsigned char) text[i]) && text[i] != '_')
->>>>>>> 0f855d62
 					/* not dollar delimited quote */
 					return p;
 			}
