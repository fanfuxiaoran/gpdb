/*-------------------------------------------------------------------------
 *
 * nodeHashjoin.c
 *	  Routines to handle hash join nodes
 *
<<<<<<< HEAD
 * Portions Copyright (c) 2005-2008, Greenplum inc
 * Portions Copyright (c) 2012-Present Pivotal Software, Inc.
 * Portions Copyright (c) 1996-2016, PostgreSQL Global Development Group
=======
 * Portions Copyright (c) 1996-2019, PostgreSQL Global Development Group
>>>>>>> 9e1c9f95
 * Portions Copyright (c) 1994, Regents of the University of California
 *
 *
 * IDENTIFICATION
 *	  src/backend/executor/nodeHashjoin.c
 *
 * PARALLELISM
 *
 * Hash joins can participate in parallel query execution in several ways.  A
 * parallel-oblivious hash join is one where the node is unaware that it is
 * part of a parallel plan.  In this case, a copy of the inner plan is used to
 * build a copy of the hash table in every backend, and the outer plan could
 * either be built from a partial or complete path, so that the results of the
 * hash join are correspondingly either partial or complete.  A parallel-aware
 * hash join is one that behaves differently, coordinating work between
 * backends, and appears as Parallel Hash Join in EXPLAIN output.  A Parallel
 * Hash Join always appears with a Parallel Hash node.
 *
 * Parallel-aware hash joins use the same per-backend state machine to track
 * progress through the hash join algorithm as parallel-oblivious hash joins.
 * In a parallel-aware hash join, there is also a shared state machine that
 * co-operating backends use to synchronize their local state machines and
 * program counters.  The shared state machine is managed with a Barrier IPC
 * primitive.  When all attached participants arrive at a barrier, the phase
 * advances and all waiting participants are released.
 *
 * When a participant begins working on a parallel hash join, it must first
 * figure out how much progress has already been made, because participants
 * don't wait for each other to begin.  For this reason there are switch
 * statements at key points in the code where we have to synchronize our local
 * state machine with the phase, and then jump to the correct part of the
 * algorithm so that we can get started.
 *
 * One barrier called build_barrier is used to coordinate the hashing phases.
 * The phase is represented by an integer which begins at zero and increments
 * one by one, but in the code it is referred to by symbolic names as follows:
 *
 *   PHJ_BUILD_ELECTING              -- initial state
 *   PHJ_BUILD_ALLOCATING            -- one sets up the batches and table 0
 *   PHJ_BUILD_HASHING_INNER         -- all hash the inner rel
 *   PHJ_BUILD_HASHING_OUTER         -- (multi-batch only) all hash the outer
 *   PHJ_BUILD_DONE                  -- building done, probing can begin
 *
 * While in the phase PHJ_BUILD_HASHING_INNER a separate pair of barriers may
 * be used repeatedly as required to coordinate expansions in the number of
 * batches or buckets.  Their phases are as follows:
 *
 *   PHJ_GROW_BATCHES_ELECTING       -- initial state
 *   PHJ_GROW_BATCHES_ALLOCATING     -- one allocates new batches
 *   PHJ_GROW_BATCHES_REPARTITIONING -- all repartition
 *   PHJ_GROW_BATCHES_FINISHING      -- one cleans up, detects skew
 *
 *   PHJ_GROW_BUCKETS_ELECTING       -- initial state
 *   PHJ_GROW_BUCKETS_ALLOCATING     -- one allocates new buckets
 *   PHJ_GROW_BUCKETS_REINSERTING    -- all insert tuples
 *
 * If the planner got the number of batches and buckets right, those won't be
 * necessary, but on the other hand we might finish up needing to expand the
 * buckets or batches multiple times while hashing the inner relation to stay
 * within our memory budget and load factor target.  For that reason it's a
 * separate pair of barriers using circular phases.
 *
 * The PHJ_BUILD_HASHING_OUTER phase is required only for multi-batch joins,
 * because we need to divide the outer relation into batches up front in order
 * to be able to process batches entirely independently.  In contrast, the
 * parallel-oblivious algorithm simply throws tuples 'forward' to 'later'
 * batches whenever it encounters them while scanning and probing, which it
 * can do because it processes batches in serial order.
 *
 * Once PHJ_BUILD_DONE is reached, backends then split up and process
 * different batches, or gang up and work together on probing batches if there
 * aren't enough to go around.  For each batch there is a separate barrier
 * with the following phases:
 *
 *  PHJ_BATCH_ELECTING       -- initial state
 *  PHJ_BATCH_ALLOCATING     -- one allocates buckets
 *  PHJ_BATCH_LOADING        -- all load the hash table from disk
 *  PHJ_BATCH_PROBING        -- all probe
 *  PHJ_BATCH_DONE           -- end
 *
 * Batch 0 is a special case, because it starts out in phase
 * PHJ_BATCH_PROBING; populating batch 0's hash table is done during
 * PHJ_BUILD_HASHING_INNER so we can skip loading.
 *
 * Initially we try to plan for a single-batch hash join using the combined
 * work_mem of all participants to create a large shared hash table.  If that
 * turns out either at planning or execution time to be impossible then we
 * fall back to regular work_mem sized hash tables.
 *
 * To avoid deadlocks, we never wait for any barrier unless it is known that
 * all other backends attached to it are actively executing the node or have
 * already arrived.  Practically, that means that we never return a tuple
 * while attached to a barrier, unless the barrier has reached its final
 * state.  In the slightly special case of the per-batch barrier, we return
 * tuples while in PHJ_BATCH_PROBING phase, but that's OK because we use
 * BarrierArriveAndDetach() to advance it to PHJ_BATCH_DONE without waiting.
 *
 *-------------------------------------------------------------------------
 */

#include "postgres.h"

#include "access/htup_details.h"
#include "access/parallel.h"
#include "executor/executor.h"
#include "executor/hashjoin.h"
#include "executor/instrument.h"	/* Instrumentation */
#include "executor/nodeHash.h"
#include "executor/nodeHashjoin.h"
#include "miscadmin.h"
<<<<<<< HEAD
#include "utils/faultinjector.h"
=======
#include "pgstat.h"
>>>>>>> 9e1c9f95
#include "utils/memutils.h"
#include "utils/sharedtuplestore.h"

#include "cdb/cdbvars.h"
#include "miscadmin.h"			/* work_mem */

/*
 * States of the ExecHashJoin state machine
 */
#define HJ_BUILD_HASHTABLE		1
#define HJ_NEED_NEW_OUTER		2
#define HJ_SCAN_BUCKET			3
#define HJ_FILL_OUTER_TUPLE		4
#define HJ_FILL_INNER_TUPLES	5
#define HJ_NEED_NEW_BATCH		6

/* Returns true if doing null-fill on outer relation */
#define HJ_FILL_OUTER(hjstate)	((hjstate)->hj_NullInnerTupleSlot != NULL)
/* Returns true if doing null-fill on inner relation */
#define HJ_FILL_INNER(hjstate)	((hjstate)->hj_NullOuterTupleSlot != NULL)

extern bool Test_print_prefetch_joinqual;

static TupleTableSlot *ExecHashJoinOuterGetTuple(PlanState *outerNode,
												 HashJoinState *hjstate,
												 uint32 *hashvalue);
static TupleTableSlot *ExecParallelHashJoinOuterGetTuple(PlanState *outerNode,
														 HashJoinState *hjstate,
														 uint32 *hashvalue);
static TupleTableSlot *ExecHashJoinGetSavedTuple(HashJoinState *hjstate,
												 BufFile *file,
												 uint32 *hashvalue,
												 TupleTableSlot *tupleSlot);
static bool ExecHashJoinNewBatch(HashJoinState *hjstate);
<<<<<<< HEAD
static bool isNotDistinctJoin(List *qualList);

static void ReleaseHashTable(HashJoinState *node);
=======
static bool ExecParallelHashJoinNewBatch(HashJoinState *hjstate);
static void ExecParallelHashJoinPartitionOuter(HashJoinState *node);
>>>>>>> 9e1c9f95

static void SpillCurrentBatch(HashJoinState *node);
static bool ExecHashJoinReloadHashTable(HashJoinState *hjstate);
static void ExecEagerFreeHashJoin(HashJoinState *node);

/* ----------------------------------------------------------------
 *		ExecHashJoinImpl
 *
 *		This function implements the Hybrid Hashjoin algorithm.  It is marked
 *		with an always-inline attribute so that ExecHashJoin() and
 *		ExecParallelHashJoin() can inline it.  Compilers that respect the
 *		attribute should create versions specialized for parallel == true and
 *		parallel == false with unnecessary branches removed.
 *
 *		Note: the relation we build hash table on is the "inner"
 *			  the other one is "outer".
 * ----------------------------------------------------------------
 */
<<<<<<< HEAD
static TupleTableSlot *				/* return: a tuple or NULL */
ExecHashJoin_guts(HashJoinState *node)
{
	EState	   *estate;
=======
static pg_attribute_always_inline TupleTableSlot *
ExecHashJoinImpl(PlanState *pstate, bool parallel)
{
	HashJoinState *node = castNode(HashJoinState, pstate);
>>>>>>> 9e1c9f95
	PlanState  *outerNode;
	HashState  *hashNode;
	ExprState  *joinqual;
	ExprState  *otherqual;
	ExprContext *econtext;
	HashJoinTable hashtable;
	TupleTableSlot *outerTupleSlot;
	uint32		hashvalue;
	int			batchno;
	ParallelHashJoinState *parallel_state;

	/*
	 * get information from HashJoin node
	 */
	estate = node->js.ps.state;
	joinqual = node->js.joinqual;
	otherqual = node->js.ps.qual;
	hashNode = (HashState *) innerPlanState(node);
	outerNode = outerPlanState(node);
	hashtable = node->hj_HashTable;
	econtext = node->js.ps.ps_ExprContext;
<<<<<<< HEAD
=======
	parallel_state = hashNode->parallel_state;
>>>>>>> 9e1c9f95

	/*
	 * Reset per-tuple memory context to free any expression evaluation
	 * storage allocated in the previous tuple cycle.
	 */
	ResetExprContext(econtext);

	/*
	 * run the hash join state machine
	 */
	for (;;)
	{
<<<<<<< HEAD
		/* We must never use an eagerly released hash table */
		Assert(hashtable == NULL || !hashtable->eagerlyReleased);
=======
		/*
		 * It's possible to iterate this loop many times before returning a
		 * tuple, in some pathological cases such as needing to move much of
		 * the current batch to a later batch.  So let's check for interrupts
		 * each time through.
		 */
		CHECK_FOR_INTERRUPTS();
>>>>>>> 9e1c9f95

		switch (node->hj_JoinState)
		{
			case HJ_BUILD_HASHTABLE:

				/*
				 * First time through: build hash table for inner relation.
				 */
				Assert(hashtable == NULL);

				/*
				 * MPP-4165: My fix for MPP-3300 was correct in that we avoided
				 * the *deadlock* but had very unexpected (and painful)
				 * performance characteristics: we basically de-pipeline and
				 * de-parallelize execution of any query which has motion below
				 * us.
				 *
				 * So now prefetch_inner is set (see createplan.c) if we have *any* motion
				 * below us. If we don't have any motion, it doesn't matter.
				 *
				 * See motion_sanity_walker() for details on how a deadlock may occur.
				 */
				if (!node->prefetch_inner)
				{
<<<<<<< HEAD
					/*
					 * If the outer relation is completely empty, and it's not
					 * right/full join, we can quit without building the hash
					 * table.  However, for an inner join it is only a win to
					 * check this when the outer relation's startup cost is less
					 * than the projected cost of building the hash table.
					 * Otherwise it's best to build the hash table first and see
					 * if the inner relation is empty.  (When it's a left join, we
					 * should always make this check, since we aren't going to be
					 * able to skip the join on the strength of an empty inner
					 * relation anyway.)
					 *
					 * If we are rescanning the join, we make use of information
					 * gained on the previous scan: don't bother to try the
					 * prefetch if the previous scan found the outer relation
					 * nonempty. This is not 100% reliable since with new
					 * parameters the outer relation might yield different
					 * results, but it's a good heuristic.
					 *
					 * The only way to make the check is to try to fetch a tuple
					 * from the outer plan node.  If we succeed, we have to stash
					 * it away for later consumption by ExecHashJoinOuterGetTuple.
					 */
					if (HJ_FILL_INNER(node))
					{
						/* no chance to not build the hash table */
						node->hj_FirstOuterTupleSlot = NULL;
					}
					else if (HJ_FILL_OUTER(node) ||
=======
					/* no chance to not build the hash table */
					node->hj_FirstOuterTupleSlot = NULL;
				}
				else if (parallel)
				{
					/*
					 * The empty-outer optimization is not implemented for
					 * shared hash tables, because no one participant can
					 * determine that there are no outer tuples, and it's not
					 * yet clear that it's worth the synchronization overhead
					 * of reaching consensus to figure that out.  So we have
					 * to build the hash table.
					 */
					node->hj_FirstOuterTupleSlot = NULL;
				}
				else if (HJ_FILL_OUTER(node) ||
>>>>>>> 9e1c9f95
						 (outerNode->plan->startup_cost < hashNode->ps.plan->total_cost &&
						  !node->hj_OuterNotEmpty))
					{
						node->hj_FirstOuterTupleSlot = ExecProcNode(outerNode);
						if (TupIsNull(node->hj_FirstOuterTupleSlot))
						{
							node->hj_OuterNotEmpty = false;
							return NULL;
						}
						else
							node->hj_OuterNotEmpty = true;
					}
					else
						node->hj_FirstOuterTupleSlot = NULL;
				}
				else
				{
					/* see MPP-989 comment above, for now we assume that we have
					* at least one row on the outer. */
					node->hj_FirstOuterTupleSlot = NULL;
				}

				/*
				 * Create the hash table.  If using Parallel Hash, then
				 * whoever gets here first will create the hash table and any
				 * later arrivals will merely attach to it.
				 */
				hashtable = ExecHashTableCreate(hashNode,
<<<<<<< HEAD
												node,
												node->hj_HashOperators,
				/*
				 * hashNode->hs_keepnull is required to support using IS NOT DISTINCT FROM as hash condition
				 * For example, in ORCA, `explain SELECT t2.a FROM t2 INTERSECT (SELECT t1.a FROM t1);`
				 */
												HJ_FILL_INNER(node) || hashNode->hs_keepnull,
												PlanStateOperatorMemKB((PlanState *) hashNode));
				node->hj_HashTable = hashtable;

				/*
				 * CDB: Offer extra info for EXPLAIN ANALYZE.
				 */
				if ((estate->es_instrument & INSTRUMENT_CDB))
					ExecHashTableExplainInit(hashNode, node, hashtable);

				/*
				 * Only if doing a LASJ_NOTIN join, we want to quit as soon as we find
				 * a NULL key on the inner side
				 */
				hashNode->hs_quit_if_hashkeys_null = (node->js.jointype == JOIN_LASJ_NOTIN);

				/*
				 * execute the Hash node, to build the hash table
=======
												node->hj_HashOperators,
												node->hj_Collations,
												HJ_FILL_INNER(node));
				node->hj_HashTable = hashtable;

				/*
				 * Execute the Hash node, to build the hash table.  If using
				 * Parallel Hash, then we'll try to help hashing unless we
				 * arrived too late.
>>>>>>> 9e1c9f95
				 */
				hashNode->hashtable = hashtable;
				(void) MultiExecProcNode((PlanState *) hashNode);

#ifdef HJDEBUG
				elog(gp_workfile_caching_loglevel, "HashJoin built table with %.1f tuples by executing subplan for batch 0", hashtable->totalTuples);
#endif

				/**
				 * If LASJ_NOTIN and a null was found on the inner side, then clean out.
				 */
				if (node->js.jointype == JOIN_LASJ_NOTIN && hashNode->hs_hashkeys_null)
					return NULL;

				/*
				 * If the inner relation is completely empty, and we're not
				 * doing a left outer join, we can quit without scanning the
				 * outer relation.
				 */
				if (hashtable->totalTuples == 0 && !HJ_FILL_OUTER(node))
					return NULL;

				/*
				 * Prefetch JoinQual to prevent motion hazard.
				 *
				 * See ExecPrefetchJoinQual() for details.
				 */
				if (node->prefetch_joinqual)
				{
					ExecPrefetchJoinQual(&node->js);
					node->prefetch_joinqual = false;
				}

				/*
				 * We just scanned the entire inner side and built the hashtable
				 * (and its overflow batches). Check here and remember if the inner
				 * side is empty.
				 */
				node->hj_InnerEmpty = (hashtable->totalTuples == 0);

				/*
				 * need to remember whether nbatch has increased since we
				 * began scanning the outer relation
				 */
				hashtable->nbatch_outstart = hashtable->nbatch;

				/*
				 * Reset OuterNotEmpty for scan.  (It's OK if we fetched a
				 * tuple above, because ExecHashJoinOuterGetTuple will
				 * immediately set it again.)
				 */
				node->hj_OuterNotEmpty = false;

				if (parallel)
				{
					Barrier    *build_barrier;

					build_barrier = &parallel_state->build_barrier;
					Assert(BarrierPhase(build_barrier) == PHJ_BUILD_HASHING_OUTER ||
						   BarrierPhase(build_barrier) == PHJ_BUILD_DONE);
					if (BarrierPhase(build_barrier) == PHJ_BUILD_HASHING_OUTER)
					{
						/*
						 * If multi-batch, we need to hash the outer relation
						 * up front.
						 */
						if (hashtable->nbatch > 1)
							ExecParallelHashJoinPartitionOuter(node);
						BarrierArriveAndWait(build_barrier,
											 WAIT_EVENT_HASH_BUILD_HASHING_OUTER);
					}
					Assert(BarrierPhase(build_barrier) == PHJ_BUILD_DONE);

					/* Each backend should now select a batch to work on. */
					hashtable->curbatch = -1;
					node->hj_JoinState = HJ_NEED_NEW_BATCH;

					continue;
				}
				else
					node->hj_JoinState = HJ_NEED_NEW_OUTER;

				/* FALL THRU */

			case HJ_NEED_NEW_OUTER:

				/* For a rescannable hash table we might need to reload batch 0 during rescan */
				if (hashtable->curbatch == -1 && !hashtable->first_pass)
				{
					hashtable->curbatch = 0;
					if (!ExecHashJoinReloadHashTable(node))
						return NULL;
				}

				/*
				 * We don't have an outer tuple, try to get the next one
				 */
				if (parallel)
					outerTupleSlot =
						ExecParallelHashJoinOuterGetTuple(outerNode, node,
														  &hashvalue);
				else
					outerTupleSlot =
						ExecHashJoinOuterGetTuple(outerNode, node, &hashvalue);

				if (TupIsNull(outerTupleSlot))
				{
					/* end of batch, or maybe whole join */
					if (HJ_FILL_INNER(node))
					{
						/* set up to scan for unmatched inner tuples */
						ExecPrepHashTableForUnmatched(node);
						node->hj_JoinState = HJ_FILL_INNER_TUPLES;
					}
					else
						node->hj_JoinState = HJ_NEED_NEW_BATCH;
					continue;
				}

				econtext->ecxt_outertuple = outerTupleSlot;
				node->hj_MatchedOuter = false;

				/*
				 * Find the corresponding bucket for this tuple in the main
				 * hash table or skew hash table.
				 */
				node->hj_CurHashValue = hashvalue;
				ExecHashGetBucketAndBatch(hashtable, hashvalue,
										  &node->hj_CurBucketNo, &batchno);
				node->hj_CurSkewBucketNo = ExecHashGetSkewBucket(hashtable,
																 hashvalue);
				node->hj_CurTuple = NULL;

				/*
				 * The tuple might not belong to the current batch (where
				 * "current batch" includes the skew buckets if any).
				 */
				if (batchno != hashtable->curbatch &&
					node->hj_CurSkewBucketNo == INVALID_SKEW_BUCKET_NO)
				{
					bool		shouldFree;
					MinimalTuple mintuple = ExecFetchSlotMinimalTuple(outerTupleSlot,
																	  &shouldFree);

					/*
					 * Need to postpone this outer tuple to a later batch.
					 * Save it in the corresponding outer-batch file.
					 */
					Assert(parallel_state == NULL);
					Assert(batchno > hashtable->curbatch);
<<<<<<< HEAD
					ExecHashJoinSaveTuple(&node->js.ps, ExecFetchSlotMemTuple(outerTupleSlot),
										  hashvalue,
										  hashtable,
										  &hashtable->outerBatchFile[batchno],
										  hashtable->bfCxt);
=======
					ExecHashJoinSaveTuple(mintuple, hashvalue,
										  &hashtable->outerBatchFile[batchno]);

					if (shouldFree)
						heap_free_minimal_tuple(mintuple);

>>>>>>> 9e1c9f95
					/* Loop around, staying in HJ_NEED_NEW_OUTER state */
					continue;
				}

				/* OK, let's scan the bucket for matches */
				node->hj_JoinState = HJ_SCAN_BUCKET;

				/* FALL THRU */

			case HJ_SCAN_BUCKET:

				/*
<<<<<<< HEAD
				 * We check for interrupts here because this corresponds to
				 * where we'd fetch a row from a child plan node in other join
				 * types.
				 */
				CHECK_FOR_INTERRUPTS();

				/*
				 * OPT-3325: Handle NULLs in the outer side of LASJ_NOTIN
				 *  - if tuple is NULL and inner is not empty, drop outer tuple
				 *  - if tuple is NULL and inner is empty, keep going as we'll
				 *    find no match for this tuple in the inner side
				 */
				if (node->js.jointype == JOIN_LASJ_NOTIN &&
					!node->hj_InnerEmpty &&
					isJoinExprNull(node->hj_OuterHashKeys,econtext))
				{
					node->hj_MatchedOuter = true;
					node->hj_JoinState = HJ_NEED_NEW_OUTER;
					continue;
				}

				/*
				 * Scan the selected hash bucket for matches to current outer
				 */
				if (!ExecScanHashBucket(hashNode, node, econtext))
=======
				 * Scan the selected hash bucket for matches to current outer
				 */
				if (parallel)
>>>>>>> 9e1c9f95
				{
					if (!ExecParallelScanHashBucket(node, econtext))
					{
						/* out of matches; check for possible outer-join fill */
						node->hj_JoinState = HJ_FILL_OUTER_TUPLE;
						continue;
					}
				}
				else
				{
					if (!ExecScanHashBucket(node, econtext))
					{
						/* out of matches; check for possible outer-join fill */
						node->hj_JoinState = HJ_FILL_OUTER_TUPLE;
						continue;
					}
				}

				/*
				 * We've got a match, but still need to test non-hashed quals.
				 * ExecScanHashBucket already set up all the state needed to
				 * call ExecQual.
				 *
				 * If we pass the qual, then save state for next call and have
				 * ExecProject form the projection, store it in the tuple
				 * table, and return the slot.
				 *
				 * Only the joinquals determine tuple match status, but all
				 * quals must pass to actually return the tuple.
				 */
				if (joinqual == NULL || ExecQual(joinqual, econtext))
				{
					node->hj_MatchedOuter = true;
					MemTupleSetMatch(HJTUPLE_MINTUPLE(node->hj_CurTuple));

					/* In an antijoin, we never return a matched tuple */
					if (node->js.jointype == JOIN_ANTI ||
						node->js.jointype == JOIN_LASJ_NOTIN)
					{
						node->hj_JoinState = HJ_NEED_NEW_OUTER;
						continue;
					}

					/*
					 * If we only need to join to the first matching inner
					 * tuple, then consider returning this one, but after that
					 * continue with next outer tuple.
					 */
					if (node->js.single_match)
						node->hj_JoinState = HJ_NEED_NEW_OUTER;

<<<<<<< HEAD
					if (otherqual == NIL ||
						ExecQual(otherqual, econtext, false))
					{
						TupleTableSlot *result;

						result = ExecProject(node->js.ps.ps_ProjInfo, NULL);

						return result;
					}
=======
					if (otherqual == NULL || ExecQual(otherqual, econtext))
						return ExecProject(node->js.ps.ps_ProjInfo);
>>>>>>> 9e1c9f95
					else
						InstrCountFiltered2(node, 1);
				}
				else
					InstrCountFiltered1(node, 1);
				break;

			case HJ_FILL_OUTER_TUPLE:

				/*
				 * The current outer tuple has run out of matches, so check
				 * whether to emit a dummy outer-join tuple.  Whether we emit
				 * one or not, the next state is NEED_NEW_OUTER.
				 */
				node->hj_JoinState = HJ_NEED_NEW_OUTER;

				if (!node->hj_MatchedOuter &&
					HJ_FILL_OUTER(node))
				{
					/*
					 * Generate a fake join tuple with nulls for the inner
					 * tuple, and return it if it passes the non-join quals.
					 */
					econtext->ecxt_innertuple = node->hj_NullInnerTupleSlot;

<<<<<<< HEAD
					if (otherqual == NIL ||
						ExecQual(otherqual, econtext, false))
					{
						TupleTableSlot *result;

						result = ExecProject(node->js.ps.ps_ProjInfo, NULL);

						return result;
					}
=======
					if (otherqual == NULL || ExecQual(otherqual, econtext))
						return ExecProject(node->js.ps.ps_ProjInfo);
>>>>>>> 9e1c9f95
					else
						InstrCountFiltered2(node, 1);
				}
				break;

			case HJ_FILL_INNER_TUPLES:

				/*
				 * We have finished a batch, but we are doing right/full join,
				 * so any unmatched inner tuples in the hashtable have to be
				 * emitted before we continue to the next batch.
				 */
				if (!ExecScanHashTableForUnmatched(node, econtext))
				{
					/* no more unmatched tuples */
					node->hj_JoinState = HJ_NEED_NEW_BATCH;
					continue;
				}

				/*
				 * Generate a fake join tuple with nulls for the outer tuple,
				 * and return it if it passes the non-join quals.
				 */
				econtext->ecxt_outertuple = node->hj_NullOuterTupleSlot;

<<<<<<< HEAD
				if (otherqual == NIL ||
					ExecQual(otherqual, econtext, false))
				{
					TupleTableSlot *result;

					result = ExecProject(node->js.ps.ps_ProjInfo, NULL);

					return result;
				}
=======
				if (otherqual == NULL || ExecQual(otherqual, econtext))
					return ExecProject(node->js.ps.ps_ProjInfo);
>>>>>>> 9e1c9f95
				else
					InstrCountFiltered2(node, 1);
				break;

			case HJ_NEED_NEW_BATCH:

				/*
				 * Try to advance to next batch.  Done if there are no more.
				 */
<<<<<<< HEAD
				if (!ExecHashJoinNewBatch(node))
					return NULL;	/* end of join */

=======
				if (parallel)
				{
					if (!ExecParallelHashJoinNewBatch(node))
						return NULL;	/* end of parallel-aware join */
				}
				else
				{
					if (!ExecHashJoinNewBatch(node))
						return NULL;	/* end of parallel-oblivious join */
				}
>>>>>>> 9e1c9f95
				node->hj_JoinState = HJ_NEED_NEW_OUTER;
				break;

			default:
				elog(ERROR, "unrecognized hashjoin state: %d",
					 (int) node->hj_JoinState);
		}
	}
}

TupleTableSlot *
ExecHashJoin(HashJoinState *node)
{
	TupleTableSlot *result;

	result = ExecHashJoin_guts(node);

	if (TupIsNull(result) && !node->reuse_hashtable)
	{
		/*
		 * CDB: We'll read no more from inner subtree. To keep our
		 * sibling QEs from being starved, tell source QEs not to
		 * clog up the pipeline with our never-to-be-consumed
		 * data.
		 */
		ExecSquelchNode((PlanState *) node);
	}

	return result;
}


/* ----------------------------------------------------------------
 *		ExecHashJoin
 *
 *		Parallel-oblivious version.
 * ----------------------------------------------------------------
 */
static TupleTableSlot *			/* return: a tuple or NULL */
ExecHashJoin(PlanState *pstate)
{
	/*
	 * On sufficiently smart compilers this should be inlined with the
	 * parallel-aware branches removed.
	 */
	return ExecHashJoinImpl(pstate, false);
}

/* ----------------------------------------------------------------
 *		ExecParallelHashJoin
 *
 *		Parallel-aware version.
 * ----------------------------------------------------------------
 */
static TupleTableSlot *			/* return: a tuple or NULL */
ExecParallelHashJoin(PlanState *pstate)
{
	/*
	 * On sufficiently smart compilers this should be inlined with the
	 * parallel-oblivious branches removed.
	 */
	return ExecHashJoinImpl(pstate, true);
}

/* ----------------------------------------------------------------
 *		ExecInitHashJoin
 *
 *		Init routine for HashJoin node.
 * ----------------------------------------------------------------
 */
HashJoinState *
ExecInitHashJoin(HashJoin *node, EState *estate, int eflags)
{
	HashJoinState *hjstate;
	Plan	   *outerNode;
	Hash	   *hashNode;
	List	   *lclauses;
	List	   *rclauses;
	List	   *rhclauses;
	List	   *hoperators;
	List	   *hcollations;
	TupleDesc	outerDesc,
				innerDesc;
	ListCell   *l;
	const TupleTableSlotOps *ops;

	/* check for unsupported flags */
	Assert(!(eflags & (EXEC_FLAG_BACKWARD | EXEC_FLAG_MARK)));

	/*
	 * create state structure
	 */
	hjstate = makeNode(HashJoinState);
	hjstate->js.ps.plan = (Plan *) node;
	hjstate->js.ps.state = estate;
	hjstate->reuse_hashtable = (eflags & EXEC_FLAG_REWIND) != 0;

	/*
	 * See ExecHashJoinInitializeDSM() and ExecHashJoinInitializeWorker()
	 * where this function may be replaced with a parallel version, if we
	 * managed to launch a parallel query.
	 */
	hjstate->js.ps.ExecProcNode = ExecHashJoin;
	hjstate->js.jointype = node->join.jointype;

	/*
	 * Miscellaneous initialization
	 *
	 * create expression context for node
	 */
	ExecAssignExprContext(estate, &hjstate->js.ps);

	if (node->hashqualclauses != NIL)
	{
		/* CDB: This must be an IS NOT DISTINCT join!  */
		Insist(isNotDistinctJoin(node->hashqualclauses));
		hjstate->hj_nonequijoin = true;
	}
	else
		hjstate->hj_nonequijoin = false;

	/*
<<<<<<< HEAD
	 * initialize child expressions
	 */
	hjstate->js.ps.targetlist = (List *)
		ExecInitExpr((Expr *) node->join.plan.targetlist,
					 (PlanState *) hjstate);
	hjstate->js.ps.qual = (List *)
		ExecInitExpr((Expr *) node->join.plan.qual,
					 (PlanState *) hjstate);
	hjstate->js.jointype = node->join.jointype;
	hjstate->js.joinqual = (List *)
		ExecInitExpr((Expr *) node->join.joinqual,
					 (PlanState *) hjstate);
	hjstate->hashclauses = (List *)
		ExecInitExpr((Expr *) node->hashclauses,
					 (PlanState *) hjstate);

	if (node->hashqualclauses != NIL)
	{
		hjstate->hashqualclauses = (List *)
			ExecInitExpr((Expr *) node->hashqualclauses,
						 (PlanState *) hjstate);
	}
	else
	{
		hjstate->hashqualclauses = hjstate->hashclauses;
	}

	/*
	 * MPP-3300, we only pre-build hashtable if we need to (this is relaxing
	 * the fix to MPP-989)
	 */
	hjstate->prefetch_inner = node->join.prefetch_inner;
	hjstate->prefetch_joinqual = node->join.prefetch_joinqual;

	if (Test_print_prefetch_joinqual && hjstate->prefetch_joinqual)
		elog(NOTICE,
			 "prefetch join qual in slice %d of plannode %d",
			 currentSliceId, ((Plan *) node)->plan_node_id);

	/*
=======
>>>>>>> 9e1c9f95
	 * initialize child nodes
	 *
	 * Note: we could suppress the REWIND flag for the inner input, which
	 * would amount to betting that the hash will be a single batch.  Not
	 * clear if this would be a win or not.
	 */
	hashNode = (Hash *) innerPlan(node);
	outerNode = outerPlan(node);

<<<<<<< HEAD
	/* 
	 * XXX The following order are significant.  We init Hash first, then the outerNode
	 * this is the same order as we execute (in the sense of the first exec called).
	 * Until we have a better way to uncouple, share input needs this to be true.  If the
	 * order is wrong, when both hash and outer node have share input and (both ?) have 
	 * a subquery node, share input will fail because the estate of the nodes can not be
	 * set up correctly.
	 */
	innerPlanState(hjstate) = ExecInitNode((Plan *) hashNode, estate, eflags);
	((HashState *) innerPlanState(hjstate))->hs_keepnull = hjstate->hj_nonequijoin;

	outerPlanState(hjstate) = ExecInitNode(outerNode, estate, eflags);
=======
	outerPlanState(hjstate) = ExecInitNode(outerNode, estate, eflags);
	outerDesc = ExecGetResultType(outerPlanState(hjstate));
	innerPlanState(hjstate) = ExecInitNode((Plan *) hashNode, estate, eflags);
	innerDesc = ExecGetResultType(innerPlanState(hjstate));

	/*
	 * Initialize result slot, type and projection.
	 */
	ExecInitResultTupleSlotTL(&hjstate->js.ps, &TTSOpsVirtual);
	ExecAssignProjectionInfo(&hjstate->js.ps, NULL);
>>>>>>> 9e1c9f95

	/*
	 * tuple table initialization
	 */
	ops = ExecGetResultSlotOps(outerPlanState(hjstate), NULL);
	hjstate->hj_OuterTupleSlot = ExecInitExtraTupleSlot(estate, outerDesc,
														ops);

	/*
	 * detect whether we need only consider the first matching inner tuple
	 */
	hjstate->js.single_match = (node->join.inner_unique ||
								node->join.jointype == JOIN_SEMI);

	/* set up null tuples for outer joins, if needed */
	switch (node->join.jointype)
	{
		case JOIN_INNER:
		case JOIN_SEMI:
			break;
		case JOIN_LEFT:
		case JOIN_ANTI:
		case JOIN_LASJ_NOTIN:
			hjstate->hj_NullInnerTupleSlot =
				ExecInitNullTupleSlot(estate, innerDesc, &TTSOpsVirtual);
			break;
		case JOIN_RIGHT:
			hjstate->hj_NullOuterTupleSlot =
				ExecInitNullTupleSlot(estate, outerDesc, &TTSOpsVirtual);
			break;
		case JOIN_FULL:
			hjstate->hj_NullOuterTupleSlot =
				ExecInitNullTupleSlot(estate, outerDesc, &TTSOpsVirtual);
			hjstate->hj_NullInnerTupleSlot =
				ExecInitNullTupleSlot(estate, innerDesc, &TTSOpsVirtual);
			break;
		default:
			elog(ERROR, "unrecognized join type: %d",
				 (int) node->join.jointype);
	}

	/*
	 * now for some voodoo.  our temporary tuple slot is actually the result
	 * tuple slot of the Hash node (which is our inner plan).  we can do this
	 * because Hash nodes don't return tuples via ExecProcNode() -- instead
	 * the hash join node uses ExecScanHashBucket() to get at the contents of
	 * the hash table.  -cim 6/9/91
	 */
	{
		HashState  *hashstate = (HashState *) innerPlanState(hjstate);
		TupleTableSlot *slot = hashstate->ps.ps_ResultTupleSlot;

		hjstate->hj_HashTupleSlot = slot;
	}

	/*
	 * initialize child expressions
	 */
	hjstate->js.ps.qual =
		ExecInitQual(node->join.plan.qual, (PlanState *) hjstate);
	hjstate->js.joinqual =
		ExecInitQual(node->join.joinqual, (PlanState *) hjstate);
	hjstate->hashclauses =
		ExecInitQual(node->hashclauses, (PlanState *) hjstate);

	/*
	 * initialize hash-specific info
	 */
	hjstate->hj_HashTable = NULL;
	hjstate->hj_FirstOuterTupleSlot = NULL;

	hjstate->hj_CurHashValue = 0;
	hjstate->hj_CurBucketNo = 0;
	hjstate->hj_CurSkewBucketNo = INVALID_SKEW_BUCKET_NO;
	hjstate->hj_CurTuple = NULL;

	/*
	 * Deconstruct the hash clauses into outer and inner argument values, so
	 * that we can evaluate those subexpressions separately.  Also make a list
	 * of the hash operator OIDs, in preparation for looking up the hash
	 * functions to use.
	 */
	lclauses = NIL;
	rclauses = NIL;
	rhclauses = NIL;
	hoperators = NIL;
	hcollations = NIL;
	foreach(l, node->hashclauses)
	{
		OpExpr	   *hclause = lfirst_node(OpExpr, l);

		lclauses = lappend(lclauses, ExecInitExpr(linitial(hclause->args),
												  (PlanState *) hjstate));
		rclauses = lappend(rclauses, ExecInitExpr(lsecond(hclause->args),
												  (PlanState *) hjstate));
		rhclauses = lappend(rhclauses, ExecInitExpr(lsecond(hclause->args),
													innerPlanState(hjstate)));
		hoperators = lappend_oid(hoperators, hclause->opno);
		hcollations = lappend_oid(hcollations, hclause->inputcollid);
	}
	hjstate->hj_OuterHashKeys = lclauses;
	hjstate->hj_InnerHashKeys = rclauses;
	hjstate->hj_HashOperators = hoperators;
	hjstate->hj_Collations = hcollations;
	/* child Hash node needs to evaluate inner hash keys, too */
	((HashState *) innerPlanState(hjstate))->hashkeys = rhclauses;

	hjstate->hj_JoinState = HJ_BUILD_HASHTABLE;
	hjstate->hj_MatchedOuter = false;
	hjstate->hj_OuterNotEmpty = false;

	return hjstate;
}

/* ----------------------------------------------------------------
 *		ExecEndHashJoin
 *
 *		clean up routine for HashJoin node
 * ----------------------------------------------------------------
 */
void
ExecEndHashJoin(HashJoinState *node)
{
	/*
	 * Free hash table
	 */
	if (node->hj_HashTable)
	{
		if (!node->hj_HashTable->eagerlyReleased)
		{
			HashState  *hashState = (HashState *) innerPlanState(node);

			ExecHashTableDestroy(hashState, node->hj_HashTable);
		}
		pfree(node->hj_HashTable);
		node->hj_HashTable = NULL;
	}

	/*
	 * Free the exprcontext
	 */
	ExecFreeExprContext(&node->js.ps);

	/*
	 * clean out the tuple table
	 */
	ExecClearTuple(node->js.ps.ps_ResultTupleSlot);
	ExecClearTuple(node->hj_OuterTupleSlot);
	ExecClearTuple(node->hj_HashTupleSlot);

	/*
	 * clean up subtrees
	 */
	ExecEndNode(outerPlanState(node));
	ExecEndNode(innerPlanState(node));
}

/*
 * ExecHashJoinOuterGetTuple
 *
 *		get the next outer tuple for a parallel oblivious hashjoin: either by
 *		executing the outer plan node in the first pass, or from the temp
 *		files for the hashjoin batches.
 *
 * Returns a null slot if no more outer tuples (within the current batch).
 *
 * On success, the tuple's hash value is stored at *hashvalue --- this is
 * either originally computed, or re-read from the temp file.
 */
static TupleTableSlot *
ExecHashJoinOuterGetTuple(PlanState *outerNode,
						  HashJoinState *hjstate,
						  uint32 *hashvalue)
{
	HashJoinTable hashtable = hjstate->hj_HashTable;
	int			curbatch = hashtable->curbatch;
	TupleTableSlot *slot;
	ExprContext *econtext;
	HashState  *hashState = (HashState *) innerPlanState(hjstate);

	/* Read tuples from outer relation only if it's the first batch */
	if (curbatch == 0)
	{
		/*
		 * Check to see if first outer tuple was already fetched by
		 * ExecHashJoin() and not used yet.
		 */
		slot = hjstate->hj_FirstOuterTupleSlot;
		if (!TupIsNull(slot))
			hjstate->hj_FirstOuterTupleSlot = NULL;
		else
			slot = ExecProcNode(outerNode);

		while (!TupIsNull(slot))
		{
			/*
			 * We have to compute the tuple's hash value.
			 */
			econtext = hjstate->js.ps.ps_ExprContext;
			econtext->ecxt_outertuple = slot;

			bool hashkeys_null = false;
			bool keep_nulls = HJ_FILL_OUTER(hjstate) ||
					hjstate->hj_nonequijoin;
			if (ExecHashGetHashValue(hashState, hashtable, econtext,
									 hjstate->hj_OuterHashKeys,
<<<<<<< HEAD
									 true,		/* outer tuple */
									 keep_nulls,
									 hashvalue,
									 &hashkeys_null))
=======
									 true,	/* outer tuple */
									 HJ_FILL_OUTER(hjstate),
									 hashvalue))
>>>>>>> 9e1c9f95
			{
				/* remember outer relation is not empty for possible rescan */
				hjstate->hj_OuterNotEmpty = true;

				return slot;
			}

			/*
			 * That tuple couldn't match because of a NULL, so discard it and
			 * continue with the next one.
			 */
			slot = ExecProcNode(outerNode);
		}

#ifdef HJDEBUG
		elog(gp_workfile_caching_loglevel, "HashJoin built table with %.1f tuples for batch %d", hashtable->totalTuples, curbatch);
#endif
	}
	else if (curbatch < hashtable->nbatch)
	{
		BufFile	   *file = hashtable->outerBatchFile[curbatch];

		/*
		 * In outer-join cases, we could get here even though the batch file
		 * is empty.
		 */
		if (file == NULL)
			return NULL;

		/*
		 * For batches > 0, we can be reading many many outer tuples from disk
		 * and probing them against the hashtable. If we don't find any
		 * matches, we'll keep coming back here to read tuples from disk and
		 * returning them (MPP-23213). Break this long tight loop here.
		 */
		CHECK_FOR_INTERRUPTS();

		if (QueryFinishPending)
			return NULL;

		slot = ExecHashJoinGetSavedTuple(hjstate,
										 file,
										 hashvalue,
										 hjstate->hj_OuterTupleSlot);
		if (!TupIsNull(slot))
			return slot;

#ifdef HJDEBUG
		elog(gp_workfile_caching_loglevel, "HashJoin built table with %.1f tuples for batch %d", hashtable->totalTuples, curbatch);
#endif
	}

	/* End of this batch */
	return NULL;
}

/*
 * ExecHashJoinOuterGetTuple variant for the parallel case.
 */
static TupleTableSlot *
ExecParallelHashJoinOuterGetTuple(PlanState *outerNode,
								  HashJoinState *hjstate,
								  uint32 *hashvalue)
{
	HashJoinTable hashtable = hjstate->hj_HashTable;
	int			curbatch = hashtable->curbatch;
	TupleTableSlot *slot;

	/*
	 * In the Parallel Hash case we only run the outer plan directly for
	 * single-batch hash joins.  Otherwise we have to go to batch files, even
	 * for batch 0.
	 */
	if (curbatch == 0 && hashtable->nbatch == 1)
	{
		slot = ExecProcNode(outerNode);

		while (!TupIsNull(slot))
		{
			ExprContext *econtext = hjstate->js.ps.ps_ExprContext;

			econtext->ecxt_outertuple = slot;
			if (ExecHashGetHashValue(hashtable, econtext,
									 hjstate->hj_OuterHashKeys,
									 true,	/* outer tuple */
									 HJ_FILL_OUTER(hjstate),
									 hashvalue))
				return slot;

			/*
			 * That tuple couldn't match because of a NULL, so discard it and
			 * continue with the next one.
			 */
			slot = ExecProcNode(outerNode);
		}
	}
	else if (curbatch < hashtable->nbatch)
	{
		MinimalTuple tuple;

		tuple = sts_parallel_scan_next(hashtable->batches[curbatch].outer_tuples,
									   hashvalue);
		if (tuple != NULL)
		{
			ExecForceStoreMinimalTuple(tuple,
									   hjstate->hj_OuterTupleSlot,
									   false);
			slot = hjstate->hj_OuterTupleSlot;
			return slot;
		}
		else
			ExecClearTuple(hjstate->hj_OuterTupleSlot);
	}

	/* End of this batch */
	return NULL;
}

/*
 * ExecHashJoinNewBatch
 *		switch to a new hashjoin batch
 *
 * Returns true if successful, false if there are no more batches.
 */
static bool
ExecHashJoinNewBatch(HashJoinState *hjstate)
{
	HashJoinTable hashtable = hjstate->hj_HashTable;
	int			nbatch;
	int			curbatch;

	SIMPLE_FAULT_INJECTOR("exec_hashjoin_new_batch");

	HashState  *hashState = (HashState *) innerPlanState(hjstate);

	nbatch = hashtable->nbatch;
	curbatch = hashtable->curbatch;

	if (curbatch >= nbatch)
		return false;

	if (curbatch >= 0 && hashtable->stats)
		ExecHashTableExplainBatchEnd(hashState, hashtable);

	if (curbatch > 0)
	{
		/*
		 * We no longer need the previous outer batch file; close it right
		 * away to free disk space.
		 */
		if (hashtable->outerBatchFile[curbatch])
			BufFileClose(hashtable->outerBatchFile[curbatch]);
		hashtable->outerBatchFile[curbatch] = NULL;
	}
	else						/* we just finished the first batch */
	{
		/*
		 * Reset some of the skew optimization state variables, since we no
		 * longer need to consider skew tuples after the first batch. The
		 * memory context reset we are about to do will release the skew
		 * hashtable itself.
		 */
		hashtable->skewEnabled = false;
		hashtable->skewBucket = NULL;
		hashtable->skewBucketNums = NULL;
		hashtable->nSkewBuckets = 0;
		hashtable->spaceUsedSkew = 0;
	}

	/*
	 * If we want to keep the hash table around, for re-scan, then write
	 * the current batch's state to disk before moving to the next one.
	 * It's possible that we increase the number of batches later, so that
	 * by the time we reload this file, some of the tuples we wrote here
	 * will logically belong to a later file. ExecHashJoinReloadHashTable
	 * will move such tuples when the file is reloaded.
	 *
	 * If we have already re-scanned, we might still have the old file
	 * around, in which case there's no need to write it again.
	 * XXX: Currently, we actually always re-create it, see comments in
	 * ExecHashJoinReloadHashTable.
	 */
	if (nbatch > 1 && hjstate->reuse_hashtable &&
		hashtable->innerBatchFile[curbatch] == NULL)
	{
		SpillCurrentBatch(hjstate);
	}
	/*
	 * We can always skip over any batches that are completely empty on both
	 * sides.  We can sometimes skip over batches that are empty on only one
	 * side, but there are exceptions:
	 *
	 * 1. In a left/full outer join, we have to process outer batches even if
	 * the inner batch is empty.  Similarly, in a right/full outer join, we
	 * have to process inner batches even if the outer batch is empty.
	 *
	 * 2. If we have increased nbatch since the initial estimate, we have to
	 * scan inner batches since they might contain tuples that need to be
	 * reassigned to later inner batches.
	 *
	 * 3. Similarly, if we have increased nbatch since starting the outer
	 * scan, we have to rescan outer batches in case they contain tuples that
	 * need to be reassigned.
	 */
	curbatch++;
	while (curbatch < nbatch &&
		   (hashtable->outerBatchFile[curbatch] == NULL ||
			hashtable->innerBatchFile[curbatch] == NULL))

	{
		/*
		 * For rescannable we must complete respilling on first batch
		 *
		 * Consider case 2: the inner workfile is not null. We are on the first pass
		 * (before ReScan was called). I.e., we are processing a join for the base
		 * case of a recursive CTE. If the base case does not have tuples for batch
		 * k (i.e., the outer workfile for batch k is null), and we never increased
		 * the initial number of batches, then we will skip the inner batchfile (case 2).
		 *
		 * However, one iteration of recursive CTE is no guarantee that the future outer
		 * batch will also not match batch k on the inner. Therefore, we may have a
		 * non-null outer batch k on some future iteration.
		 *
		 * If during loading batch k inner workfile for future iteration triggers a re-spill
		 * we will be forced to increase number of batches. This will result in wrong result
		 * as we will not write any inner tuples (we consider inner workfiles read-only after
		 * a rescan call).
		 *
		 * So, to produce wrong result, without this guard, the following conditions have
		 * to be true:
		 *
		 * 1. Outer batchfile for batch k is null
		 * 2. Inner batchfile for batch k not null
		 * 3. No resizing of nbatch for batch (0...(k-1))
		 * 4. Inner batchfile for batch k is too big to fit in memory
		 */
		if (hjstate->reuse_hashtable)
			break;

		if (hashtable->outerBatchFile[curbatch] &&
			HJ_FILL_OUTER(hjstate))
			break;				/* must process due to rule 1 */
		if (hashtable->innerBatchFile[curbatch] &&
			HJ_FILL_INNER(hjstate))
			break;				/* must process due to rule 1 */
		if (hashtable->innerBatchFile[curbatch] &&
			nbatch != hashtable->nbatch_original)
			break;				/* must process due to rule 2 */
		if (hashtable->outerBatchFile[curbatch] &&
			nbatch != hashtable->nbatch_outstart)
			break;				/* must process due to rule 3 */
		/* We can ignore this batch. */
		/* Release associated temp files right away. */
		if (hashtable->innerBatchFile[curbatch] && !hjstate->reuse_hashtable)
			BufFileClose(hashtable->innerBatchFile[curbatch]);
		hashtable->innerBatchFile[curbatch] = NULL;
		if (hashtable->outerBatchFile[curbatch])
			BufFileClose(hashtable->outerBatchFile[curbatch]);
		hashtable->outerBatchFile[curbatch] = NULL;

		curbatch++;
	}

	hashtable->curbatch = curbatch;		/* CDB: upd before return, even if no
										 * more data, so stats logic can see
										 * whether join was run to completion */

	if (curbatch >= nbatch)
		return false;			/* no more batches */

	if (!ExecHashJoinReloadHashTable(hjstate))
	{
<<<<<<< HEAD
		/* We no longer continue as we couldn't load the batch */
		return false;
=======
		if (BufFileSeek(innerFile, 0, 0L, SEEK_SET))
			ereport(ERROR,
					(errcode_for_file_access(),
					 errmsg("could not rewind hash-join temporary file: %m")));

		while ((slot = ExecHashJoinGetSavedTuple(hjstate,
												 innerFile,
												 &hashvalue,
												 hjstate->hj_HashTupleSlot)))
		{
			/*
			 * NOTE: some tuples may be sent to future batches.  Also, it is
			 * possible for hashtable->nbatch to be increased here!
			 */
			ExecHashTableInsert(hashtable, slot, hashvalue);
		}

		/*
		 * after we build the hash table, the inner batch file is no longer
		 * needed
		 */
		BufFileClose(innerFile);
		hashtable->innerBatchFile[curbatch] = NULL;
>>>>>>> 9e1c9f95
	}

	/*
	 * Rewind outer batch file (if present), so that we can start reading it.
	 */
	if (hashtable->outerBatchFile[curbatch] != NULL)
	{
		if (BufFileSeek(hashtable->outerBatchFile[curbatch], 0, 0, SEEK_SET) != 0)
			ereport(ERROR,
					(errcode_for_file_access(),
<<<<<<< HEAD
					 errmsg("could not access temporary file")));
=======
					 errmsg("could not rewind hash-join temporary file: %m")));
>>>>>>> 9e1c9f95
	}

	return true;
}

/*
 * Choose a batch to work on, and attach to it.  Returns true if successful,
 * false if there are no more batches.
 */
static bool
ExecParallelHashJoinNewBatch(HashJoinState *hjstate)
{
	HashJoinTable hashtable = hjstate->hj_HashTable;
	int			start_batchno;
	int			batchno;

	/*
	 * If we started up so late that the batch tracking array has been freed
	 * already by ExecHashTableDetach(), then we are finished.  See also
	 * ExecParallelHashEnsureBatchAccessors().
	 */
	if (hashtable->batches == NULL)
		return false;

	/*
	 * If we were already attached to a batch, remember not to bother checking
	 * it again, and detach from it (possibly freeing the hash table if we are
	 * last to detach).
	 */
	if (hashtable->curbatch >= 0)
	{
		hashtable->batches[hashtable->curbatch].done = true;
		ExecHashTableDetachBatch(hashtable);
	}

	/*
	 * Search for a batch that isn't done.  We use an atomic counter to start
	 * our search at a different batch in every participant when there are
	 * more batches than participants.
	 */
	batchno = start_batchno =
		pg_atomic_fetch_add_u32(&hashtable->parallel_state->distributor, 1) %
		hashtable->nbatch;
	do
	{
		uint32		hashvalue;
		MinimalTuple tuple;
		TupleTableSlot *slot;

		if (!hashtable->batches[batchno].done)
		{
			SharedTuplestoreAccessor *inner_tuples;
			Barrier    *batch_barrier =
			&hashtable->batches[batchno].shared->batch_barrier;

			switch (BarrierAttach(batch_barrier))
			{
				case PHJ_BATCH_ELECTING:

					/* One backend allocates the hash table. */
					if (BarrierArriveAndWait(batch_barrier,
											 WAIT_EVENT_HASH_BATCH_ELECTING))
						ExecParallelHashTableAlloc(hashtable, batchno);
					/* Fall through. */

				case PHJ_BATCH_ALLOCATING:
					/* Wait for allocation to complete. */
					BarrierArriveAndWait(batch_barrier,
										 WAIT_EVENT_HASH_BATCH_ALLOCATING);
					/* Fall through. */

				case PHJ_BATCH_LOADING:
					/* Start (or join in) loading tuples. */
					ExecParallelHashTableSetCurrentBatch(hashtable, batchno);
					inner_tuples = hashtable->batches[batchno].inner_tuples;
					sts_begin_parallel_scan(inner_tuples);
					while ((tuple = sts_parallel_scan_next(inner_tuples,
														   &hashvalue)))
					{
						ExecForceStoreMinimalTuple(tuple,
												   hjstate->hj_HashTupleSlot,
												   false);
						slot = hjstate->hj_HashTupleSlot;
						ExecParallelHashTableInsertCurrentBatch(hashtable, slot,
																hashvalue);
					}
					sts_end_parallel_scan(inner_tuples);
					BarrierArriveAndWait(batch_barrier,
										 WAIT_EVENT_HASH_BATCH_LOADING);
					/* Fall through. */

				case PHJ_BATCH_PROBING:

					/*
					 * This batch is ready to probe.  Return control to
					 * caller. We stay attached to batch_barrier so that the
					 * hash table stays alive until everyone's finished
					 * probing it, but no participant is allowed to wait at
					 * this barrier again (or else a deadlock could occur).
					 * All attached participants must eventually call
					 * BarrierArriveAndDetach() so that the final phase
					 * PHJ_BATCH_DONE can be reached.
					 */
					ExecParallelHashTableSetCurrentBatch(hashtable, batchno);
					sts_begin_parallel_scan(hashtable->batches[batchno].outer_tuples);
					return true;

				case PHJ_BATCH_DONE:

					/*
					 * Already done.  Detach and go around again (if any
					 * remain).
					 */
					BarrierDetach(batch_barrier);
					hashtable->batches[batchno].done = true;
					hashtable->curbatch = -1;
					break;

				default:
					elog(ERROR, "unexpected batch phase %d",
						 BarrierPhase(batch_barrier));
			}
		}
		batchno = (batchno + 1) % hashtable->nbatch;
	} while (batchno != start_batchno);

	return false;
}

/*
 * ExecHashJoinSaveTuple
 *		save a tuple to a batch file.
 *
 * The data recorded in the file for each tuple is its hash value,
 * then the tuple in MinimalTuple format.
 *
 * Note: it is important always to call this in the regular executor
 * context, not in a shorter-lived context; else the temp file buffers
 * will get messed up.
 */
void
ExecHashJoinSaveTuple(PlanState *ps, MemTuple tuple, uint32 hashvalue,
					  HashJoinTable hashtable, BufFile **fileptr,
					  MemoryContext bfCxt)
{
	BufFile	   *file = *fileptr;

	if (hashtable->work_set == NULL)
	{
		/*
		 * First time spilling.
		 */
		if (hashtable->hjstate->js.ps.instrument)
		{
			hashtable->hjstate->js.ps.instrument->workfileCreated = true;
		}

		MemoryContext oldcxt;

		oldcxt = MemoryContextSwitchTo(bfCxt);
		hashtable->work_set = workfile_mgr_create_set("HashJoin", NULL);
		MemoryContextSwitchTo(oldcxt);
	}

	if (file == NULL)
	{
		MemoryContext oldcxt;

		oldcxt = MemoryContextSwitchTo(bfCxt);

		/* First write to this batch file, so create it */
		Assert(hashtable->work_set != NULL);
		file = BufFileCreateTempInSet(hashtable->work_set, false /* interXact */);
		BufFilePledgeSequential(file);	/* allow compression */
		*fileptr = file;

		elog(gp_workfile_caching_loglevel, "create batch file %s",
			 BufFileGetFilename(file));

		MemoryContextSwitchTo(oldcxt);
	}

	if (BufFileWrite(file, (void *) &hashvalue, sizeof(uint32)) != sizeof(uint32))
	{
		ereport(ERROR,
				(errcode_for_file_access(),
				 errmsg("could not write to temporary file: %m")));
	}

	int		tupsize	= memtuple_get_size(tuple);
	if (BufFileWrite(file, (void *) tuple, tupsize) != tupsize)
	{
		ereport(ERROR,
				(errcode_for_file_access(),
				 errmsg("could not write to temporary file: %m")));
	}
}

/*
 * ExecHashJoinGetSavedTuple
 *		read the next tuple from a batch file.  Return NULL if no more.
 *
 * On success, *hashvalue is set to the tuple's hash value, and the tuple
 * itself is stored in the given slot.
 */
static TupleTableSlot *
ExecHashJoinGetSavedTuple(HashJoinState *hjstate,
						  BufFile *file,
						  uint32 *hashvalue,
						  TupleTableSlot *tupleSlot)
{
	uint32		header[2];
	size_t		nread;
	MemTuple	tuple;

	/*
	 * We check for interrupts here because this is typically taken as an
	 * alternative code path to an ExecProcNode() call, which would include
	 * such a check.
	 */
	CHECK_FOR_INTERRUPTS();

	/*
	 * We check for interrupts here because this is typically taken as an
	 * alternative code path to an ExecProcNode() call, which would include
	 * such a check.
	 */
	CHECK_FOR_INTERRUPTS();

	/*
	 * Since both the hash value and the MinimalTuple length word are uint32,
	 * we can read them both in one BufFileRead() call without any type
	 * cheating.
	 */
	nread = BufFileRead(file, (void *) header, sizeof(header));
	if (nread != sizeof(header))				/* end of file */
	{
		ExecClearTuple(tupleSlot);
		return NULL;
	}

	*hashvalue = header[0];
	tuple = (MemTuple) palloc(memtuple_size_from_uint32(header[1]));
	memtuple_set_mtlen(tuple, header[1]);

	nread = BufFileRead(file,
						(void *) ((char *) tuple + sizeof(uint32)),
						memtuple_size_from_uint32(header[1]) - sizeof(uint32));
	
	if (nread != memtuple_size_from_uint32(header[1]) - sizeof(uint32))
		ereport(ERROR,
				(errcode_for_file_access(),
<<<<<<< HEAD
				 errmsg("could not read from hash-join temporary file")));
	return ExecStoreMinimalTuple(tuple, tupleSlot, true);
=======
				 errmsg("could not read from hash-join temporary file: %m")));
	ExecForceStoreMinimalTuple(tuple, tupleSlot, true);
	return tupleSlot;
>>>>>>> 9e1c9f95
}


void
ExecReScanHashJoin(HashJoinState *node)
{
	/*
	 * In a multi-batch join, we currently have to do rescans the hard way,
	 * primarily because batch temp files may have already been released. But
	 * if it's a single-batch join, and there is no parameter change for the
	 * inner subnode, then we can just re-use the existing hash table without
	 * rebuilding it.
	 */
	if (node->hj_HashTable != NULL)
	{
		node->hj_HashTable->first_pass = false;

		if (node->js.ps.righttree->chgParam == NULL &&
			!node->hj_HashTable->eagerlyReleased)
		{
			/*
			 * Okay to reuse the hash table; needn't rescan inner, either.
			 *
			 * However, if it's a right/full join, we'd better reset the
			 * inner-tuple match flags contained in the table.
			 */
			if (HJ_FILL_INNER(node))
				ExecHashTableResetMatchFlags(node->hj_HashTable);

			/*
			 * Also, we need to reset our state about the emptiness of the
			 * outer relation, so that the new scan of the outer will update
			 * it correctly if it turns out to be empty this time. (There's no
			 * harm in clearing it now because ExecHashJoin won't need the
			 * info.  In the other cases, where the hash table doesn't exist
			 * or we are destroying it, we leave this state alone because
			 * ExecHashJoin will need it the first time through.)
			 */
			node->hj_OuterNotEmpty = false;

			/* ExecHashJoin can skip the BUILD_HASHTABLE step */
			node->hj_JoinState = HJ_NEED_NEW_OUTER;

			if (node->hj_HashTable->nbatch > 1)
			{
				/* Force reloading batch 0 upon next ExecHashJoin */
				node->hj_HashTable->curbatch = -1;
			}
			else
			{
				/* MPP-1600: reset the batch number */
				node->hj_HashTable->curbatch = 0;
			}
		}
		else
		{
			/* must destroy and rebuild hash table */
			if (!node->hj_HashTable->eagerlyReleased)
			{
				HashState  *hashState = (HashState *) innerPlanState(node);

				ExecHashTableDestroy(hashState, node->hj_HashTable);
			}
			pfree(node->hj_HashTable);
			node->hj_HashTable = NULL;
			node->hj_JoinState = HJ_BUILD_HASHTABLE;

			/*
			 * if chgParam of subnode is not null then plan will be re-scanned
			 * by first ExecProcNode.
			 */
			if (node->js.ps.righttree->chgParam == NULL)
				ExecReScan(node->js.ps.righttree);
		}
	}

	/* Always reset intra-tuple state */
	node->hj_CurHashValue = 0;
	node->hj_CurBucketNo = 0;
	node->hj_CurSkewBucketNo = INVALID_SKEW_BUCKET_NO;
	node->hj_CurTuple = NULL;

	node->hj_MatchedOuter = false;
	node->hj_FirstOuterTupleSlot = NULL;

	/*
	 * if chgParam of subnode is not null then plan will be re-scanned by
	 * first ExecProcNode.
	 */
	if (node->js.ps.lefttree->chgParam == NULL)
		ExecReScan(node->js.ps.lefttree);
}

<<<<<<< HEAD
/**
 * This method releases the hash table's memory. It maintains some of the other
 * aspects of the hash table like memory usage statistics. These may be required
 * during an explain analyze. A hash table that has been released cannot perform
 * any useful function anymore.
 */
static void
ReleaseHashTable(HashJoinState *node)
{
	if (node->hj_HashTable)
	{
		HashState *hashState = (HashState *) innerPlanState(node);

		/* This hashtable should not have been released already! */
		Assert(!node->hj_HashTable->eagerlyReleased);
		if (node->hj_HashTable->stats)
		{
			/* Report on batch in progress. */
			ExecHashTableExplainBatchEnd(hashState, node->hj_HashTable);
		}
		ExecHashTableDestroy(hashState, node->hj_HashTable);
		node->hj_HashTable->eagerlyReleased = true;
	}

	/* Always reset intra-tuple state */
	node->hj_CurHashValue = 0;
	node->hj_CurBucketNo = 0;
	node->hj_CurTuple = NULL;

	node->hj_JoinState = HJ_NEED_NEW_OUTER;
	node->hj_MatchedOuter = false;
	node->hj_FirstOuterTupleSlot = NULL;

}

/* Is this an IS-NOT-DISTINCT-join qual list (as opposed the an equijoin)?
 *
 * XXX We perform an abbreviated test based on the assumptions that 
 *     these are the only possibilities and that all conjuncts are 
 *     alike in this regard.
 */
bool
isNotDistinctJoin(List *qualList)
{
	ListCell   *lc;

	foreach(lc, qualList)
	{
		BoolExpr   *bex = (BoolExpr *) lfirst(lc);
		DistinctExpr *dex;

		if (IsA(bex, BoolExpr) &&bex->boolop == NOT_EXPR)
		{
			dex = (DistinctExpr *) linitial(bex->args);

			if (IsA(dex, DistinctExpr))
				return true;	/* We assume the rest follow suit! */
		}
	}
	return false;
}

static void
ExecEagerFreeHashJoin(HashJoinState *node)
{
	if (node->hj_HashTable != NULL && !node->hj_HashTable->eagerlyReleased)
	{
		ReleaseHashTable(node);
	}
}

void
ExecSquelchHashJoin(HashJoinState *node)
{
	ExecEagerFreeHashJoin(node);
	ExecSquelchNode(outerPlanState(node));
	ExecSquelchNode(innerPlanState(node));
}


/*
 * In our hybrid hash join we either spill when we increase number of batches
 * or when we re-spill. As we go, we normally destroy the batch file of the
 * batch that we have already processed. But if we need to support re-scanning
 * of the outer tuples, without also re-scanning the inner side, we need to
 * save the current hash for the next re-scan, instead.
 */
static void
SpillCurrentBatch(HashJoinState *node)
{
	HashJoinTable hashtable = node->hj_HashTable;
	int			curbatch = hashtable->curbatch;
	HashJoinTuple tuple;
	int			i;

	Assert(hashtable->innerBatchFile[curbatch] == NULL);

	for (i = 0; i < hashtable->nbuckets; i++)
	{
		tuple = hashtable->buckets[i];

		while (tuple != NULL)
		{
			ExecHashJoinSaveTuple(NULL, HJTUPLE_MINTUPLE(tuple),
								  tuple->hashvalue,
								  hashtable,
								  &hashtable->innerBatchFile[curbatch],
								  hashtable->bfCxt);
			tuple = tuple->next;
		}
	}
}

static bool
ExecHashJoinReloadHashTable(HashJoinState *hjstate)
{
	HashState  *hashState = (HashState *) innerPlanState(hjstate);
	HashJoinTable hashtable = hjstate->hj_HashTable;
	TupleTableSlot *slot;
	uint32		hashvalue;
	int			curbatch = hashtable->curbatch;
	int			nmoved = 0;
#if 0
	int			orignbatch = hashtable->nbatch;
#endif

	/*
	 * Reload the hash table with the new inner batch (which could be empty)
	 */
	ExecHashTableReset(hashState, hashtable);

	if (hashtable->innerBatchFile[curbatch] != NULL)
	{
		/* Rewind batch file */
		if (BufFileSeek(hashtable->innerBatchFile[curbatch], 0, 0, SEEK_SET) != 0)
		{
			ereport(ERROR, (errcode_for_file_access(),
							errmsg("could not access temporary file")));
		}

		for (;;)
		{
			CHECK_FOR_INTERRUPTS();

			if (QueryFinishPending)
				return false;

			slot = ExecHashJoinGetSavedTuple(hjstate,
											 hashtable->innerBatchFile[curbatch],
											 &hashvalue,
											 hjstate->hj_HashTupleSlot);
			if (!slot)
				break;

			/*
			 * NOTE: some tuples may be sent to future batches.  Also, it is
			 * possible for hashtable->nbatch to be increased here!
			 */
			if (!ExecHashTableInsert(hashState, hashtable, slot, hashvalue))
				nmoved++;
		}

		/*
		 * after we build the hash table, the inner batch file is no longer
		 * needed
		 */
		if (hjstate->js.ps.instrument && hjstate->js.ps.instrument->need_cdb)
		{
			Assert(hashtable->stats);
			hashtable->stats->batchstats[curbatch].innerfilesize =
				BufFileGetSize(hashtable->innerBatchFile[curbatch]);
		}

		SIMPLE_FAULT_INJECTOR("workfile_hashjoin_failure");

		/*
		 * If we want to re-use the hash table after a re-scan, don't
		 * delete it yet. But if we did not load the batch file into memory as is,
		 * because some tuples were sent to later batches, then delete it now, so
		 * that it will be recreated with just the remaining tuples, after processing
		 * this batch.
		 *
		 * XXX: Currently, we actually always close the file, and recreate it
		 * afterwards, even if there are no changes. That's because the workfile
		 * API doesn't support appending to a file that's already been read from.
		 * FIXME: could fix that now
		 */
#if 0
		if (!hjstate->reuse_hashtable || nmoved > 0 || hashtable->nbatch != orignbatch)
#endif
		{
			BufFileClose(hashtable->innerBatchFile[curbatch]);
			hashtable->innerBatchFile[curbatch] = NULL;
		}
	}

	return true;
}

/* EOF */
=======
void
ExecShutdownHashJoin(HashJoinState *node)
{
	if (node->hj_HashTable)
	{
		/*
		 * Detach from shared state before DSM memory goes away.  This makes
		 * sure that we don't have any pointers into DSM memory by the time
		 * ExecEndHashJoin runs.
		 */
		ExecHashTableDetachBatch(node->hj_HashTable);
		ExecHashTableDetach(node->hj_HashTable);
	}
}

static void
ExecParallelHashJoinPartitionOuter(HashJoinState *hjstate)
{
	PlanState  *outerState = outerPlanState(hjstate);
	ExprContext *econtext = hjstate->js.ps.ps_ExprContext;
	HashJoinTable hashtable = hjstate->hj_HashTable;
	TupleTableSlot *slot;
	uint32		hashvalue;
	int			i;

	Assert(hjstate->hj_FirstOuterTupleSlot == NULL);

	/* Execute outer plan, writing all tuples to shared tuplestores. */
	for (;;)
	{
		slot = ExecProcNode(outerState);
		if (TupIsNull(slot))
			break;
		econtext->ecxt_outertuple = slot;
		if (ExecHashGetHashValue(hashtable, econtext,
								 hjstate->hj_OuterHashKeys,
								 true,	/* outer tuple */
								 HJ_FILL_OUTER(hjstate),
								 &hashvalue))
		{
			int			batchno;
			int			bucketno;
			bool		shouldFree;
			MinimalTuple mintup = ExecFetchSlotMinimalTuple(slot, &shouldFree);

			ExecHashGetBucketAndBatch(hashtable, hashvalue, &bucketno,
									  &batchno);
			sts_puttuple(hashtable->batches[batchno].outer_tuples,
						 &hashvalue, mintup);

			if (shouldFree)
				heap_free_minimal_tuple(mintup);
		}
		CHECK_FOR_INTERRUPTS();
	}

	/* Make sure all outer partitions are readable by any backend. */
	for (i = 0; i < hashtable->nbatch; ++i)
		sts_end_write(hashtable->batches[i].outer_tuples);
}

void
ExecHashJoinEstimate(HashJoinState *state, ParallelContext *pcxt)
{
	shm_toc_estimate_chunk(&pcxt->estimator, sizeof(ParallelHashJoinState));
	shm_toc_estimate_keys(&pcxt->estimator, 1);
}

void
ExecHashJoinInitializeDSM(HashJoinState *state, ParallelContext *pcxt)
{
	int			plan_node_id = state->js.ps.plan->plan_node_id;
	HashState  *hashNode;
	ParallelHashJoinState *pstate;

	/*
	 * Disable shared hash table mode if we failed to create a real DSM
	 * segment, because that means that we don't have a DSA area to work with.
	 */
	if (pcxt->seg == NULL)
		return;

	ExecSetExecProcNode(&state->js.ps, ExecParallelHashJoin);

	/*
	 * Set up the state needed to coordinate access to the shared hash
	 * table(s), using the plan node ID as the toc key.
	 */
	pstate = shm_toc_allocate(pcxt->toc, sizeof(ParallelHashJoinState));
	shm_toc_insert(pcxt->toc, plan_node_id, pstate);

	/*
	 * Set up the shared hash join state with no batches initially.
	 * ExecHashTableCreate() will prepare at least one later and set nbatch
	 * and space_allowed.
	 */
	pstate->nbatch = 0;
	pstate->space_allowed = 0;
	pstate->batches = InvalidDsaPointer;
	pstate->old_batches = InvalidDsaPointer;
	pstate->nbuckets = 0;
	pstate->growth = PHJ_GROWTH_OK;
	pstate->chunk_work_queue = InvalidDsaPointer;
	pg_atomic_init_u32(&pstate->distributor, 0);
	pstate->nparticipants = pcxt->nworkers + 1;
	pstate->total_tuples = 0;
	LWLockInitialize(&pstate->lock,
					 LWTRANCHE_PARALLEL_HASH_JOIN);
	BarrierInit(&pstate->build_barrier, 0);
	BarrierInit(&pstate->grow_batches_barrier, 0);
	BarrierInit(&pstate->grow_buckets_barrier, 0);

	/* Set up the space we'll use for shared temporary files. */
	SharedFileSetInit(&pstate->fileset, pcxt->seg);

	/* Initialize the shared state in the hash node. */
	hashNode = (HashState *) innerPlanState(state);
	hashNode->parallel_state = pstate;
}

/* ----------------------------------------------------------------
 *		ExecHashJoinReInitializeDSM
 *
 *		Reset shared state before beginning a fresh scan.
 * ----------------------------------------------------------------
 */
void
ExecHashJoinReInitializeDSM(HashJoinState *state, ParallelContext *cxt)
{
	int			plan_node_id = state->js.ps.plan->plan_node_id;
	ParallelHashJoinState *pstate =
	shm_toc_lookup(cxt->toc, plan_node_id, false);

	/*
	 * It would be possible to reuse the shared hash table in single-batch
	 * cases by resetting and then fast-forwarding build_barrier to
	 * PHJ_BUILD_DONE and batch 0's batch_barrier to PHJ_BATCH_PROBING, but
	 * currently shared hash tables are already freed by now (by the last
	 * participant to detach from the batch).  We could consider keeping it
	 * around for single-batch joins.  We'd also need to adjust
	 * finalize_plan() so that it doesn't record a dummy dependency for
	 * Parallel Hash nodes, preventing the rescan optimization.  For now we
	 * don't try.
	 */

	/* Detach, freeing any remaining shared memory. */
	if (state->hj_HashTable != NULL)
	{
		ExecHashTableDetachBatch(state->hj_HashTable);
		ExecHashTableDetach(state->hj_HashTable);
	}

	/* Clear any shared batch files. */
	SharedFileSetDeleteAll(&pstate->fileset);

	/* Reset build_barrier to PHJ_BUILD_ELECTING so we can go around again. */
	BarrierInit(&pstate->build_barrier, 0);
}

void
ExecHashJoinInitializeWorker(HashJoinState *state,
							 ParallelWorkerContext *pwcxt)
{
	HashState  *hashNode;
	int			plan_node_id = state->js.ps.plan->plan_node_id;
	ParallelHashJoinState *pstate =
	shm_toc_lookup(pwcxt->toc, plan_node_id, false);

	/* Attach to the space for shared temporary files. */
	SharedFileSetAttach(&pstate->fileset, pwcxt->seg);

	/* Attach to the shared state in the hash node. */
	hashNode = (HashState *) innerPlanState(state);
	hashNode->parallel_state = pstate;

	ExecSetExecProcNode(&state->js.ps, ExecParallelHashJoin);
}
>>>>>>> 9e1c9f95
<|MERGE_RESOLUTION|>--- conflicted
+++ resolved
@@ -3,13 +3,9 @@
  * nodeHashjoin.c
  *	  Routines to handle hash join nodes
  *
-<<<<<<< HEAD
  * Portions Copyright (c) 2005-2008, Greenplum inc
  * Portions Copyright (c) 2012-Present Pivotal Software, Inc.
- * Portions Copyright (c) 1996-2016, PostgreSQL Global Development Group
-=======
  * Portions Copyright (c) 1996-2019, PostgreSQL Global Development Group
->>>>>>> 9e1c9f95
  * Portions Copyright (c) 1994, Regents of the University of California
  *
  *
@@ -120,16 +116,13 @@
 #include "executor/nodeHash.h"
 #include "executor/nodeHashjoin.h"
 #include "miscadmin.h"
-<<<<<<< HEAD
-#include "utils/faultinjector.h"
-=======
 #include "pgstat.h"
->>>>>>> 9e1c9f95
 #include "utils/memutils.h"
 #include "utils/sharedtuplestore.h"
 
 #include "cdb/cdbvars.h"
 #include "miscadmin.h"			/* work_mem */
+#include "utils/faultinjector.h"
 
 /*
  * States of the ExecHashJoin state machine
@@ -159,14 +152,11 @@
 												 uint32 *hashvalue,
 												 TupleTableSlot *tupleSlot);
 static bool ExecHashJoinNewBatch(HashJoinState *hjstate);
-<<<<<<< HEAD
 static bool isNotDistinctJoin(List *qualList);
-
-static void ReleaseHashTable(HashJoinState *node);
-=======
 static bool ExecParallelHashJoinNewBatch(HashJoinState *hjstate);
 static void ExecParallelHashJoinPartitionOuter(HashJoinState *node);
->>>>>>> 9e1c9f95
+
+static void ReleaseHashTable(HashJoinState *node);
 
 static void SpillCurrentBatch(HashJoinState *node);
 static bool ExecHashJoinReloadHashTable(HashJoinState *hjstate);
@@ -185,17 +175,10 @@
  *			  the other one is "outer".
  * ----------------------------------------------------------------
  */
-<<<<<<< HEAD
-static TupleTableSlot *				/* return: a tuple or NULL */
-ExecHashJoin_guts(HashJoinState *node)
-{
-	EState	   *estate;
-=======
 static pg_attribute_always_inline TupleTableSlot *
 ExecHashJoinImpl(PlanState *pstate, bool parallel)
 {
 	HashJoinState *node = castNode(HashJoinState, pstate);
->>>>>>> 9e1c9f95
 	PlanState  *outerNode;
 	HashState  *hashNode;
 	ExprState  *joinqual;
@@ -206,6 +189,7 @@
 	uint32		hashvalue;
 	int			batchno;
 	ParallelHashJoinState *parallel_state;
+	EState	   *estate;
 
 	/*
 	 * get information from HashJoin node
@@ -217,10 +201,7 @@
 	outerNode = outerPlanState(node);
 	hashtable = node->hj_HashTable;
 	econtext = node->js.ps.ps_ExprContext;
-<<<<<<< HEAD
-=======
 	parallel_state = hashNode->parallel_state;
->>>>>>> 9e1c9f95
 
 	/*
 	 * Reset per-tuple memory context to free any expression evaluation
@@ -233,10 +214,8 @@
 	 */
 	for (;;)
 	{
-<<<<<<< HEAD
 		/* We must never use an eagerly released hash table */
 		Assert(hashtable == NULL || !hashtable->eagerlyReleased);
-=======
 		/*
 		 * It's possible to iterate this loop many times before returning a
 		 * tuple, in some pathological cases such as needing to move much of
@@ -244,7 +223,6 @@
 		 * each time through.
 		 */
 		CHECK_FOR_INTERRUPTS();
->>>>>>> 9e1c9f95
 
 		switch (node->hj_JoinState)
 		{
@@ -269,7 +247,6 @@
 				 */
 				if (!node->prefetch_inner)
 				{
-<<<<<<< HEAD
 					/*
 					 * If the outer relation is completely empty, and it's not
 					 * right/full join, we can quit without building the hash
@@ -298,25 +275,19 @@
 						/* no chance to not build the hash table */
 						node->hj_FirstOuterTupleSlot = NULL;
 					}
+					else if (parallel)
+					{
+						/*
+						 * The empty-outer optimization is not implemented for
+						 * shared hash tables, because no one participant can
+						 * determine that there are no outer tuples, and it's not
+						 * yet clear that it's worth the synchronization overhead
+						 * of reaching consensus to figure that out.  So we have
+						 * to build the hash table.
+						 */
+						node->hj_FirstOuterTupleSlot = NULL;
+					}
 					else if (HJ_FILL_OUTER(node) ||
-=======
-					/* no chance to not build the hash table */
-					node->hj_FirstOuterTupleSlot = NULL;
-				}
-				else if (parallel)
-				{
-					/*
-					 * The empty-outer optimization is not implemented for
-					 * shared hash tables, because no one participant can
-					 * determine that there are no outer tuples, and it's not
-					 * yet clear that it's worth the synchronization overhead
-					 * of reaching consensus to figure that out.  So we have
-					 * to build the hash table.
-					 */
-					node->hj_FirstOuterTupleSlot = NULL;
-				}
-				else if (HJ_FILL_OUTER(node) ||
->>>>>>> 9e1c9f95
 						 (outerNode->plan->startup_cost < hashNode->ps.plan->total_cost &&
 						  !node->hj_OuterNotEmpty))
 					{
@@ -345,9 +316,9 @@
 				 * later arrivals will merely attach to it.
 				 */
 				hashtable = ExecHashTableCreate(hashNode,
-<<<<<<< HEAD
 												node,
 												node->hj_HashOperators,
+												node->hj_Collations,
 				/*
 				 * hashNode->hs_keepnull is required to support using IS NOT DISTINCT FROM as hash condition
 				 * For example, in ORCA, `explain SELECT t2.a FROM t2 INTERSECT (SELECT t1.a FROM t1);`
@@ -369,18 +340,9 @@
 				hashNode->hs_quit_if_hashkeys_null = (node->js.jointype == JOIN_LASJ_NOTIN);
 
 				/*
-				 * execute the Hash node, to build the hash table
-=======
-												node->hj_HashOperators,
-												node->hj_Collations,
-												HJ_FILL_INNER(node));
-				node->hj_HashTable = hashtable;
-
-				/*
 				 * Execute the Hash node, to build the hash table.  If using
 				 * Parallel Hash, then we'll try to help hashing unless we
 				 * arrived too late.
->>>>>>> 9e1c9f95
 				 */
 				hashNode->hashtable = hashtable;
 				(void) MultiExecProcNode((PlanState *) hashNode);
@@ -531,20 +493,15 @@
 					 */
 					Assert(parallel_state == NULL);
 					Assert(batchno > hashtable->curbatch);
-<<<<<<< HEAD
-					ExecHashJoinSaveTuple(&node->js.ps, ExecFetchSlotMemTuple(outerTupleSlot),
+					ExecHashJoinSaveTuple(&node->js.ps, mintuple,
 										  hashvalue,
 										  hashtable,
 										  &hashtable->outerBatchFile[batchno],
 										  hashtable->bfCxt);
-=======
-					ExecHashJoinSaveTuple(mintuple, hashvalue,
-										  &hashtable->outerBatchFile[batchno]);
 
 					if (shouldFree)
-						heap_free_minimal_tuple(mintuple);
-
->>>>>>> 9e1c9f95
+						pfree(mintuple);
+
 					/* Loop around, staying in HJ_NEED_NEW_OUTER state */
 					continue;
 				}
@@ -555,14 +512,6 @@
 				/* FALL THRU */
 
 			case HJ_SCAN_BUCKET:
-
-				/*
-<<<<<<< HEAD
-				 * We check for interrupts here because this corresponds to
-				 * where we'd fetch a row from a child plan node in other join
-				 * types.
-				 */
-				CHECK_FOR_INTERRUPTS();
 
 				/*
 				 * OPT-3325: Handle NULLs in the outer side of LASJ_NOTIN
@@ -582,14 +531,9 @@
 				/*
 				 * Scan the selected hash bucket for matches to current outer
 				 */
-				if (!ExecScanHashBucket(hashNode, node, econtext))
-=======
-				 * Scan the selected hash bucket for matches to current outer
-				 */
 				if (parallel)
->>>>>>> 9e1c9f95
 				{
-					if (!ExecParallelScanHashBucket(node, econtext))
+					if (!ExecParallelScanHashBucket(hashNode, node, econtext))
 					{
 						/* out of matches; check for possible outer-join fill */
 						node->hj_JoinState = HJ_FILL_OUTER_TUPLE;
@@ -598,7 +542,7 @@
 				}
 				else
 				{
-					if (!ExecScanHashBucket(node, econtext))
+					if (!ExecScanHashBucket(hashNode, node, econtext))
 					{
 						/* out of matches; check for possible outer-join fill */
 						node->hj_JoinState = HJ_FILL_OUTER_TUPLE;
@@ -621,7 +565,7 @@
 				if (joinqual == NULL || ExecQual(joinqual, econtext))
 				{
 					node->hj_MatchedOuter = true;
-					MemTupleSetMatch(HJTUPLE_MINTUPLE(node->hj_CurTuple));
+					HeapTupleHeaderSetMatch(HJTUPLE_MINTUPLE(node->hj_CurTuple));
 
 					/* In an antijoin, we never return a matched tuple */
 					if (node->js.jointype == JOIN_ANTI ||
@@ -639,20 +583,8 @@
 					if (node->js.single_match)
 						node->hj_JoinState = HJ_NEED_NEW_OUTER;
 
-<<<<<<< HEAD
-					if (otherqual == NIL ||
-						ExecQual(otherqual, econtext, false))
-					{
-						TupleTableSlot *result;
-
-						result = ExecProject(node->js.ps.ps_ProjInfo, NULL);
-
-						return result;
-					}
-=======
 					if (otherqual == NULL || ExecQual(otherqual, econtext))
 						return ExecProject(node->js.ps.ps_ProjInfo);
->>>>>>> 9e1c9f95
 					else
 						InstrCountFiltered2(node, 1);
 				}
@@ -678,20 +610,8 @@
 					 */
 					econtext->ecxt_innertuple = node->hj_NullInnerTupleSlot;
 
-<<<<<<< HEAD
-					if (otherqual == NIL ||
-						ExecQual(otherqual, econtext, false))
-					{
-						TupleTableSlot *result;
-
-						result = ExecProject(node->js.ps.ps_ProjInfo, NULL);
-
-						return result;
-					}
-=======
 					if (otherqual == NULL || ExecQual(otherqual, econtext))
 						return ExecProject(node->js.ps.ps_ProjInfo);
->>>>>>> 9e1c9f95
 					else
 						InstrCountFiltered2(node, 1);
 				}
@@ -717,20 +637,8 @@
 				 */
 				econtext->ecxt_outertuple = node->hj_NullOuterTupleSlot;
 
-<<<<<<< HEAD
-				if (otherqual == NIL ||
-					ExecQual(otherqual, econtext, false))
-				{
-					TupleTableSlot *result;
-
-					result = ExecProject(node->js.ps.ps_ProjInfo, NULL);
-
-					return result;
-				}
-=======
 				if (otherqual == NULL || ExecQual(otherqual, econtext))
 					return ExecProject(node->js.ps.ps_ProjInfo);
->>>>>>> 9e1c9f95
 				else
 					InstrCountFiltered2(node, 1);
 				break;
@@ -740,11 +648,6 @@
 				/*
 				 * Try to advance to next batch.  Done if there are no more.
 				 */
-<<<<<<< HEAD
-				if (!ExecHashJoinNewBatch(node))
-					return NULL;	/* end of join */
-
-=======
 				if (parallel)
 				{
 					if (!ExecParallelHashJoinNewBatch(node))
@@ -755,7 +658,6 @@
 					if (!ExecHashJoinNewBatch(node))
 						return NULL;	/* end of parallel-oblivious join */
 				}
->>>>>>> 9e1c9f95
 				node->hj_JoinState = HJ_NEED_NEW_OUTER;
 				break;
 
@@ -766,14 +668,24 @@
 	}
 }
 
-TupleTableSlot *
-ExecHashJoin(HashJoinState *node)
+/* ----------------------------------------------------------------
+ *		ExecHashJoin
+ *
+ *		Parallel-oblivious version.
+ * ----------------------------------------------------------------
+ */
+static TupleTableSlot *			/* return: a tuple or NULL */
+ExecHashJoin(PlanState *pstate)
 {
 	TupleTableSlot *result;
 
-	result = ExecHashJoin_guts(node);
-
-	if (TupIsNull(result) && !node->reuse_hashtable)
+	/*
+	 * On sufficiently smart compilers this should be inlined with the
+	 * parallel-aware branches removed.
+	 */
+	result = ExecHashJoinImpl(pstate, false);
+
+	if (TupIsNull(result) && !((HashJoinState *) pstate)->reuse_hashtable)
 	{
 		/*
 		 * CDB: We'll read no more from inner subtree. To keep our
@@ -781,27 +693,10 @@
 		 * clog up the pipeline with our never-to-be-consumed
 		 * data.
 		 */
-		ExecSquelchNode((PlanState *) node);
+		ExecSquelchNode(pstate);
 	}
 
 	return result;
-}
-
-
-/* ----------------------------------------------------------------
- *		ExecHashJoin
- *
- *		Parallel-oblivious version.
- * ----------------------------------------------------------------
- */
-static TupleTableSlot *			/* return: a tuple or NULL */
-ExecHashJoin(PlanState *pstate)
-{
-	/*
-	 * On sufficiently smart compilers this should be inlined with the
-	 * parallel-aware branches removed.
-	 */
-	return ExecHashJoinImpl(pstate, false);
 }
 
 /* ----------------------------------------------------------------
@@ -813,11 +708,26 @@
 static TupleTableSlot *			/* return: a tuple or NULL */
 ExecParallelHashJoin(PlanState *pstate)
 {
+	TupleTableSlot *result;
+
 	/*
 	 * On sufficiently smart compilers this should be inlined with the
 	 * parallel-oblivious branches removed.
 	 */
-	return ExecHashJoinImpl(pstate, true);
+	result = ExecHashJoinImpl(pstate, true);
+
+	if (TupIsNull(result) && !((HashJoinState *) pstate)->reuse_hashtable)
+	{
+		/*
+		 * CDB: We'll read no more from inner subtree. To keep our
+		 * sibling QEs from being starved, tell source QEs not to
+		 * clog up the pipeline with our never-to-be-consumed
+		 * data.
+		 */
+		ExecSquelchNode(pstate);
+	}
+
+	return result;
 }
 
 /* ----------------------------------------------------------------
@@ -878,35 +788,6 @@
 		hjstate->hj_nonequijoin = false;
 
 	/*
-<<<<<<< HEAD
-	 * initialize child expressions
-	 */
-	hjstate->js.ps.targetlist = (List *)
-		ExecInitExpr((Expr *) node->join.plan.targetlist,
-					 (PlanState *) hjstate);
-	hjstate->js.ps.qual = (List *)
-		ExecInitExpr((Expr *) node->join.plan.qual,
-					 (PlanState *) hjstate);
-	hjstate->js.jointype = node->join.jointype;
-	hjstate->js.joinqual = (List *)
-		ExecInitExpr((Expr *) node->join.joinqual,
-					 (PlanState *) hjstate);
-	hjstate->hashclauses = (List *)
-		ExecInitExpr((Expr *) node->hashclauses,
-					 (PlanState *) hjstate);
-
-	if (node->hashqualclauses != NIL)
-	{
-		hjstate->hashqualclauses = (List *)
-			ExecInitExpr((Expr *) node->hashqualclauses,
-						 (PlanState *) hjstate);
-	}
-	else
-	{
-		hjstate->hashqualclauses = hjstate->hashclauses;
-	}
-
-	/*
 	 * MPP-3300, we only pre-build hashtable if we need to (this is relaxing
 	 * the fix to MPP-989)
 	 */
@@ -919,8 +800,6 @@
 			 currentSliceId, ((Plan *) node)->plan_node_id);
 
 	/*
-=======
->>>>>>> 9e1c9f95
 	 * initialize child nodes
 	 *
 	 * Note: we could suppress the REWIND flag for the inner input, which
@@ -930,8 +809,7 @@
 	hashNode = (Hash *) innerPlan(node);
 	outerNode = outerPlan(node);
 
-<<<<<<< HEAD
-	/* 
+	/*
 	 * XXX The following order are significant.  We init Hash first, then the outerNode
 	 * this is the same order as we execute (in the sense of the first exec called).
 	 * Until we have a better way to uncouple, share input needs this to be true.  If the
@@ -939,22 +817,18 @@
 	 * a subquery node, share input will fail because the estate of the nodes can not be
 	 * set up correctly.
 	 */
-	innerPlanState(hjstate) = ExecInitNode((Plan *) hashNode, estate, eflags);
+    innerPlanState(hjstate) = ExecInitNode((Plan *) hashNode, estate, eflags);
+    innerDesc = ExecGetResultType(innerPlanState(hjstate));
 	((HashState *) innerPlanState(hjstate))->hs_keepnull = hjstate->hj_nonequijoin;
 
-	outerPlanState(hjstate) = ExecInitNode(outerNode, estate, eflags);
-=======
 	outerPlanState(hjstate) = ExecInitNode(outerNode, estate, eflags);
 	outerDesc = ExecGetResultType(outerPlanState(hjstate));
-	innerPlanState(hjstate) = ExecInitNode((Plan *) hashNode, estate, eflags);
-	innerDesc = ExecGetResultType(innerPlanState(hjstate));
 
 	/*
 	 * Initialize result slot, type and projection.
 	 */
 	ExecInitResultTupleSlotTL(&hjstate->js.ps, &TTSOpsVirtual);
 	ExecAssignProjectionInfo(&hjstate->js.ps, NULL);
->>>>>>> 9e1c9f95
 
 	/*
 	 * tuple table initialization
@@ -1020,6 +894,16 @@
 	hjstate->hashclauses =
 		ExecInitQual(node->hashclauses, (PlanState *) hjstate);
 
+	if (node->hashqualclauses != NIL)
+	{
+		hjstate->hashqualclauses =
+			ExecInitQual(node->hashqualclauses, (PlanState *) hjstate);
+	}
+	else
+	{
+		hjstate->hashqualclauses = hjstate->hashclauses;
+	}
+
 	/*
 	 * initialize hash-specific info
 	 */
@@ -1161,16 +1045,10 @@
 					hjstate->hj_nonequijoin;
 			if (ExecHashGetHashValue(hashState, hashtable, econtext,
 									 hjstate->hj_OuterHashKeys,
-<<<<<<< HEAD
-									 true,		/* outer tuple */
+									 true,	/* outer tuple */
 									 keep_nulls,
 									 hashvalue,
 									 &hashkeys_null))
-=======
-									 true,	/* outer tuple */
-									 HJ_FILL_OUTER(hjstate),
-									 hashvalue))
->>>>>>> 9e1c9f95
 			{
 				/* remember outer relation is not empty for possible rescan */
 				hjstate->hj_OuterNotEmpty = true;
@@ -1238,6 +1116,7 @@
 	HashJoinTable hashtable = hjstate->hj_HashTable;
 	int			curbatch = hashtable->curbatch;
 	TupleTableSlot *slot;
+	HashState  *hashState = (HashState *) innerPlanState(hjstate);
 
 	/*
 	 * In the Parallel Hash case we only run the outer plan directly for
@@ -1251,13 +1130,20 @@
 		while (!TupIsNull(slot))
 		{
 			ExprContext *econtext = hjstate->js.ps.ps_ExprContext;
+			bool		hashkeys_null = false;
+			bool		keep_nulls;
+
+			keep_nulls = HJ_FILL_OUTER(hjstate) ||
+				hjstate->hj_nonequijoin;
 
 			econtext->ecxt_outertuple = slot;
-			if (ExecHashGetHashValue(hashtable, econtext,
+			if (ExecHashGetHashValue(hashState,
+									 hashtable, econtext,
 									 hjstate->hj_OuterHashKeys,
 									 true,	/* outer tuple */
-									 HJ_FILL_OUTER(hjstate),
-									 hashvalue))
+									 keep_nulls,
+									 hashvalue,
+									 &hashkeys_null))
 				return slot;
 
 			/*
@@ -1325,7 +1211,7 @@
 			BufFileClose(hashtable->outerBatchFile[curbatch]);
 		hashtable->outerBatchFile[curbatch] = NULL;
 	}
-	else						/* we just finished the first batch */
+	else	/* we just finished the first batch */
 	{
 		/*
 		 * Reset some of the skew optimization state variables, since we no
@@ -1358,6 +1244,7 @@
 	{
 		SpillCurrentBatch(hjstate);
 	}
+
 	/*
 	 * We can always skip over any batches that are completely empty on both
 	 * sides.  We can sometimes skip over batches that are empty on only one
@@ -1443,49 +1330,19 @@
 
 	if (!ExecHashJoinReloadHashTable(hjstate))
 	{
-<<<<<<< HEAD
 		/* We no longer continue as we couldn't load the batch */
 		return false;
-=======
-		if (BufFileSeek(innerFile, 0, 0L, SEEK_SET))
+	}
+
+	/*
+	 * Rewind outer batch file (if present), so that we can start reading it.
+	 */
+	if (hashtable->outerBatchFile[curbatch] != NULL)
+	{
+		if (BufFileSeek(hashtable->outerBatchFile[curbatch], 0, 0, SEEK_SET) != 0)
 			ereport(ERROR,
 					(errcode_for_file_access(),
 					 errmsg("could not rewind hash-join temporary file: %m")));
-
-		while ((slot = ExecHashJoinGetSavedTuple(hjstate,
-												 innerFile,
-												 &hashvalue,
-												 hjstate->hj_HashTupleSlot)))
-		{
-			/*
-			 * NOTE: some tuples may be sent to future batches.  Also, it is
-			 * possible for hashtable->nbatch to be increased here!
-			 */
-			ExecHashTableInsert(hashtable, slot, hashvalue);
-		}
-
-		/*
-		 * after we build the hash table, the inner batch file is no longer
-		 * needed
-		 */
-		BufFileClose(innerFile);
-		hashtable->innerBatchFile[curbatch] = NULL;
->>>>>>> 9e1c9f95
-	}
-
-	/*
-	 * Rewind outer batch file (if present), so that we can start reading it.
-	 */
-	if (hashtable->outerBatchFile[curbatch] != NULL)
-	{
-		if (BufFileSeek(hashtable->outerBatchFile[curbatch], 0, 0, SEEK_SET) != 0)
-			ereport(ERROR,
-					(errcode_for_file_access(),
-<<<<<<< HEAD
-					 errmsg("could not access temporary file")));
-=======
-					 errmsg("could not rewind hash-join temporary file: %m")));
->>>>>>> 9e1c9f95
 	}
 
 	return true;
@@ -1627,11 +1484,12 @@
  * will get messed up.
  */
 void
-ExecHashJoinSaveTuple(PlanState *ps, MemTuple tuple, uint32 hashvalue,
+ExecHashJoinSaveTuple(PlanState *ps, MinimalTuple tuple, uint32 hashvalue,
 					  HashJoinTable hashtable, BufFile **fileptr,
 					  MemoryContext bfCxt)
 {
 	BufFile	   *file = *fileptr;
+	size_t		written;
 
 	if (hashtable->work_set == NULL)
 	{
@@ -1658,7 +1516,8 @@
 
 		/* First write to this batch file, so create it */
 		Assert(hashtable->work_set != NULL);
-		file = BufFileCreateTempInSet(hashtable->work_set, false /* interXact */);
+		file = BufFileCreateTempInSet("HashJoin", false /* interXact */,
+									  hashtable->work_set);
 		BufFilePledgeSequential(file);	/* allow compression */
 		*fileptr = file;
 
@@ -1668,15 +1527,16 @@
 		MemoryContextSwitchTo(oldcxt);
 	}
 
-	if (BufFileWrite(file, (void *) &hashvalue, sizeof(uint32)) != sizeof(uint32))
+	written = BufFileWrite(file, (void *) &hashvalue, sizeof(uint32));
+	if (written != sizeof(uint32))
 	{
 		ereport(ERROR,
 				(errcode_for_file_access(),
 				 errmsg("could not write to temporary file: %m")));
 	}
 
-	int		tupsize	= memtuple_get_size(tuple);
-	if (BufFileWrite(file, (void *) tuple, tupsize) != tupsize)
+	written = BufFileWrite(file, (void *) tuple, tuple->t_len);
+	if (written != tuple->t_len)
 	{
 		ereport(ERROR,
 				(errcode_for_file_access(),
@@ -1699,7 +1559,7 @@
 {
 	uint32		header[2];
 	size_t		nread;
-	MemTuple	tuple;
+	MinimalTuple tuple;
 
 	/*
 	 * We check for interrupts here because this is typically taken as an
@@ -1709,13 +1569,6 @@
 	CHECK_FOR_INTERRUPTS();
 
 	/*
-	 * We check for interrupts here because this is typically taken as an
-	 * alternative code path to an ExecProcNode() call, which would include
-	 * such a check.
-	 */
-	CHECK_FOR_INTERRUPTS();
-
-	/*
 	 * Since both the hash value and the MinimalTuple length word are uint32,
 	 * we can read them both in one BufFileRead() call without any type
 	 * cheating.
@@ -1728,24 +1581,17 @@
 	}
 
 	*hashvalue = header[0];
-	tuple = (MemTuple) palloc(memtuple_size_from_uint32(header[1]));
-	memtuple_set_mtlen(tuple, header[1]);
-
+	tuple = (MinimalTuple) palloc(header[1]);
+	tuple->t_len = header[1];
 	nread = BufFileRead(file,
 						(void *) ((char *) tuple + sizeof(uint32)),
-						memtuple_size_from_uint32(header[1]) - sizeof(uint32));
-	
-	if (nread != memtuple_size_from_uint32(header[1]) - sizeof(uint32))
+						header[1] - sizeof(uint32));
+	if (nread != header[1] - sizeof(uint32))
 		ereport(ERROR,
 				(errcode_for_file_access(),
-<<<<<<< HEAD
-				 errmsg("could not read from hash-join temporary file")));
-	return ExecStoreMinimalTuple(tuple, tupleSlot, true);
-=======
 				 errmsg("could not read from hash-join temporary file: %m")));
 	ExecForceStoreMinimalTuple(tuple, tupleSlot, true);
 	return tupleSlot;
->>>>>>> 9e1c9f95
 }
 
 
@@ -1839,7 +1685,6 @@
 		ExecReScan(node->js.ps.lefttree);
 }
 
-<<<<<<< HEAD
 /**
  * This method releases the hash table's memory. It maintains some of the other
  * aspects of the hash table like memory usage statistics. These may be required
@@ -1939,7 +1784,10 @@
 
 	for (i = 0; i < hashtable->nbuckets; i++)
 	{
-		tuple = hashtable->buckets[i];
+		/* GPDB_12_MERGE_FIXME: this only looks at 'unshared'. I think this is
+		 * broken for parallel hashjoins
+		 */
+		tuple = hashtable->buckets.unshared[i];
 
 		while (tuple != NULL)
 		{
@@ -1948,7 +1796,7 @@
 								  hashtable,
 								  &hashtable->innerBatchFile[curbatch],
 								  hashtable->bfCxt);
-			tuple = tuple->next;
+			tuple = tuple->next.unshared;
 		}
 	}
 }
@@ -2010,7 +1858,7 @@
 		{
 			Assert(hashtable->stats);
 			hashtable->stats->batchstats[curbatch].innerfilesize =
-				BufFileGetSize(hashtable->innerBatchFile[curbatch]);
+				BufFileSize(hashtable->innerBatchFile[curbatch]);
 		}
 
 		SIMPLE_FAULT_INJECTOR("workfile_hashjoin_failure");
@@ -2039,8 +1887,6 @@
 	return true;
 }
 
-/* EOF */
-=======
 void
 ExecShutdownHashJoin(HashJoinState *node)
 {
@@ -2065,6 +1911,7 @@
 	TupleTableSlot *slot;
 	uint32		hashvalue;
 	int			i;
+	HashState  *hashState = (HashState *) innerPlanState(hjstate);
 
 	Assert(hjstate->hj_FirstOuterTupleSlot == NULL);
 
@@ -2075,11 +1922,16 @@
 		if (TupIsNull(slot))
 			break;
 		econtext->ecxt_outertuple = slot;
-		if (ExecHashGetHashValue(hashtable, econtext,
+
+		bool		hashkeys_null = false;
+		bool		keep_nulls = HJ_FILL_OUTER(hjstate) ||
+			hjstate->hj_nonequijoin;
+		if (ExecHashGetHashValue(hashState, hashtable, econtext,
 								 hjstate->hj_OuterHashKeys,
 								 true,	/* outer tuple */
-								 HJ_FILL_OUTER(hjstate),
-								 &hashvalue))
+								 keep_nulls,
+								 &hashvalue,
+								 &hashkeys_null))
 		{
 			int			batchno;
 			int			bucketno;
@@ -2217,5 +2069,4 @@
 	hashNode->parallel_state = pstate;
 
 	ExecSetExecProcNode(&state->js.ps, ExecParallelHashJoin);
-}
->>>>>>> 9e1c9f95
+}