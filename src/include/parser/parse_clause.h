/*-------------------------------------------------------------------------
 *
 * parse_clause.h
 *	  handle clauses in parser
 *
 *
 * Portions Copyright (c) 1996-2015, PostgreSQL Global Development Group
 * Portions Copyright (c) 1994, Regents of the University of California
 *
 * src/include/parser/parse_clause.h
 *
 *-------------------------------------------------------------------------
 */
#ifndef PARSE_CLAUSE_H
#define PARSE_CLAUSE_H

#include "parser/parse_node.h"

extern void transformFromClause(ParseState *pstate, List *frmList);
extern int setTargetTable(ParseState *pstate, RangeVar *relation,
			   bool inh, bool alsoSource, AclMode requiredPerms);
extern bool interpretInhOption(InhOption inhOpt);
extern bool interpretOidsOption(List *defList, bool allowOids);

extern Node *transformWhereClause(ParseState *pstate, Node *clause,
					 ParseExprKind exprKind, const char *constructName);
extern Node *transformLimitClause(ParseState *pstate, Node *clause,
					 ParseExprKind exprKind, const char *constructName);
extern List *transformGroupClause(ParseState *pstate, List *grouplist,
					 List **groupingSets,
					 List **targetlist, List *sortClause,
					 ParseExprKind exprKind, bool useSQL99);
extern List *transformSortClause(ParseState *pstate, List *orderlist,
					List **targetlist, ParseExprKind exprKind,
					bool resolveUnknown, bool useSQL99);

extern List *transformWindowDefinitions(ParseState *pstate,
						   List *windowdefs,
						   List **targetlist);

extern List *transformDistinctToGroupBy(ParseState *pstate, List **targetlist,
						   List **sortClause, List **groupClause);
extern List *transformDistinctClause(ParseState *pstate,
						List **targetlist, List *sortClause, bool is_agg);
extern List *transformDistinctOnClause(ParseState *pstate, List *distinctlist,
						  List **targetlist, List *sortClause);
<<<<<<< HEAD
extern List *transformScatterClause(ParseState *pstate, List *scatterlist,
									List **targetlist);
extern void processExtendedGrouping(ParseState *pstate, Node *havingQual,
									List *windowClause, List *targetlist);
extern List *addTargetToSortList(ParseState *pstate, TargetEntry *tle,
					List *sortlist, List *targetlist, SortBy *sortby,
					bool resolveUnknown);
=======
extern void transformOnConflictArbiter(ParseState *pstate,
						   OnConflictClause *onConflictClause,
						   List **arbiterExpr, Node **arbiterWhere,
						   Oid *constraint);
>>>>>>> ab93f90c

extern List *addTargetToSortList(ParseState *pstate, TargetEntry *tle,
					List *sortlist, List *targetlist, SortBy *sortby,
					bool resolveUnknown);
extern Index assignSortGroupRef(TargetEntry *tle, List *tlist);
extern bool targetIsInSortList(TargetEntry *tle, Oid sortop, List *sortList);

#endif   /* PARSE_CLAUSE_H */<|MERGE_RESOLUTION|>--- conflicted
+++ resolved
@@ -44,20 +44,15 @@
 						List **targetlist, List *sortClause, bool is_agg);
 extern List *transformDistinctOnClause(ParseState *pstate, List *distinctlist,
 						  List **targetlist, List *sortClause);
-<<<<<<< HEAD
 extern List *transformScatterClause(ParseState *pstate, List *scatterlist,
 									List **targetlist);
-extern void processExtendedGrouping(ParseState *pstate, Node *havingQual,
-									List *windowClause, List *targetlist);
 extern List *addTargetToSortList(ParseState *pstate, TargetEntry *tle,
 					List *sortlist, List *targetlist, SortBy *sortby,
 					bool resolveUnknown);
-=======
 extern void transformOnConflictArbiter(ParseState *pstate,
 						   OnConflictClause *onConflictClause,
 						   List **arbiterExpr, Node **arbiterWhere,
 						   Oid *constraint);
->>>>>>> ab93f90c
 
 extern List *addTargetToSortList(ParseState *pstate, TargetEntry *tle,
 					List *sortlist, List *targetlist, SortBy *sortby,
