/*-------------------------------------------------------------------------
 *
 * pg_backup_archiver.c
 *
 *	Private implementation of the archiver routines.
 *
 *	See the headers to pg_restore for more details.
 *
 * Copyright (c) 2000, Philip Warner
 *	Rights are granted to use this software in any way so long
 *	as this notice is not removed.
 *
 *	The author is not responsible for loss or damages that may
 *	result from its use.
 *
 *
 * IDENTIFICATION
 *		$PostgreSQL: pgsql/src/bin/pg_dump/pg_backup_archiver.c,v 1.152.2.1 2009/01/13 11:45:03 mha Exp $
 *
 *-------------------------------------------------------------------------
 */

#include "pg_backup_db.h"
#include "dumputils.h"

#include <ctype.h>
#include <unistd.h>
#include <sys/types.h>
#include <sys/wait.h>

#ifdef WIN32
#include <io.h>
#endif

#include "libpq/libpq-fs.h"


const char *progname;

static const char *modulename = gettext_noop("archiver");


static ArchiveHandle *_allocAH(const char *FileSpec, const ArchiveFormat fmt,
		 const int compression, ArchiveMode mode);
static void _getObjectDescription(PQExpBuffer buf, TocEntry *te,
					  ArchiveHandle *AH);
static void _printTocEntry(ArchiveHandle *AH, TocEntry *te, RestoreOptions *ropt, bool isData, bool acl_pass);
static char *replace_line_endings(const char *str);


static void _doSetFixedOutputState(ArchiveHandle *AH);
static void _doSetSessionAuth(ArchiveHandle *AH, const char *user);
static void _doSetWithOids(ArchiveHandle *AH, const bool withOids);
static void _reconnectToDB(ArchiveHandle *AH, const char *dbname);
static void _becomeUser(ArchiveHandle *AH, const char *user);
static void _becomeOwner(ArchiveHandle *AH, TocEntry *te);
static void _selectOutputSchema(ArchiveHandle *AH, const char *schemaName);
static void _selectTablespace(ArchiveHandle *AH, const char *tablespace);
static void processEncodingEntry(ArchiveHandle *AH, TocEntry *te);
static void processStdStringsEntry(ArchiveHandle *AH, TocEntry *te);
static teReqs _tocEntryRequired(TocEntry *te, RestoreOptions *ropt, bool include_acls);
static void _disableTriggersIfNecessary(ArchiveHandle *AH, TocEntry *te, RestoreOptions *ropt);
static void _enableTriggersIfNecessary(ArchiveHandle *AH, TocEntry *te, RestoreOptions *ropt);
static TocEntry *getTocEntryByDumpId(ArchiveHandle *AH, DumpId id);
static void _moveAfter(ArchiveHandle *AH __attribute__((unused)), TocEntry *pos, TocEntry *te);
static int	_discoverArchiveFormat(ArchiveHandle *AH);

static int	RestoringToDB(ArchiveHandle *AH);
static void dump_lo_buf(ArchiveHandle *AH);
static void _write_msg(const char *modulename, const char *fmt, va_list ap);
static void _die_horribly(ArchiveHandle *AH, const char *modulename, const char *fmt, va_list ap);

static void dumpTimestamp(ArchiveHandle *AH, const char *msg, time_t tim);
static OutputContext SetOutput(ArchiveHandle *AH, char *filename, int compression);
static void ResetOutput(ArchiveHandle *AH, OutputContext savedContext);


/*
 *	Wrapper functions.
 *
 *	The objective it to make writing new formats and dumpers as simple
 *	as possible, if necessary at the expense of extra function calls etc.
 *
 */


/* Create a new archive */
/* Public */
Archive *
CreateArchive(const char *FileSpec, const ArchiveFormat fmt,
			  const int compression, ArchiveMode mode)

{
	ArchiveHandle *AH = _allocAH(FileSpec, fmt, compression, mode);

	return (Archive *) AH;
}

/* Open an existing archive */
/* Public */
Archive *
OpenArchive(const char *FileSpec, const ArchiveFormat fmt)
{
	ArchiveHandle *AH = _allocAH(FileSpec, fmt, 0, archModeRead);

	return (Archive *) AH;
}

/* Public */
void
CloseArchive(Archive *AHX)
{
	int			res = 0;
	ArchiveHandle *AH = (ArchiveHandle *) AHX;

	(*AH->ClosePtr) (AH);

	/* Close the output */
	if (AH->gzOut)
		res = GZCLOSE(AH->OF);
	else if (AH->OF != stdout)
		res = fclose(AH->OF);

	if (res != 0)
		die_horribly(AH, modulename, "could not close output file: %s\n",
					 strerror(errno));
}

/* Public */
void
RestoreArchive(Archive *AHX, RestoreOptions *ropt)
{
	ArchiveHandle *AH = (ArchiveHandle *) AHX;
	TocEntry   *te;
	teReqs		reqs;
	OutputContext sav =
	{
		NULL,					/* OF */
		0,						/* gzOut */
	};

	bool		defnDumped;

	AH->ropt = ropt;
	AH->stage = STAGE_INITIALIZING;

	/*
	 * Check for nonsensical option combinations.
	 *
	 * NB: createDB+dropSchema is useless because if you're creating the DB,
	 * there's no need to drop individual items in it.  Moreover, if we tried
	 * to do that then we'd issue the drops in the database initially
	 * connected to, not the one we will create, which is very bad...
	 */
	if (ropt->createDB && ropt->dropSchema)
		die_horribly(AH, modulename, "-C and -c are incompatible options\n");
	/*
	 * -1 is not compatible with -C, because we can't create a database
	 *  inside a transaction block.
	 */
	if (ropt->create && ropt->single_txn)
		die_horribly(AH, modulename, "-C and -1 are incompatible options\n");

	/*
	 * -C is not compatible with -1, because we can't create a database inside
	 * a transaction block.
	 */
	if (ropt->createDB && ropt->single_txn)
		die_horribly(AH, modulename, "-C and -1 are incompatible options\n");

	/*
	 * If we're using a DB connection, then connect it.
	 */
	if (ropt->useDB)
	{
		ahlog(AH, 1, "connecting to database for restore\n");
		if (AH->version < K_VERS_1_3)
			die_horribly(AH, modulename, "direct database connections are not supported in pre-1.3 archives\n");

		/* XXX Should get this from the archive */
		AHX->minRemoteVersion = 070100;
		AHX->maxRemoteVersion = 999999;

		ConnectDatabase(AHX, ropt->dbname,
						ropt->pghost, ropt->pgport, ropt->username,
						ropt->promptPassword);

		/*
		 * If we're talking to the DB directly, don't send comments since they
		 * obscure SQL when displaying errors
		 */
		AH->noTocComments = 1;
	}

	/*
	 * Work out if we have an implied data-only restore. This can happen if
	 * the dump was data only or if the user has used a toc list to exclude
	 * all of the schema data. All we do is look for schema entries - if none
	 * are found then we set the dataOnly flag.
	 *
	 * We could scan for wanted TABLE entries, but that is not the same as
	 * dataOnly. At this stage, it seems unnecessary (6-Mar-2001).
	 */
	if (!ropt->dataOnly)
	{
		int			impliedDataOnly = 1;

		for (te = AH->toc->next; te != AH->toc; te = te->next)
		{
			reqs = _tocEntryRequired(te, ropt, true);
			if ((reqs & REQ_SCHEMA) != 0)
			{					/* It's schema, and it's wanted */
				impliedDataOnly = 0;
				break;
			}
		}
		if (impliedDataOnly)
		{
			ropt->dataOnly = impliedDataOnly;
			ahlog(AH, 1, "implied data-only restore\n");
		}
	}

	/*
	 * Setup the output file if necessary.
	 */
	if (ropt->filename || ropt->compression)
		sav = SetOutput(AH, ropt->filename, ropt->compression);

	ahprintf(AH, "--\n-- Greenplum Database database dump\n--\n\n");

	if (AH->public.verbose)
	{
		if (AH->archiveRemoteVersion)
			ahprintf(AH, "-- Dumped from database version %s\n",
					 AH->archiveRemoteVersion);
		if (AH->archiveDumpVersion)
			ahprintf(AH, "-- Dumped by pg_dump version %s\n",
					 AH->archiveDumpVersion);
		dumpTimestamp(AH, "Started on", AH->createDate);
	}

	if (ropt->single_txn)
	{
		if (AH->connection)
			StartTransaction(AH);
		else
			ahprintf(AH, "BEGIN;\n\n");
	}

	/*
	 * Establish important parameter values right away.
	 */
	_doSetFixedOutputState(AH);

	AH->stage = STAGE_PROCESSING;

	/*
	 * Drop the items at the start, in reverse order
	 */
	if (ropt->dropSchema)
	{
		for (te = AH->toc->prev; te != AH->toc; te = te->prev)
		{
			AH->currentTE = te;

			reqs = _tocEntryRequired(te, ropt, false /* needn't drop ACLs */ );
			if (((reqs & REQ_SCHEMA) != 0) && te->dropStmt)
			{
				/* We want the schema */
				ahlog(AH, 1, "dropping %s %s\n", te->desc, te->tag);
				/* Select owner and schema as necessary */
				_becomeOwner(AH, te);
				_selectOutputSchema(AH, te->namespace);
				/* Drop it */
				ahprintf(AH, "%s", te->dropStmt);
			}
		}

		/*
		 * _selectOutputSchema may have set currSchema to reflect the effect
		 * of a "SET search_path" command it emitted.  However, by now we may
		 * have dropped that schema; or it might not have existed in the first
		 * place.  In either case the effective value of search_path will not
		 * be what we think.  Forcibly reset currSchema so that we will
		 * re-establish the search_path setting when needed (after creating
		 * the schema).
		 *
		 * If we treated users as pg_dump'able objects then we'd need to reset
		 * currUser here too.
		 */
		if (AH->currSchema)
			free(AH->currSchema);
<<<<<<< HEAD
		AH->currSchema = NULL;
=======
		AH->currSchema = strdup("");
>>>>>>> d13f41d2
	}

	/*
	 * Now process each non-ACL TOC entry
	 */
	for (te = AH->toc->next; te != AH->toc; te = te->next)
	{
		AH->currentTE = te;

		/* Work out what, if anything, we want from this entry */
		reqs = _tocEntryRequired(te, ropt, false);

		/* Dump any relevant dump warnings to stderr */
		if (!ropt->suppressDumpWarnings && strcmp(te->desc, "WARNING") == 0)
		{
			if (!ropt->dataOnly && te->defn != NULL && strlen(te->defn) != 0)
				write_msg(modulename, "warning from original dump file: %s\n", te->defn);
			else if (te->copyStmt != NULL && strlen(te->copyStmt) != 0)
				write_msg(modulename, "warning from original dump file: %s\n", te->copyStmt);
		}

		defnDumped = false;

		if ((reqs & REQ_SCHEMA) != 0)	/* We want the schema */
		{
			ahlog(AH, 1, "creating %s %s\n", te->desc, te->tag);

			_printTocEntry(AH, te, ropt, false, false);
			defnDumped = true;

			/*
			 * If we could not create a table and --no-data-for-failed-tables
			 * was given, ignore the corresponding TABLE DATA
			 */
			if (ropt->noDataForFailedTables &&
				AH->lastErrorTE == te &&
				(strcmp(te->desc, "TABLE") == 0 ||
				 strcmp(te->desc, "EXTERNAL TABLE") == 0 ||
				 strcmp(te->desc, "FOREIGN TABLE") == 0))
			{
				TocEntry   *tes;

				ahlog(AH, 1, "table \"%s\" could not be created, will not restore its data\n",
					  te->tag);

				for (tes = te->next; tes != AH->toc; tes = tes->next)
				{
					if (strcmp(tes->desc, "TABLE DATA") == 0 &&
						strcmp(tes->tag, te->tag) == 0 &&
						strcmp(tes->namespace ? tes->namespace : "",
							   te->namespace ? te->namespace : "") == 0)
					{
						/* mark it unwanted */
						ropt->idWanted[tes->dumpId - 1] = false;
						break;
					}
				}
			}

			/* If we created a DB, connect to it... */
			if (strcmp(te->desc, "DATABASE") == 0)
			{
				ahlog(AH, 1, "connecting to new database \"%s\"\n", te->tag);
				_reconnectToDB(AH, te->tag);
			}
		}

		/*
		 * If we have a data component, then process it
		 */
		if ((reqs & REQ_DATA) != 0)
		{
			/*
			 * hadDumper will be set if there is genuine data component for
			 * this node. Otherwise, we need to check the defn field for
			 * statements that need to be executed in data-only restores.
			 */
			if (te->hadDumper)
			{
				/*
				 * If we can output the data, then restore it.
				 */
				if (AH->PrintTocDataPtr !=NULL && (reqs & REQ_DATA) != 0)
				{
#ifndef HAVE_LIBZ
					if (AH->compression != 0)
						die_horribly(AH, modulename, "cannot restore from compressed archive (compression not supported in this installation)\n");
#endif

					_printTocEntry(AH, te, ropt, true, false);

					if (strcmp(te->desc, "BLOBS") == 0 ||
						strcmp(te->desc, "BLOB COMMENTS") == 0)
					{
						ahlog(AH, 1, "restoring %s\n", te->desc);

						_selectOutputSchema(AH, "pg_catalog");

						(*AH->PrintTocDataPtr) (AH, te, ropt);
					}
					else
					{
						_disableTriggersIfNecessary(AH, te, ropt);

						/* Select owner and schema as necessary */
						_becomeOwner(AH, te);
						_selectOutputSchema(AH, te->namespace);

						ahlog(AH, 1, "restoring data for table \"%s\"\n",
							  te->tag);

						/*
						 * If we have a copy statement, use it.
						 */
						if (te->copyStmt && strlen(te->copyStmt) > 0)
						{
							ahprintf(AH, "%s", te->copyStmt);
							AH->outputKind = OUTPUT_COPYDATA;
						}
						else
							AH->outputKind = OUTPUT_OTHERDATA;

						(*AH->PrintTocDataPtr) (AH, te, ropt);

						/*
						 * Terminate COPY if needed.
						 */
						if (AH->outputKind == OUTPUT_COPYDATA &&
							RestoringToDB(AH))
							EndDBCopyMode(AH, te);
						AH->outputKind = OUTPUT_SQLCMDS;

						_enableTriggersIfNecessary(AH, te, ropt);
					}
				}
			}
			else if (!defnDumped)
			{
				/* If we haven't already dumped the defn part, do so now */
				ahlog(AH, 1, "executing %s %s\n", te->desc, te->tag);
				_printTocEntry(AH, te, ropt, false, false);
			}
		}
	}							/* end loop over TOC entries */

	/*
	 * Scan TOC again to output ownership commands and ACLs
	 */
	for (te = AH->toc->next; te != AH->toc; te = te->next)
	{
		AH->currentTE = te;

		/* Work out what, if anything, we want from this entry */
		reqs = _tocEntryRequired(te, ropt, true);

		if ((reqs & REQ_SCHEMA) != 0)	/* We want the schema */
		{
			ahlog(AH, 1, "setting owner and privileges for %s %s\n",
				  te->desc, te->tag);
			_printTocEntry(AH, te, ropt, false, true);
		}
	}

	if (ropt->single_txn)
	{
		if (AH->connection)
			CommitTransaction(AH);
		else
			ahprintf(AH, "COMMIT;\n\n");
	}

	if (AH->public.verbose)
		dumpTimestamp(AH, "Completed on", time(NULL));

	ahprintf(AH, "--\n-- Greenplum Database database dump complete\n--\n\n");

	/*
	 * Clean up & we're done.
	 */
	AH->stage = STAGE_FINALIZING;

	if (ropt->filename || ropt->compression)
		ResetOutput(AH, sav);

	if (ropt->useDB)
	{
		PQfinish(AH->connection);
		AH->connection = NULL;
	}
}

/*
 * Allocate a new RestoreOptions block.
 * This is mainly so we can initialize it, but also for future expansion,
 */
RestoreOptions *
NewRestoreOptions(void)
{
	RestoreOptions *opts;

	opts = (RestoreOptions *) calloc(1, sizeof(RestoreOptions));

	/* set any fields that shouldn't default to zeroes */
	opts->format = archUnknown;
	opts->promptPassword = TRI_DEFAULT;
	opts->suppressDumpWarnings = false;
	opts->exit_on_error = false;

	return opts;
}

static void
_disableTriggersIfNecessary(ArchiveHandle *AH, TocEntry *te, RestoreOptions *ropt)
{
	/* This hack is only needed in a data-only restore */
	if (!ropt->dataOnly || !ropt->disable_triggers)
		return;

	ahlog(AH, 1, "disabling triggers for %s\n", te->tag);

	/*
	 * Become superuser if possible, since they are the only ones who can
	 * disable constraint triggers.  If -S was not given, assume the initial
	 * user identity is a superuser.  (XXX would it be better to become the
	 * table owner?)
	 */
	_becomeUser(AH, ropt->superuser);

	/*
	 * Disable them.
	 */
	_selectOutputSchema(AH, te->namespace);

	ahprintf(AH, "ALTER TABLE %s DISABLE TRIGGER ALL;\n\n",
			 fmtId(te->tag));
}

static void
_enableTriggersIfNecessary(ArchiveHandle *AH, TocEntry *te, RestoreOptions *ropt)
{
	/* This hack is only needed in a data-only restore */
	if (!ropt->dataOnly || !ropt->disable_triggers)
		return;

	ahlog(AH, 1, "enabling triggers for %s\n", te->tag);

	/*
	 * Become superuser if possible, since they are the only ones who can
	 * disable constraint triggers.  If -S was not given, assume the initial
	 * user identity is a superuser.  (XXX would it be better to become the
	 * table owner?)
	 */
	_becomeUser(AH, ropt->superuser);

	/*
	 * Enable them.
	 */
	_selectOutputSchema(AH, te->namespace);

	ahprintf(AH, "ALTER TABLE %s ENABLE TRIGGER ALL;\n\n",
			 fmtId(te->tag));
}

/*
 * This is a routine that is part of the dumper interface, hence the 'Archive*' parameter.
 */

/* Public */
size_t
WriteData(Archive *AHX, const void *data, size_t dLen)
{
	ArchiveHandle *AH = (ArchiveHandle *) AHX;

	if (!AH->currToc)
		die_horribly(AH, modulename, "internal error -- WriteData cannot be called outside the context of a DataDumper routine\n");

	return (*AH->WriteDataPtr) (AH, data, dLen);
}

/*
 * Create a new TOC entry. The TOC was designed as a TOC, but is now the
 * repository for all metadata. But the name has stuck.
 */

/* Public */
void
ArchiveEntry(Archive *AHX,
			 CatalogId catalogId, DumpId dumpId,
			 const char *tag,
			 const char *namespace,
			 const char *tablespace,
			 const char *owner, bool withOids,
			 const char *desc, const char *defn,
			 const char *dropStmt, const char *copyStmt,
			 const DumpId *deps, int nDeps,
			 DataDumperPtr dumpFn, void *dumpArg)
{
	ArchiveHandle *AH = (ArchiveHandle *) AHX;
	TocEntry   *newToc;

	newToc = (TocEntry *) calloc(1, sizeof(TocEntry));
	if (!newToc)
		die_horribly(AH, modulename, "out of memory\n");

	AH->tocCount++;
	if (dumpId > AH->maxDumpId)
		AH->maxDumpId = dumpId;

	newToc->prev = AH->toc->prev;
	newToc->next = AH->toc;
	AH->toc->prev->next = newToc;
	AH->toc->prev = newToc;

	newToc->catalogId = catalogId;
	newToc->dumpId = dumpId;

	newToc->tag = strdup(tag);
	newToc->namespace = namespace ? strdup(namespace) : NULL;
	newToc->tablespace = tablespace ? strdup(tablespace) : NULL;
	newToc->owner = owner ? strdup(owner) : NULL;
	newToc->withOids = withOids;
	newToc->desc = strdup(desc);
	newToc->defn = strdup(defn);
	newToc->dropStmt = dropStmt ? strdup(dropStmt) : NULL;
	newToc->copyStmt = copyStmt ? strdup(copyStmt) : NULL;

	if (nDeps > 0)
	{
		newToc->dependencies = (DumpId *) malloc(nDeps * sizeof(DumpId));
		memcpy(newToc->dependencies, deps, nDeps * sizeof(DumpId));
		newToc->nDeps = nDeps;
	}
	else
	{
		newToc->dependencies = NULL;
		newToc->nDeps = 0;
	}

	newToc->dataDumper = dumpFn;
	newToc->dataDumperArg = dumpArg;
	newToc->hadDumper = dumpFn ? true : false;

	newToc->formatData = NULL;

	if (AH->ArchiveEntryPtr !=NULL)
		(*AH->ArchiveEntryPtr) (AH, newToc);
}

/* Public */
void
PrintTOCSummary(Archive *AHX, RestoreOptions *ropt)
{
	ArchiveHandle *AH = (ArchiveHandle *) AHX;
	TocEntry   *te = AH->toc->next;
	OutputContext sav =
	{
		NULL,					/* OF */
		0,						/* gzOut */
	};

	char	   *fmtName;

	if (ropt->filename)
		sav = SetOutput(AH, ropt->filename, 0 /* no compression */ );

	ahprintf(AH, ";\n; Archive created at %s", ctime(&AH->createDate));
	ahprintf(AH, ";     dbname: %s\n;     TOC Entries: %d\n;     Compression: %d\n",
			 AH->archdbname, AH->tocCount, AH->compression);

	switch (AH->format)
	{
		case archFiles:
			fmtName = "FILES";
			break;
		case archCustom:
			fmtName = "CUSTOM";
			break;
		case archTar:
			fmtName = "TAR";
			break;
		default:
			fmtName = "UNKNOWN";
	}

	ahprintf(AH, ";     Dump Version: %d.%d-%d\n", AH->vmaj, AH->vmin, AH->vrev);
	ahprintf(AH, ";     Format: %s\n", fmtName);
	ahprintf(AH, ";     Integer: %d bytes\n", (int) AH->intSize);
	ahprintf(AH, ";     Offset: %d bytes\n", (int) AH->offSize);
	if (AH->archiveRemoteVersion)
		ahprintf(AH, ";     Dumped from database version: %s\n",
				 AH->archiveRemoteVersion);
	if (AH->archiveDumpVersion)
		ahprintf(AH, ";     Dumped by pg_dump version: %s\n",
				 AH->archiveDumpVersion);

	ahprintf(AH, ";\n;\n; Selected TOC Entries:\n;\n");

	while (te != AH->toc)
	{
		if (_tocEntryRequired(te, ropt, true) != 0)
			ahprintf(AH, "%d; %u %u %s %s %s %s\n", te->dumpId,
					 te->catalogId.tableoid, te->catalogId.oid,
					 te->desc, te->namespace ? te->namespace : "-",
					 te->tag, te->owner);
		te = te->next;
	}

	if (ropt->filename)
		ResetOutput(AH, sav);
}

/***********
 * BLOB Archival
 ***********/

/* Called by a dumper to signal start of a BLOB */
int
StartBlob(Archive *AHX, Oid oid)
{
	ArchiveHandle *AH = (ArchiveHandle *) AHX;

	if (!AH->StartBlobPtr)
		die_horribly(AH, modulename, "large-object output not supported in chosen format\n");

	(*AH->StartBlobPtr) (AH, AH->currToc, oid);

	return 1;
}

/* Called by a dumper to signal end of a BLOB */
int
EndBlob(Archive *AHX, Oid oid)
{
	ArchiveHandle *AH = (ArchiveHandle *) AHX;

	if (AH->EndBlobPtr)
		(*AH->EndBlobPtr) (AH, AH->currToc, oid);

	return 1;
}

/**********
 * BLOB Restoration
 **********/

/*
 * Called by a format handler before any blobs are restored
 */
void
StartRestoreBlobs(ArchiveHandle *AH)
{
	if (!AH->ropt->single_txn)
	{
		if (AH->connection)
			StartTransaction(AH);
		else
			ahprintf(AH, "BEGIN;\n\n");
	}

	AH->blobCount = 0;
}

/*
 * Called by a format handler after all blobs are restored
 */
void
EndRestoreBlobs(ArchiveHandle *AH)
{
	if (!AH->ropt->single_txn)
	{
		if (AH->connection)
			CommitTransaction(AH);
		else
			ahprintf(AH, "COMMIT;\n\n");
	}

	ahlog(AH, 1, "restored %d large objects\n", AH->blobCount);
}


/*
 * Called by a format handler to initiate restoration of a blob
 */
void
StartRestoreBlob(ArchiveHandle *AH, Oid oid)
{
	Oid			loOid;

	AH->blobCount++;

	/* Initialize the LO Buffer */
	AH->lo_buf_used = 0;

	ahlog(AH, 1, "restoring large object with OID %u\n", oid);

	if (AH->connection)
	{
		loOid = lo_create(AH->connection, oid);
		if (loOid == 0 || loOid != oid)
			die_horribly(AH, modulename, "could not create large object %u\n",
						 oid);

		AH->loFd = lo_open(AH->connection, oid, INV_WRITE);
		if (AH->loFd == -1)
			die_horribly(AH, modulename, "could not open large object\n");
	}
	else
	{
		ahprintf(AH, "SELECT lo_open(lo_create(%u), %d);\n", oid, INV_WRITE);
	}

	AH->writingBlob = 1;
}

void
EndRestoreBlob(ArchiveHandle *AH, Oid oid)
{
	if (AH->lo_buf_used > 0)
	{
		/* Write remaining bytes from the LO buffer */
		dump_lo_buf(AH);
	}

	AH->writingBlob = 0;

	if (AH->connection)
	{
		lo_close(AH->connection, AH->loFd);
		AH->loFd = -1;
	}
	else
	{
		ahprintf(AH, "SELECT lo_close(0);\n\n");
	}
}

/***********
 * Sorting and Reordering
 ***********/

void
SortTocFromFile(Archive *AHX, RestoreOptions *ropt)
{
	ArchiveHandle *AH = (ArchiveHandle *) AHX;
	FILE	   *fh;
	char		buf[100];
	bool		incomplete_line;
	TocEntry   *tePrev;

	/* Allocate space for the 'wanted' array, and init it */
	ropt->idWanted = (bool *) malloc(sizeof(bool) * AH->maxDumpId);
	memset(ropt->idWanted, 0, sizeof(bool) * AH->maxDumpId);

	/* Set prev entry as head of list */
	tePrev = AH->toc;

	/* Setup the file */
	fh = fopen(ropt->tocFile, PG_BINARY_R);
	if (!fh)
		die_horribly(AH, modulename, "could not open TOC file \"%s\": %s\n",
					 ropt->tocFile, strerror(errno));

	incomplete_line = false;
	while (fgets(buf, sizeof(buf), fh) != NULL)
	{
		bool		prev_incomplete_line = incomplete_line;
		int			buflen;
		char	   *cmnt;
		char	   *endptr;
		DumpId		id;
		TocEntry   *te;

		/*
		 * Some lines in the file might be longer than sizeof(buf).  This is
		 * no problem, since we only care about the leading numeric ID which
		 * can be at most a few characters; but we have to skip continuation
		 * bufferloads when processing a long line.
		 */
		buflen = strlen(buf);
		if (buflen > 0 && buf[buflen - 1] == '\n')
			incomplete_line = false;
		else
			incomplete_line = true;
		if (prev_incomplete_line)
			continue;

		/* Truncate line at comment, if any */
		cmnt = strchr(buf, ';');
		if (cmnt != NULL)
			cmnt[0] = '\0';

		/* Ignore if all blank */
		if (strspn(buf, " \t\r") == strlen(buf))
			continue;

		/* Get an ID, check it's valid and not already seen */
		id = strtol(buf, &endptr, 10);
		if (endptr == buf || id <= 0 || id > AH->maxDumpId ||
			ropt->idWanted[id - 1])
		{
			write_msg(modulename, "WARNING: line ignored: %s\n", buf);
			continue;
		}

		/* Find TOC entry */
		te = getTocEntryByDumpId(AH, id);
		if (!te)
			die_horribly(AH, modulename, "could not find entry for ID %d\n",
						 id);

		/* Mark it wanted */
		ropt->idWanted[id - 1] = true;

		_moveAfter(AH, tePrev, te);
		tePrev = te;
	}

	if (fclose(fh) != 0)
		die_horribly(AH, modulename, "could not close TOC file: %s\n",
					 strerror(errno));
}

/*
 * Set up a dummy ID filter that selects all dump IDs
 */
void
InitDummyWantedList(Archive *AHX, RestoreOptions *ropt)
{
	ArchiveHandle *AH = (ArchiveHandle *) AHX;

	/* Allocate space for the 'wanted' array, and init it to 1's */
	ropt->idWanted = (bool *) malloc(sizeof(bool) * AH->maxDumpId);
	memset(ropt->idWanted, 1, sizeof(bool) * AH->maxDumpId);
}

/**********************
 * 'Convenience functions that look like standard IO functions
 * for writing data when in dump mode.
 **********************/

/* Public */
int
archputs(const char *s, Archive *AH)
{
	return WriteData(AH, s, strlen(s));
}

/* Public */
int
archprintf(Archive *AH, const char *fmt,...)
{
	char	   *p = NULL;
	va_list		ap;
	int			bSize = strlen(fmt) + 256;
	int			cnt = -1;

	/*
	 * This is paranoid: deal with the possibility that vsnprintf is willing
	 * to ignore trailing null or returns > 0 even if string does not fit. It
	 * may be the case that it returns cnt = bufsize
	 */
	while (cnt < 0 || cnt >= (bSize - 1))
	{
		if (p != NULL)
			free(p);
		bSize *= 2;
		p = (char *) malloc(bSize);
		if (p == NULL)
			exit_horribly(AH, modulename, "out of memory\n");
		va_start(ap, fmt);
		cnt = vsnprintf(p, bSize, fmt, ap);
		va_end(ap);
	}
	WriteData(AH, p, cnt);
	free(p);
	return cnt;
}


/*******************************
 * Stuff below here should be 'private' to the archiver routines
 *******************************/

static OutputContext
SetOutput(ArchiveHandle *AH, char *filename, int compression)
{
	OutputContext sav =
	{
		NULL,					/* OF */
		0,						/* gzOut */
	};

	int			fn;

	/* Replace the AH output file handle */
	sav.OF = AH->OF;
	sav.gzOut = AH->gzOut;

	if (filename)
		fn = -1;
	else if (AH->FH)
		fn = fileno(AH->FH);
	else if (AH->fSpec)
	{
		fn = -1;
		filename = AH->fSpec;
	}
	else
		fn = fileno(stdout);

	/* If compression explicitly requested, use gzopen */
#ifdef HAVE_LIBZ
	if (compression != 0)
	{
		char		fmode[10];

		/* Don't use PG_BINARY_x since this is zlib */
		sprintf(fmode, "wb%d", compression);
		if (fn >= 0)
			AH->OF = gzdopen(dup(fn), fmode);
		else
			AH->OF = gzopen(filename, fmode);
		AH->gzOut = 1;
	}
	else
#endif
	{							/* Use fopen */
		if (AH->mode == archModeAppend)
		{
			if (fn >= 0)
				AH->OF = fdopen(dup(fn), PG_BINARY_A);
			else
				AH->OF = fopen(filename, PG_BINARY_A);
		}
		else
		{
			if (fn >= 0)
				AH->OF = fdopen(dup(fn), PG_BINARY_W);
			else
				AH->OF = fopen(filename, PG_BINARY_W);
		}
		AH->gzOut = 0;
	}

	if (!AH->OF)
	{
		if (filename)
			die_horribly(AH, modulename, "could not open output file \"%s\": %s\n",
						 filename, strerror(errno));
		else
			die_horribly(AH, modulename, "could not open output file: %s\n",
						 strerror(errno));
	}

	return sav;
}

static void
ResetOutput(ArchiveHandle *AH, OutputContext sav)
{
	int			res;

	if (AH->gzOut)
		res = GZCLOSE(AH->OF);
	else
		res = fclose(AH->OF);

	if (res != 0)
		die_horribly(AH, modulename, "could not close output file: %s\n",
					 strerror(errno));

	AH->gzOut = sav.gzOut;
	AH->OF = sav.OF;
}



/*
 *	Print formatted text to the output file (usually stdout).
 */
int
ahprintf(ArchiveHandle *AH, const char *fmt,...)
{
	char	   *p = NULL;
	va_list		ap;
	int			bSize = strlen(fmt) + 256;		/* Usually enough */
	int			cnt = -1;

	/*
	 * This is paranoid: deal with the possibility that vsnprintf is willing
	 * to ignore trailing null or returns > 0 even if string does not fit.
	 * It may be the case that it returns cnt = bufsize.
	 */
	while (cnt < 0 || cnt >= (bSize - 1))
	{
		if (p != NULL)
			free(p);
		bSize *= 2;
		p = (char *) malloc(bSize);
		if (p == NULL)
			die_horribly(AH, modulename, "out of memory\n");
		va_start(ap, fmt);
		cnt = vsnprintf(p, bSize, fmt, ap);
		va_end(ap);
	}
	ahwrite(p, 1, cnt, AH);
	free(p);
	return cnt;
}

void
ahlog(ArchiveHandle *AH, int level, const char *fmt,...)
{
	va_list		ap;

	if (AH->debugLevel < level && (!AH->public.verbose || level > 1))
		return;

	va_start(ap, fmt);
	_write_msg(NULL, fmt, ap);
	va_end(ap);
}

/*
 * Single place for logic which says 'We are restoring to a direct DB connection'.
 */
static int
RestoringToDB(ArchiveHandle *AH)
{
	return (AH->ropt && AH->ropt->useDB && AH->connection);
}

/*
 * Dump the current contents of the LO data buffer while writing a BLOB
 */
static void
dump_lo_buf(ArchiveHandle *AH)
{
	if (AH->connection)
	{
		size_t		res;

		res = lo_write(AH->connection, AH->loFd, AH->lo_buf, AH->lo_buf_used);
		ahlog(AH, 5, "wrote %lu bytes of large object data (result = %lu)\n",
			  (unsigned long) AH->lo_buf_used, (unsigned long) res);
		if (res != AH->lo_buf_used)
			die_horribly(AH, modulename,
			"could not write to large object (result: %lu, expected: %lu)\n",
					   (unsigned long) res, (unsigned long) AH->lo_buf_used);
	}
	else
	{
		PQExpBuffer buf = createPQExpBuffer();

		appendByteaLiteralAHX(buf,
							  (const unsigned char *) AH->lo_buf,
							  AH->lo_buf_used,
							  AH);

		/* Hack: turn off writingBlob so ahwrite doesn't recurse to here */
		AH->writingBlob = 0;
		ahprintf(AH, "SELECT pg_catalog.lowrite(0, %s);\n", buf->data);
		AH->writingBlob = 1;

		destroyPQExpBuffer(buf);
	}
	AH->lo_buf_used = 0;
}


/*
 *	Write buffer to the output file (usually stdout). This is used for
 *	outputting 'restore' scripts etc. It is even possible for an archive
 *	format to create a custom output routine to 'fake' a restore if it
 *	wants to generate a script (see TAR output).
 */
int
ahwrite(const void *ptr, size_t size, size_t nmemb, ArchiveHandle *AH)
{
	size_t		res;

	if (AH->writingBlob)
	{
		size_t		remaining = size * nmemb;

		while (AH->lo_buf_used + remaining > AH->lo_buf_size)
		{
			size_t		avail = AH->lo_buf_size - AH->lo_buf_used;

			memcpy((char *) AH->lo_buf + AH->lo_buf_used, ptr, avail);
			ptr = (const void *) ((const char *) ptr + avail);
			remaining -= avail;
			AH->lo_buf_used += avail;
			dump_lo_buf(AH);
		}

		memcpy((char *) AH->lo_buf + AH->lo_buf_used, ptr, remaining);
		AH->lo_buf_used += remaining;

		return size * nmemb;
	}
	else if (AH->gzOut)
	{
		res = GZWRITE((void *) ptr, size, nmemb, AH->OF);
		if (res != (nmemb * size))
			die_horribly(AH, modulename, "could not write to output file: %s\n", strerror(errno));
		return res;
	}
	else if (AH->CustomOutPtr)
	{
		res = AH->CustomOutPtr (AH, ptr, size * nmemb);

		if (res != (nmemb * size))
			die_horribly(AH, modulename, "could not write to custom output routine\n");
		return res;
	}
	else
	{
		/*
		 * If we're doing a restore, and it's direct to DB, and we're
		 * connected then send it to the DB.
		 */
		if (RestoringToDB(AH))
			return ExecuteSqlCommandBuf(AH, (const char *) ptr, size * nmemb);
		else
		{
			res = fwrite((void *) ptr, size, nmemb, AH->OF);
			if (res != nmemb)
				die_horribly(AH, modulename, "could not write to output file: %s\n",
							 strerror(errno));
			return res;
		}
	}
}

/* Common exit code */
static void
_write_msg(const char *modulename, const char *fmt, va_list ap)
{
	if (modulename)
		fprintf(stderr, "%s: [%s] ", progname, _(modulename));
	else
		fprintf(stderr, "%s: ", progname);
	vfprintf(stderr, _(fmt), ap);
}

void
write_msg(const char *modulename, const char *fmt,...)
{
	va_list		ap;

	va_start(ap, fmt);
	_write_msg(modulename, fmt, ap);
	va_end(ap);
}


static void
_die_horribly(ArchiveHandle *AH, const char *modulename, const char *fmt, va_list ap)
{
	_write_msg(modulename, fmt, ap);

	if (AH)
	{
		if (AH->public.verbose)
			write_msg(NULL, "*** aborted because of error\n");
		if (AH->connection)
			PQfinish(AH->connection);
	}

	exit(1);
}

/* External use */
void
exit_horribly(Archive *AH, const char *modulename, const char *fmt,...)
{
	va_list		ap;

	va_start(ap, fmt);
	_die_horribly((ArchiveHandle *) AH, modulename, fmt, ap);
	va_end(ap);
}

/* Archiver use (just different arg declaration) */
void
die_horribly(ArchiveHandle *AH, const char *modulename, const char *fmt,...)
{
	va_list		ap;

	va_start(ap, fmt);
	_die_horribly(AH, modulename, fmt, ap);
	va_end(ap);
}

/* on some error, we may decide to go on... */
void
warn_or_die_horribly(ArchiveHandle *AH,
					 const char *modulename, const char *fmt,...)
{
	va_list		ap;

	switch (AH->stage)
	{

		case STAGE_NONE:
			/* Do nothing special */
			break;

		case STAGE_INITIALIZING:
			if (AH->stage != AH->lastErrorStage)
				write_msg(modulename, "Error while INITIALIZING:\n");
			break;

		case STAGE_PROCESSING:
			if (AH->stage != AH->lastErrorStage)
				write_msg(modulename, "Error while PROCESSING TOC:\n");
			break;

		case STAGE_FINALIZING:
			if (AH->stage != AH->lastErrorStage)
				write_msg(modulename, "Error while FINALIZING:\n");
			break;
	}
	if (AH->currentTE != NULL && AH->currentTE != AH->lastErrorTE)
	{
		write_msg(modulename, "Error from TOC entry %d; %u %u %s %s %s\n",
				  AH->currentTE->dumpId,
			 AH->currentTE->catalogId.tableoid, AH->currentTE->catalogId.oid,
			  AH->currentTE->desc, AH->currentTE->tag, AH->currentTE->owner);
	}
	AH->lastErrorStage = AH->stage;
	AH->lastErrorTE = AH->currentTE;

	va_start(ap, fmt);
	if (AH->public.exit_on_error)
		_die_horribly(AH, modulename, fmt, ap);
	else
	{
		_write_msg(modulename, fmt, ap);
		AH->public.n_errors++;
	}
	va_end(ap);
}

static void
			_moveAfter(ArchiveHandle *AH __attribute__((unused)), TocEntry *pos, TocEntry *te)
{
	/* Unlink te from list */
	te->prev->next = te->next;
	te->next->prev = te->prev;

	/* and insert it after "pos" */
	te->prev = pos;
	te->next = pos->next;

	pos->next->prev = te;
	pos->next = te;
}

#ifdef NOT_USED

static void
_moveBefore(ArchiveHandle *AH, TocEntry *pos, TocEntry *te)
{
	/* Unlink te from list */
	te->prev->next = te->next;
	te->next->prev = te->prev;

	/* and insert it before "pos" */
	te->prev = pos->prev;
	te->next = pos;
	pos->prev->next = te;
	pos->prev = te;
}
#endif

static TocEntry *
getTocEntryByDumpId(ArchiveHandle *AH, DumpId id)
{
	TocEntry   *te;

	te = AH->toc->next;
	while (te != AH->toc)
	{
		if (te->dumpId == id)
			return te;
		te = te->next;
	}
	return NULL;
}

teReqs
TocIDRequired(ArchiveHandle *AH, DumpId id, RestoreOptions *ropt)
{
	TocEntry   *te = getTocEntryByDumpId(AH, id);

	if (!te)
		return 0;

	return _tocEntryRequired(te, ropt, true);
}

size_t
WriteOffset(ArchiveHandle *AH, pgoff_t o, int wasSet)
{
	int			off;

	/* Save the flag */
	(*AH->WriteBytePtr) (AH, wasSet);

	/* Write out pgoff_t smallest byte first, prevents endian mismatch */
	for (off = 0; off < sizeof(pgoff_t); off++)
	{
		(*AH->WriteBytePtr) (AH, o & 0xFF);
		o >>= 8;
	}
	return sizeof(pgoff_t) + 1;
}

int
ReadOffset(ArchiveHandle *AH, pgoff_t * o)
{
	int			i;
	int			off;
	int			offsetFlg;

	/* Initialize to zero */
	*o = 0;

	/* Check for old version */
	if (AH->version < K_VERS_1_7)
	{
		/* Prior versions wrote offsets using WriteInt */
		i = ReadInt(AH);
		/* -1 means not set */
		if (i < 0)
			return K_OFFSET_POS_NOT_SET;
		else if (i == 0)
			return K_OFFSET_NO_DATA;

		/* Cast to pgoff_t because it was written as an int. */
		*o = (pgoff_t) i;
		return K_OFFSET_POS_SET;
	}

	/*
	 * Read the flag indicating the state of the data pointer. Check if valid
	 * and die if not.
	 *
	 * This used to be handled by a negative or zero pointer, now we use an
	 * extra byte specifically for the state.
	 */
	offsetFlg = (*AH->ReadBytePtr) (AH) & 0xFF;

	switch (offsetFlg)
	{
		case K_OFFSET_POS_NOT_SET:
		case K_OFFSET_NO_DATA:
		case K_OFFSET_POS_SET:

			break;

		default:
			die_horribly(AH, modulename, "unexpected data offset flag %d\n", offsetFlg);
	}

	/*
	 * Read the bytes
	 */
	for (off = 0; off < AH->offSize; off++)
	{
		if (off < sizeof(pgoff_t))
			*o |= ((pgoff_t) ((*AH->ReadBytePtr) (AH))) << (off * 8);
		else
		{
			if ((*AH->ReadBytePtr) (AH) != 0)
				die_horribly(AH, modulename, "file offset in dump file is too large\n");
		}
	}

	return offsetFlg;
}

size_t
WriteInt(ArchiveHandle *AH, int i)
{
	int			b;

	/*
	 * This is a bit yucky, but I don't want to make the binary format very
	 * dependent on representation, and not knowing much about it, I write out
	 * a sign byte. If you change this, don't forget to change the file
	 * version #, and modify readInt to read the new format AS WELL AS the old
	 * formats.
	 */

	/* SIGN byte */
	if (i < 0)
	{
		(*AH->WriteBytePtr) (AH, 1);
		i = -i;
	}
	else
		(*AH->WriteBytePtr) (AH, 0);

	for (b = 0; b < AH->intSize; b++)
	{
		(*AH->WriteBytePtr) (AH, i & 0xFF);
		i >>= 8;
	}

	return AH->intSize + 1;
}

int
ReadInt(ArchiveHandle *AH)
{
	int			res = 0;
	int			bv,
				b;
	int			sign = 0;		/* Default positive */
	int			bitShift = 0;

	if (AH->version > K_VERS_1_0)
		/* Read a sign byte */
		sign = (*AH->ReadBytePtr) (AH);

	for (b = 0; b < AH->intSize; b++)
	{
		bv = (*AH->ReadBytePtr) (AH) & 0xFF;
		if (bv != 0)
			res = res + (bv << bitShift);
		bitShift += 8;
	}

	if (sign)
		res = -res;

	return res;
}

size_t
WriteStr(ArchiveHandle *AH, const char *c)
{
	size_t		res;

	if (c)
	{
		res = WriteInt(AH, strlen(c));
		res += (*AH->WriteBufPtr) (AH, c, strlen(c));
	}
	else
		res = WriteInt(AH, -1);

	return res;
}

char *
ReadStr(ArchiveHandle *AH)
{
	char	   *buf;
	int			l;

	l = ReadInt(AH);
	if (l < 0)
		buf = NULL;
	else
	{
		buf = (char *) malloc(l + 1);
		if (!buf)
			die_horribly(AH, modulename, "out of memory\n");

		if ((*AH->ReadBufPtr) (AH, (void *) buf, l) != l)
			die_horribly(AH, modulename, "unexpected end of file\n");

		buf[l] = '\0';
	}

	return buf;
}

static int
_discoverArchiveFormat(ArchiveHandle *AH)
{
	FILE	   *fh;
	char		sig[6];			/* More than enough */
	size_t		cnt;
	int			wantClose = 0;

#if 0
	write_msg(modulename, "attempting to ascertain archive format\n");
#endif

	if (AH->lookahead)
		free(AH->lookahead);

	AH->lookaheadSize = 512;
	AH->lookahead = calloc(1, 512);
	AH->lookaheadLen = 0;
	AH->lookaheadPos = 0;

	if (AH->fSpec)
	{
		wantClose = 1;
		fh = fopen(AH->fSpec, PG_BINARY_R);
		if (!fh)
			die_horribly(AH, modulename, "could not open input file \"%s\": %s\n",
						 AH->fSpec, strerror(errno));
	}
	else
	{
		fh = stdin;
		if (!fh)
			die_horribly(AH, modulename, "could not open input file: %s\n",
						 strerror(errno));
	}

	cnt = fread(sig, 1, 5, fh);

	if (cnt != 5)
	{
		if (ferror(fh))
			die_horribly(AH, modulename, "could not read input file: %s\n", strerror(errno));
		else
			die_horribly(AH, modulename, "input file is too short (read %lu, expected 5)\n",
						 (unsigned long) cnt);
	}

	/* Save it, just in case we need it later */
	strncpy(&AH->lookahead[0], sig, 5);
	AH->lookaheadLen = 5;

	if (strncmp(sig, "PGDMP", 5) == 0)
	{
		/*
		 * Finish reading (most of) a custom-format header.
		 *
		 * NB: this code must agree with ReadHead().
		 */
		AH->vmaj = fgetc(fh);
		AH->vmin = fgetc(fh);

		/* Save these too... */
		AH->lookahead[AH->lookaheadLen++] = AH->vmaj;
		AH->lookahead[AH->lookaheadLen++] = AH->vmin;

		/* Check header version; varies from V1.0 */
		if (AH->vmaj > 1 || ((AH->vmaj == 1) && (AH->vmin > 0)))		/* Version > 1.0 */
		{
			AH->vrev = fgetc(fh);
			AH->lookahead[AH->lookaheadLen++] = AH->vrev;
		}
		else
			AH->vrev = 0;

		/* Make a convenient integer <maj><min><rev>00 */
		AH->version = ((AH->vmaj * 256 + AH->vmin) * 256 + AH->vrev) * 256 + 0;

		AH->intSize = fgetc(fh);
		AH->lookahead[AH->lookaheadLen++] = AH->intSize;

		if (AH->version >= K_VERS_1_7)
		{
			AH->offSize = fgetc(fh);
			AH->lookahead[AH->lookaheadLen++] = AH->offSize;
		}
		else
			AH->offSize = AH->intSize;

		AH->format = fgetc(fh);
		AH->lookahead[AH->lookaheadLen++] = AH->format;
	}
	else
	{
		/*
		 * *Maybe* we have a tar archive format file... So, read first 512
		 * byte header...
		 */
		cnt = fread(&AH->lookahead[AH->lookaheadLen], 1, 512 - AH->lookaheadLen, fh);
		AH->lookaheadLen += cnt;

		if (AH->lookaheadLen != 512)
			die_horribly(AH, modulename, "input file does not appear to be a valid archive (too short?)\n");

		if (!isValidTarHeader(AH->lookahead))
			die_horribly(AH, modulename, "input file does not appear to be a valid archive\n");

		AH->format = archTar;
	}

	/* If we can't seek, then mark the header as read */
	if (fseeko(fh, 0, SEEK_SET) != 0)
	{
		/*
		 * NOTE: Formats that use the lookahead buffer can unset this in their
		 * Init routine.
		 */
		AH->readHeader = 1;
	}
	else
		AH->lookaheadLen = 0;	/* Don't bother since we've reset the file */

	/* Close the file */
	if (wantClose)
		if (fclose(fh) != 0)
			die_horribly(AH, modulename, "could not close input file: %s\n",
						 strerror(errno));

	return AH->format;
}


/*
 * Allocate an archive handle
 */
static ArchiveHandle *
_allocAH(const char *FileSpec, const ArchiveFormat fmt,
		 const int compression, ArchiveMode mode)
{
	ArchiveHandle *AH;

	AH = (ArchiveHandle *) calloc(1, sizeof(ArchiveHandle));
	if (!AH)
		die_horribly(AH, modulename, "out of memory\n");

	/* AH->debugLevel = 100; */

	AH->vmaj = K_VERS_MAJOR;
	AH->vmin = K_VERS_MINOR;
	AH->vrev = K_VERS_REV;

	/* initialize for backwards compatible string processing */
	AH->public.encoding = 0;	/* PG_SQL_ASCII */
	AH->public.std_strings = false;

	/* sql error handling */
	AH->public.exit_on_error = true;
	AH->public.n_errors = 0;

	AH->createDate = time(NULL);

	AH->intSize = sizeof(int);
	AH->offSize = sizeof(pgoff_t);
	if (FileSpec)
	{
		AH->fSpec = strdup(FileSpec);

		/*
		 * Not used; maybe later....
		 *
		 * AH->workDir = strdup(FileSpec);
		 * for(i=strlen(FileSpec) ; i > 0 ; i--)
		 *     if (AH->workDir[i-1] == '/')
		 */
	}
	else
		AH->fSpec = NULL;

	AH->currUser = strdup("");	/* So it's valid, but we can free() it later
								 * if necessary */
	AH->currSchema = strdup("");	/* ditto */
	AH->currWithOids = -1;		/* force SET */

	AH->toc = (TocEntry *) calloc(1, sizeof(TocEntry));
	if (!AH->toc)
		die_horribly(AH, modulename, "out of memory\n");

	AH->toc->next = AH->toc;
	AH->toc->prev = AH->toc;

	AH->mode = mode;
	AH->compression = compression;

	memset(&(AH->sqlparse), 0, sizeof(AH->sqlparse));

	/* Open stdout with no compression for AH output handle */
	AH->gzOut = 0;
	AH->OF = stdout;

	/*
	 * On Windows, we need to use binary mode to read/write non-text archive
	 * formats.  Force stdin/stdout into binary mode if that is what we are
	 * using.
	 */
#ifdef WIN32
	if (fmt != archNull &&
		(AH->fSpec == NULL || strcmp(AH->fSpec, "") == 0))
	{
		if (mode == archModeWrite)
			setmode(fileno(stdout), O_BINARY);
		else
			setmode(fileno(stdin), O_BINARY);
	}
#endif

	if (fmt == archUnknown)
		AH->format = _discoverArchiveFormat(AH);
	else
		AH->format = fmt;

	AH->promptPassword = TRI_DEFAULT;

	switch (AH->format)
	{
		case archCustom:
			InitArchiveFmt_Custom(AH);
			break;

		case archFiles:
			InitArchiveFmt_Files(AH);
			break;

		case archNull:
			InitArchiveFmt_Null(AH);
			break;

		case archTar:
			InitArchiveFmt_Tar(AH);
			break;

		default:
			die_horribly(AH, modulename, "unrecognized file format \"%d\"\n", fmt);
	}

	return AH;
}


void
WriteDataChunks(ArchiveHandle *AH)
{
	TocEntry   *te = AH->toc->next;
	StartDataPtr startPtr;
	EndDataPtr	endPtr;

	while (te != AH->toc)
	{
		if (te->dataDumper != NULL)
		{
			AH->currToc = te;
			/* printf("Writing data for %d (%x)\n", te->id, te); */

			if (strcmp(te->desc, "BLOBS") == 0)
			{
				startPtr = AH->StartBlobsPtr;
				endPtr = AH->EndBlobsPtr;
			}
			else
			{
				startPtr = AH->StartDataPtr;
				endPtr = AH->EndDataPtr;
			}

			if (startPtr != NULL)
				(*startPtr) (AH, te);

			/*
			 * printf("Dumper arg for %d is %x\n", te->id, te->dataDumperArg);
			 */

			/*
			 * The user-provided DataDumper routine needs to call
			 * AH->WriteData
			 */
			(*te->dataDumper) ((Archive *) AH, te->dataDumperArg);

			if (endPtr != NULL)
				(*endPtr) (AH, te);
			AH->currToc = NULL;
		}
		te = te->next;
	}
}

void
WriteToc(ArchiveHandle *AH)
{
	TocEntry   *te;
	char		workbuf[32];
	int			i;

	/* printf("%d TOC Entries to save\n", AH->tocCount); */

	WriteInt(AH, AH->tocCount);

	for (te = AH->toc->next; te != AH->toc; te = te->next)
	{
		WriteInt(AH, te->dumpId);
		WriteInt(AH, te->dataDumper ? 1 : 0);

		/* OID is recorded as a string for historical reasons */
		sprintf(workbuf, "%u", te->catalogId.tableoid);
		WriteStr(AH, workbuf);
		sprintf(workbuf, "%u", te->catalogId.oid);
		WriteStr(AH, workbuf);

		WriteStr(AH, te->tag);
		WriteStr(AH, te->desc);
		WriteStr(AH, te->defn);
		WriteStr(AH, te->dropStmt);
		WriteStr(AH, te->copyStmt);
		WriteStr(AH, te->namespace);
		WriteStr(AH, te->tablespace);
		WriteStr(AH, te->owner);
		WriteStr(AH, te->withOids ? "true" : "false");

		/* Dump list of dependencies */
		for (i = 0; i < te->nDeps; i++)
		{
			sprintf(workbuf, "%d", te->dependencies[i]);
			WriteStr(AH, workbuf);
		}
		WriteStr(AH, NULL);		/* Terminate List */

		if (AH->WriteExtraTocPtr)
			(*AH->WriteExtraTocPtr) (AH, te);
	}
}

void
ReadToc(ArchiveHandle *AH)
{
	int			i;
	char	   *tmp;
	DumpId	   *deps;
	int			depIdx;
	int			depSize;

	TocEntry   *te = AH->toc->next;

	AH->tocCount = ReadInt(AH);
	AH->maxDumpId = 0;

	for (i = 0; i < AH->tocCount; i++)
	{
		te = (TocEntry *) calloc(1, sizeof(TocEntry));
		te->dumpId = ReadInt(AH);

		if (te->dumpId > AH->maxDumpId)
			AH->maxDumpId = te->dumpId;

		/* Sanity check */
		if (te->dumpId <= 0)
			die_horribly(AH, modulename,
					   "entry ID %d out of range -- perhaps a corrupt TOC\n",
						 te->dumpId);

		te->hadDumper = ReadInt(AH);

		if (AH->version >= K_VERS_1_8)
		{
			tmp = ReadStr(AH);
			sscanf(tmp, "%u", &te->catalogId.tableoid);
			free(tmp);
		}
		else
			te->catalogId.tableoid = InvalidOid;
		tmp = ReadStr(AH);
		sscanf(tmp, "%u", &te->catalogId.oid);
		free(tmp);

		te->tag = ReadStr(AH);
		te->desc = ReadStr(AH);
		te->defn = ReadStr(AH);
		te->dropStmt = ReadStr(AH);

		if (AH->version >= K_VERS_1_3)
			te->copyStmt = ReadStr(AH);

		if (AH->version >= K_VERS_1_6)
			te->namespace = ReadStr(AH);

		if (AH->version >= K_VERS_1_10)
			te->tablespace = ReadStr(AH);

		te->owner = ReadStr(AH);
		if (AH->version >= K_VERS_1_9)
		{
			if (strcmp(ReadStr(AH), "true") == 0)
				te->withOids = true;
			else
				te->withOids = false;
		}
		else
			te->withOids = true;

		/* Read TOC entry dependencies */
		if (AH->version >= K_VERS_1_5)
		{
			depSize = 100;
			deps = (DumpId *) malloc(sizeof(DumpId) * depSize);
			depIdx = 0;
			for (;;)
			{
				tmp = ReadStr(AH);
				if (!tmp)
					break;		/* end of list */
				if (depIdx >= depSize)
				{
					depSize *= 2;
					deps = (DumpId *) realloc(deps, sizeof(DumpId) * depSize);
				}
				sscanf(tmp, "%d", &deps[depIdx]);
				free(tmp);
				depIdx++;
			}

			if (depIdx > 0)		/* We have a non-null entry */
			{
				deps = (DumpId *) realloc(deps, sizeof(DumpId) * depIdx);
				te->dependencies = deps;
				te->nDeps = depIdx;
			}
			else
			{
				free(deps);
				te->dependencies = NULL;
				te->nDeps = 0;
			}
		}
		else
		{
			te->dependencies = NULL;
			te->nDeps = 0;
		}

		if (AH->ReadExtraTocPtr)
			(*AH->ReadExtraTocPtr) (AH, te);

		ahlog(AH, 3, "read TOC entry %d (ID %d) for %s %s\n",
			  i, te->dumpId, te->desc, te->tag);

		/* link completed entry into TOC circular list */
		te->prev = AH->toc->prev;
		AH->toc->prev->next = te;
		AH->toc->prev = te;
		te->next = AH->toc;

		/* special processing immediately upon read for some items */
		if (strcmp(te->desc, "ENCODING") == 0)
			processEncodingEntry(AH, te);
		else if (strcmp(te->desc, "STDSTRINGS") == 0)
			processStdStringsEntry(AH, te);
	}
}

static void
processEncodingEntry(ArchiveHandle *AH, TocEntry *te)
{
	/* te->defn should have the form SET client_encoding = 'foo'; */
	char	   *defn = strdup(te->defn);
	char	   *ptr1;
	char	   *ptr2 = NULL;
	int			encoding;

	ptr1 = strchr(defn, '\'');
	if (ptr1)
		ptr2 = strchr(++ptr1, '\'');
	if (ptr2)
	{
		*ptr2 = '\0';
		encoding = pg_char_to_encoding(ptr1);
		if (encoding < 0)
			die_horribly(AH, modulename, "unrecognized encoding \"%s\"\n",
						 ptr1);
		AH->public.encoding = encoding;
	}
	else
		die_horribly(AH, modulename, "invalid ENCODING item: %s\n",
					 te->defn);

	free(defn);
}

static void
processStdStringsEntry(ArchiveHandle *AH, TocEntry *te)
{
	/* te->defn should have the form SET standard_conforming_strings = 'x'; */
	char	   *ptr1;

	ptr1 = strchr(te->defn, '\'');
	if (ptr1 && strncmp(ptr1, "'on'", 4) == 0)
		AH->public.std_strings = true;
	else if (ptr1 && strncmp(ptr1, "'off'", 5) == 0)
		AH->public.std_strings = false;
	else
		die_horribly(AH, modulename, "invalid STDSTRINGS item: %s\n",
					 te->defn);
}

static teReqs
_tocEntryRequired(TocEntry *te, RestoreOptions *ropt, bool include_acls)
{
	teReqs		res = REQ_ALL;

	/* ENCODING and STDSTRINGS items are dumped specially, so always reject */
	if (strcmp(te->desc, "ENCODING") == 0 ||
		strcmp(te->desc, "STDSTRINGS") == 0)
		return 0;

	/* If it's an ACL, maybe ignore it */
	if ((!include_acls || ropt->aclsSkip) && strcmp(te->desc, "ACL") == 0)
		return 0;

	if (!ropt->createDB && strcmp(te->desc, "DATABASE") == 0)
		return 0;

	/* Check options for selective dump/restore */
	if (ropt->schemaNames)
	{
		/* If no namespace is specified, it means all. */
		if (!te->namespace)
			return 0;
		if (strcmp(ropt->schemaNames, te->namespace) != 0)
			return 0;
	}

	if (ropt->selTypes)
	{
		if (strcmp(te->desc, "TABLE") == 0 ||
			strcmp(te->desc, "EXTERNAL TABLE") == 0 ||
			strcmp(te->desc, "FOREIGN TABLE") == 0 ||
			strcmp(te->desc, "TABLE DATA") == 0)
		{
			if (!ropt->selTable)
				return 0;
			if (ropt->tableNames && strcmp(ropt->tableNames, te->tag) != 0)
				return 0;
		}
		else if (strcmp(te->desc, "INDEX") == 0)
		{
			if (!ropt->selIndex)
				return 0;
			if (ropt->indexNames && strcmp(ropt->indexNames, te->tag) != 0)
				return 0;
		}
		else if (strcmp(te->desc, "FUNCTION") == 0)
		{
			if (!ropt->selFunction)
				return 0;
			if (ropt->functionNames && strcmp(ropt->functionNames, te->tag) != 0)
				return 0;
		}
		else if (strcmp(te->desc, "TRIGGER") == 0)
		{
			if (!ropt->selTrigger)
				return 0;
			if (ropt->triggerNames && strcmp(ropt->triggerNames, te->tag) != 0)
				return 0;
		}
		else
			return 0;
	}

	/*
	 * Check if we had a dataDumper. Indicates if the entry is schema or data
	 */
	if (!te->hadDumper)
	{
		/*
		 * Special Case: If 'SEQUENCE SET' then it is considered a data entry
		 */
		if (strcmp(te->desc, "SEQUENCE SET") == 0)
			res = res & REQ_DATA;
		else
			res = res & ~REQ_DATA;
	}

	/*
	 * Special case: <Init> type with <Max OID> tag; this is obsolete and we
	 * always ignore it.
	 */
	if ((strcmp(te->desc, "<Init>") == 0) && (strcmp(te->tag, "Max OID") == 0))
		return 0;

	/* Mask it if we only want schema */
	if (ropt->schemaOnly)
		res = res & REQ_SCHEMA;

	/* Mask it we only want data */
	if (ropt->dataOnly)
		res = res & REQ_DATA;

	/* Mask it if we don't have a schema contribution */
	if (!te->defn || strlen(te->defn) == 0)
		res = res & ~REQ_SCHEMA;

	/* Finally, if there's a per-ID filter, limit based on that as well */
	if (ropt->idWanted && !ropt->idWanted[te->dumpId - 1])
		return 0;

	return res;
}

/*
 * Issue SET commands for parameters that we want to have set the same way
 * at all times during execution of a restore script.
 */
static void
_doSetFixedOutputState(ArchiveHandle *AH)
{
	/* Disable statement_timeout in archive for pg_restore/psql  */
	ahprintf(AH, "SET statement_timeout = 0;\n");

	/* Select the correct character set encoding */
	ahprintf(AH, "SET client_encoding = '%s';\n",
			 pg_encoding_to_char(AH->public.encoding));

	/* Select the correct string literal syntax */
	ahprintf(AH, "SET standard_conforming_strings = %s;\n",
			 AH->public.std_strings ? "on" : "off");

	/* Make sure function checking is disabled */
	ahprintf(AH, "SET check_function_bodies = false;\n");

	/* Avoid annoying notices etc */
	ahprintf(AH, "SET client_min_messages = warning;\n");
	if (!AH->public.std_strings)
		ahprintf(AH, "SET escape_string_warning = off;\n");

	ahprintf(AH, "\n");
}

/*
 * Issue a SET SESSION AUTHORIZATION command.  Caller is responsible
 * for updating state if appropriate.  If user is NULL or an empty string,
 * the specification DEFAULT will be used.
 */
static void
_doSetSessionAuth(ArchiveHandle *AH, const char *user)
{
	PQExpBuffer cmd = createPQExpBuffer();

	appendPQExpBuffer(cmd, "SET SESSION AUTHORIZATION ");

	/*
	 * SQL requires a string literal here.	Might as well be correct.
	 */
	if (user && *user)
		appendStringLiteralAHX(cmd, user, AH);
	else
		appendPQExpBuffer(cmd, "DEFAULT");
	appendPQExpBuffer(cmd, ";");

	if (RestoringToDB(AH))
	{
		PGresult   *res;

		res = PQexec(AH->connection, cmd->data);

		if (!res || PQresultStatus(res) != PGRES_COMMAND_OK)
			/* NOT warn_or_die_horribly... use -O instead to skip this. */
			die_horribly(AH, modulename, "could not set session user to \"%s\": %s",
						 user, PQerrorMessage(AH->connection));

		PQclear(res);
	}
	else
		ahprintf(AH, "%s\n\n", cmd->data);

	destroyPQExpBuffer(cmd);
}


/*
 * Issue a SET default_with_oids command.  Caller is responsible
 * for updating state if appropriate.
 */
static void
_doSetWithOids(ArchiveHandle *AH, const bool withOids)
{
	PQExpBuffer cmd = createPQExpBuffer();

	appendPQExpBuffer(cmd, "SET default_with_oids = %s;", withOids ?
					  "true" : "false");

	if (RestoringToDB(AH))
	{
		PGresult   *res;

		res = PQexec(AH->connection, cmd->data);

		if (!res || PQresultStatus(res) != PGRES_COMMAND_OK)
			warn_or_die_horribly(AH, modulename,
								 "could not set default_with_oids: %s",
								 PQerrorMessage(AH->connection));

		PQclear(res);
	}
	else
		ahprintf(AH, "%s\n\n", cmd->data);

	destroyPQExpBuffer(cmd);
}


/*
 * Issue the commands to connect to the specified database.
 *
 * If we're currently restoring right into a database, this will
 * actually establish a connection. Otherwise it puts a \connect into
 * the script output.
 *
 * NULL dbname implies reconnecting to the current DB (pretty useless).
 */
static void
_reconnectToDB(ArchiveHandle *AH, const char *dbname)
{
	if (RestoringToDB(AH))
		ReconnectToServer(AH, dbname, NULL);
	else
	{
		PQExpBuffer qry = createPQExpBuffer();

		appendPQExpBuffer(qry, "\\connect %s\n\n",
						  dbname ? fmtId(dbname) : "-");
		ahprintf(AH, "%s", qry->data);
		destroyPQExpBuffer(qry);
	}

	/*
	 * NOTE: currUser keeps track of what the imaginary session user in our
	 * script is.  It's now effectively reset to the original userID.
	 */
	if (AH->currUser)
		free(AH->currUser);
	AH->currUser = NULL;

	/* don't assume we still know the output schema, tablespace, etc either */
	if (AH->currSchema)
		free(AH->currSchema);
	AH->currSchema = NULL;
	if (AH->currTablespace)
		free(AH->currTablespace);
	AH->currTablespace = NULL;
	AH->currWithOids = -1;

	/* re-establish fixed state */
	_doSetFixedOutputState(AH);
}

/*
 * Become the specified user, and update state to avoid redundant commands
 *
 * NULL or empty argument is taken to mean restoring the session default
 */
static void
_becomeUser(ArchiveHandle *AH, const char *user)
{
	if (!user)
		user = "";				/* avoid null pointers */

	if (AH->currUser && strcmp(AH->currUser, user) == 0)
		return;					/* no need to do anything */

	_doSetSessionAuth(AH, user);

	/*
	 * NOTE: currUser keeps track of what the imaginary session user in our
	 * script is
	 */
	if (AH->currUser)
		free(AH->currUser);

	AH->currUser = strdup(user);
}

/*
 * Become the owner of the given TOC entry object.	If
 * changes in ownership are not allowed, this doesn't do anything.
 */
static void
_becomeOwner(ArchiveHandle *AH, TocEntry *te)
{
	if (AH->ropt && (AH->ropt->noOwner || !AH->ropt->use_setsessauth))
		return;

	_becomeUser(AH, te->owner);
}


/*
 * Set the proper default_with_oids value for the table.
 */
static void
_setWithOids(ArchiveHandle *AH, TocEntry *te)
{
	if (AH->currWithOids != te->withOids)
	{
		_doSetWithOids(AH, te->withOids);
		AH->currWithOids = te->withOids;
	}
}


/*
 * Issue the commands to select the specified schema as the current schema
 * in the target database.
 */
static void
_selectOutputSchema(ArchiveHandle *AH, const char *schemaName)
{
	PQExpBuffer qry;

	if (!schemaName || *schemaName == '\0' ||
		(AH->currSchema && strcmp(AH->currSchema, schemaName) == 0))
		return;					/* no need to do anything */

	qry = createPQExpBuffer();

	appendPQExpBuffer(qry, "SET search_path = %s",
					  fmtId(schemaName));
	if (strcmp(schemaName, "pg_catalog") != 0)
		appendPQExpBuffer(qry, ", pg_catalog");

	if (RestoringToDB(AH))
	{
		PGresult   *res;

		res = PQexec(AH->connection, qry->data);

		if (!res || PQresultStatus(res) != PGRES_COMMAND_OK)
			warn_or_die_horribly(AH, modulename,
								 "could not set search_path to \"%s\": %s",
								 schemaName, PQerrorMessage(AH->connection));

		PQclear(res);
	}
	else
		ahprintf(AH, "%s;\n\n", qry->data);

	if (AH->currSchema)
		free(AH->currSchema);
	AH->currSchema = strdup(schemaName);

	destroyPQExpBuffer(qry);
}

/*
 * Issue the commands to select the specified tablespace as the current one
 * in the target database.
 */
static void
_selectTablespace(ArchiveHandle *AH, const char *tablespace)
{
	PQExpBuffer qry;
	const char *want,
			   *have;

	have = AH->currTablespace;
	want = tablespace;

	/* no need to do anything for non-tablespace object */
	if (!want)
		return;

	if (have && strcmp(want, have) == 0)
		return;					/* no need to do anything */

	qry = createPQExpBuffer();

	if (strcmp(want, "") == 0)
	{
		/* We want the tablespace to be the database's default */
		appendPQExpBuffer(qry, "SET default_tablespace = ''");
	}
	else
	{
		/* We want an explicit tablespace */
		appendPQExpBuffer(qry, "SET default_tablespace = %s", fmtId(want));
	}

	if (RestoringToDB(AH))
	{
		PGresult   *res;

		res = PQexec(AH->connection, qry->data);

		if (!res || PQresultStatus(res) != PGRES_COMMAND_OK)
			warn_or_die_horribly(AH, modulename,
								 "could not set default_tablespace to %s: %s",
								 fmtId(want), PQerrorMessage(AH->connection));

		PQclear(res);
	}
	else
		ahprintf(AH, "%s;\n\n", qry->data);

	if (AH->currTablespace)
		free(AH->currTablespace);
	AH->currTablespace = strdup(want);

	destroyPQExpBuffer(qry);
}

/*
 * Extract an object description for a TOC entry, and append it to buf.
 *
 * This is not quite as general as it may seem, since it really only
 * handles constructing the right thing to put into ALTER ... OWNER TO.
 *
 * The whole thing is pretty grotty, but we are kind of stuck since the
 * information used is all that's available in older dump files.
 */
static void
_getObjectDescription(PQExpBuffer buf, TocEntry *te, ArchiveHandle *AH)
{
	const char *type = te->desc;

	/* Use ALTER TABLE for views and sequences */
	if (strcmp(type, "VIEW") == 0 || strcmp(type, "SEQUENCE") == 0)
		type = "TABLE";

	/* objects named by a schema and name */
	if (strcmp(type, "CONVERSION") == 0 ||
		strcmp(type, "DOMAIN") == 0 ||
		strcmp(type, "TABLE") == 0 ||
<<<<<<< HEAD
		strcmp(type, "EXTERNAL TABLE") == 0 ||
		strcmp(type, "FOREIGN TABLE") == 0 ||
		strcmp(type, "TYPE") == 0)
=======
		strcmp(type, "TYPE") == 0 ||
		strcmp(type, "TEXT SEARCH DICTIONARY") == 0 ||
		strcmp(type, "TEXT SEARCH CONFIGURATION") == 0)
>>>>>>> d13f41d2
	{
		appendPQExpBuffer(buf, "%s ", type);
		if (te->namespace && te->namespace[0])	/* is null pre-7.3 */
			appendPQExpBuffer(buf, "%s.", fmtId(te->namespace));

		/*
		 * Pre-7.3 pg_dump would sometimes (not always) put a fmtId'd name
		 * into te->tag for an index. This check is heuristic, so make its
		 * scope as narrow as possible.
		 */
		if (AH->version < K_VERS_1_7 &&
			te->tag[0] == '"' &&
			te->tag[strlen(te->tag) - 1] == '"' &&
			strcmp(type, "INDEX") == 0)
			appendPQExpBuffer(buf, "%s", te->tag);
		else
			appendPQExpBuffer(buf, "%s", fmtId(te->tag));
		return;
	}

	/* objects named by just a name */
	if (strcmp(type, "DATABASE") == 0 ||
<<<<<<< HEAD
		strcmp(type, "SCHEMA") == 0 ||
		strcmp(type, "FOREIGN DATA WRAPPER") == 0 ||
		strcmp(type, "SERVER") == 0 ||
		strcmp(type, "USER MAPPING") == 0)
=======
		strcmp(type, "PROCEDURAL LANGUAGE") == 0 ||
		strcmp(type, "SCHEMA") == 0)
>>>>>>> d13f41d2
	{
		appendPQExpBuffer(buf, "%s %s", type, fmtId(te->tag));
		return;
	}

	/*
	 * These object types require additional decoration.  Fortunately, the
	 * information needed is exactly what's in the DROP command.
	 */
	if (strcmp(type, "AGGREGATE") == 0 ||
		strcmp(type, "FUNCTION") == 0 ||
		strcmp(type, "OPERATOR") == 0 ||
		strcmp(type, "OPERATOR CLASS") == 0 ||
		strcmp(type, "OPERATOR FAMILY") == 0 ||
		strcmp(type, "PROTOCOL") == 0)
	{
		/* Chop "DROP " off the front and make a modifiable copy */
		char	   *first = strdup(te->dropStmt + 5);
		char	   *last;

		/* point to last character in string */
		last = first + strlen(first) - 1;

		/* Strip off any ';' or '\n' at the end */
		while (last >= first && (*last == '\n' || *last == ';'))
			last--;
		*(last + 1) = '\0';

		appendPQExpBufferStr(buf, first);

		free(first);
		return;
	}

	write_msg(modulename, "WARNING: don't know how to set owner for object type %s\n",
			  type);
}

static void
_printTocEntry(ArchiveHandle *AH, TocEntry *te, RestoreOptions *ropt, bool isData, bool acl_pass)
{
	/* ACLs are dumped only during acl pass */
	if (acl_pass)
	{
		if (strcmp(te->desc, "ACL") != 0)
			return;
	}
	else
	{
		if (strcmp(te->desc, "ACL") == 0)
			return;
	}

	/*
	 * Avoid dumping the public schema, as it will already be created ...
	 * unless we are using --clean mode, in which case it's been deleted and
	 * we'd better recreate it.  Likewise for its comment, if any.
	 */
	if (!ropt->dropSchema)
	{
		if (strcmp(te->desc, "SCHEMA") == 0 &&
			strcmp(te->tag, "public") == 0)
			return;
		if (strcmp(te->desc, "COMMENT") == 0 &&
			strcmp(te->tag, "SCHEMA public") == 0)
			return;
	}

#if 0
	/*
	 * Some items, including
	 * CONSTRAINT, INDEX , RULE, TRIGGER, FK_CONSTRAINT
	 * and any check constraints (if dumped separately)
	 * must be created AFTER the data is loaded, and are in that order
	 *
	 * if fSpec is null, we are outputting to stdout, so we don't have the ability
	 * to switch files
	 */
	if (AH->fSpec != NULL)
	{
		static int	secondfile = 0;

		if ((!secondfile) &&
		   (strcmp(te->desc, "CONSTRAINT") == 0 ||
			strcmp(te->desc, "INDEX") == 0 ||
			strcmp(te->desc, "RULE") == 0 ||
			strcmp(te->desc, "TRIGGER") == 0 ||
			strcmp(te->desc, "FK_CONSTRAINT") == 0))
		{
			OutputContext dummy =
			{
				NULL,			/* OF */
				0,				/* gzOut */
			};
			char *secondfilename = (char *)malloc(strlen(AH->fSpec) + strlen("_after_data"));

			strcpy(secondfilename,AH->fSpec);
			strcat(secondfilename,"_after_data");

			ResetOutput(AH, dummy);
			AH->currSchema[0] = '\0';
			/* Switch to second output file */
			SetOutput(AH, secondfilename, false);
			_selectTablespace(AH, "");
			secondfile = true;
		}
	}
#endif

	/* Select owner, schema, and tablespace as necessary */
	_becomeOwner(AH, te);
	_selectOutputSchema(AH, te->namespace);
	_selectTablespace(AH, te->tablespace);

	/* Set up OID mode too */
	if (strcmp(te->desc, "TABLE") == 0 ||
		strcmp(te->desc, "EXTERNAL TABLE") ||
		strcmp(te->desc, "FOREIGN TABLE"))
		_setWithOids(AH, te);

	/* Emit header comment for item */
	if (!AH->noTocComments)
	{
		const char *pfx;
		char	   *sanitized_name;
		char	   *sanitized_schema;
		char	   *sanitized_owner;

		if (isData)
			pfx = "Data for ";
		else
			pfx = "";

		ahprintf(AH, "--\n");
		if (AH->public.verbose)
		{
			ahprintf(AH, "-- TOC entry %d (class %u OID %u)\n",
					 te->dumpId, te->catalogId.tableoid, te->catalogId.oid);
			if (te->nDeps > 0)
			{
				int			i;

				ahprintf(AH, "-- Dependencies:");
				for (i = 0; i < te->nDeps; i++)
					ahprintf(AH, " %d", te->dependencies[i]);
				ahprintf(AH, "\n");
			}
		}

		/*
		 * Zap any line endings embedded in user-supplied fields, to prevent
		 * corruption of the dump (which could, in the worst case, present an
		 * SQL injection vulnerability if someone were to incautiously load a
		 * dump containing objects with maliciously crafted names).
		 */
		sanitized_name = replace_line_endings(te->tag);
		if (te->namespace)
			sanitized_schema = replace_line_endings(te->namespace);
		else
			sanitized_schema = strdup("-");
		if (!ropt->noOwner)
			sanitized_owner = replace_line_endings(te->owner);
		else
			sanitized_owner = strdup("-");

		ahprintf(AH, "-- %sName: %s; Type: %s; Schema: %s; Owner: %s",
				 pfx, sanitized_name, te->desc, sanitized_schema,
				 sanitized_owner);

		free(sanitized_name);
		free(sanitized_schema);
		free(sanitized_owner);

		if (te->tablespace)
		{
			char   *sanitized_tablespace;

			sanitized_tablespace = replace_line_endings(te->tablespace);
			ahprintf(AH, "; Tablespace: %s", sanitized_tablespace);
			free(sanitized_tablespace);
		}
		ahprintf(AH, "\n");

		if (AH->PrintExtraTocPtr !=NULL)
			(*AH->PrintExtraTocPtr) (AH, te);
		ahprintf(AH, "--\n\n");
	}

	/*
	 * Actually print the definition.
	 *
	 * Really crude hack for suppressing AUTHORIZATION clause that old pg_dump
	 * versions put into CREATE SCHEMA.  We have to do this when --no-owner
	 * mode is selected.  This is ugly, but I see no other good way ...
	 */
	if (ropt->noOwner && strcmp(te->desc, "SCHEMA") == 0)
	{
		ahprintf(AH, "CREATE SCHEMA %s;\n\n\n", fmtId(te->tag));
	}
	else
	{
		if (strlen(te->defn) > 0)
			ahprintf(AH, "%s\n\n", te->defn);
	}

	/*
	 * If we aren't using SET SESSION AUTH to determine ownership, we must
	 * instead issue an ALTER OWNER command.  We assume that anything without
	 * a DROP command is not a separately ownable object.  All the categories
	 * with DROP commands must appear in one list or the other.
	 */
	if (!ropt->noOwner && !ropt->use_setsessauth &&
		strlen(te->owner) > 0 && strlen(te->dropStmt) > 0)
	{
		if (strcmp(te->desc, "AGGREGATE") == 0 ||
			strcmp(te->desc, "CONVERSION") == 0 ||
			strcmp(te->desc, "DATABASE") == 0 ||
			strcmp(te->desc, "DOMAIN") == 0 ||
			strcmp(te->desc, "FUNCTION") == 0 ||
			strcmp(te->desc, "OPERATOR") == 0 ||
			strcmp(te->desc, "OPERATOR CLASS") == 0 ||
			strcmp(te->desc, "OPERATOR FAMILY") == 0 ||
			strcmp(te->desc, "PROCEDURAL LANGUAGE") == 0 ||
			strcmp(te->desc, "SCHEMA") == 0 ||
			strcmp(te->desc, "TABLE") == 0 ||
			strcmp(te->desc, "EXTERNAL TABLE") == 0 ||
			strcmp(te->desc, "FOREIGN TABLE") == 0 ||
			strcmp(te->desc, "TYPE") == 0 ||
			strcmp(te->desc, "VIEW") == 0 ||
			strcmp(te->desc, "SEQUENCE") == 0 ||
<<<<<<< HEAD
			strcmp(te->desc, "FOREIGN DATA WRAPPER") == 0 ||
			strcmp(te->desc, "SERVER") == 0 ||
			strcmp(te->desc, "PROTOCOL") == 0)
=======
			strcmp(te->desc, "TEXT SEARCH DICTIONARY") == 0 ||
			strcmp(te->desc, "TEXT SEARCH CONFIGURATION") == 0)
>>>>>>> d13f41d2
		{
			PQExpBuffer temp = createPQExpBuffer();

			appendPQExpBuffer(temp, "ALTER ");
			_getObjectDescription(temp, te, AH);
			appendPQExpBuffer(temp, " OWNER TO %s;", fmtId(te->owner));
			ahprintf(AH, "%s\n\n", temp->data);
			destroyPQExpBuffer(temp);
		}
		else if (strcmp(te->desc, "CAST") == 0 ||
				 strcmp(te->desc, "CHECK CONSTRAINT") == 0 ||
				 strcmp(te->desc, "CONSTRAINT") == 0 ||
				 strcmp(te->desc, "DEFAULT") == 0 ||
				 strcmp(te->desc, "FK CONSTRAINT") == 0 ||
				 strcmp(te->desc, "INDEX") == 0 ||
				 strcmp(te->desc, "RULE") == 0 ||
				 strcmp(te->desc, "TRIGGER") == 0 ||
				 strcmp(te->desc, "USER MAPPING") == 0)
		{
			/* these object types don't have separate owners */
		}
		else
		{
			write_msg(modulename, "WARNING: don't know how to set owner for object type %s\n",
					  te->desc);
		}
	}

	/*
	 * If it's an ACL entry, it might contain SET SESSION AUTHORIZATION
	 * commands, so we can no longer assume we know the current auth setting.
	 */
	if (strncmp(te->desc, "ACL", 3) == 0)
	{
		if (AH->currUser)
			free(AH->currUser);
		AH->currUser = NULL;
	}
}

/*
 * Sanitize a string to be included in an SQL comment, by replacing any
 * newlines with spaces.
 */
static char *
replace_line_endings(const char *str)
{
	char   *result;
	char   *s;

	result = strdup(str);

	for (s = result; *s != '\0'; s++)
	{
		if (*s == '\n' || *s == '\r')
			*s = ' ';
	}

	return result;
}

void
WriteHead(ArchiveHandle *AH)
{
	struct tm	crtm;

	(*AH->WriteBufPtr) (AH, "PGDMP", 5);		/* Magic code */
	(*AH->WriteBytePtr) (AH, AH->vmaj);
	(*AH->WriteBytePtr) (AH, AH->vmin);
	(*AH->WriteBytePtr) (AH, AH->vrev);
	(*AH->WriteBytePtr) (AH, AH->intSize);
	(*AH->WriteBytePtr) (AH, AH->offSize);
	(*AH->WriteBytePtr) (AH, AH->format);

#ifndef HAVE_LIBZ
	if (AH->compression != 0)
		write_msg(modulename, "WARNING: requested compression not available in this "
				  "installation -- archive will be uncompressed\n");

	AH->compression = 0;
#endif

	WriteInt(AH, AH->compression);

	crtm = *localtime(&AH->createDate);
	WriteInt(AH, crtm.tm_sec);
	WriteInt(AH, crtm.tm_min);
	WriteInt(AH, crtm.tm_hour);
	WriteInt(AH, crtm.tm_mday);
	WriteInt(AH, crtm.tm_mon);
	WriteInt(AH, crtm.tm_year);
	WriteInt(AH, crtm.tm_isdst);
	WriteStr(AH, PQdb(AH->connection));
	WriteStr(AH, AH->public.remoteVersionStr);
	WriteStr(AH, PG_VERSION);
}

void
ReadHead(ArchiveHandle *AH)
{
	char		tmpMag[7];
	int			fmt;
	struct tm	crtm;

	/* If we haven't already read the header... */
	if (!AH->readHeader)
	{
		if ((*AH->ReadBufPtr) (AH, tmpMag, 5) != 5)
			die_horribly(AH, modulename, "unexpected end of file\n");

		if (strncmp(tmpMag, "PGDMP", 5) != 0)
			die_horribly(AH, modulename, "did not find magic string in file header\n");

		AH->vmaj = (*AH->ReadBytePtr) (AH);
		AH->vmin = (*AH->ReadBytePtr) (AH);

		if (AH->vmaj > 1 || ((AH->vmaj == 1) && (AH->vmin > 0)))		/* Version > 1.0 */
			AH->vrev = (*AH->ReadBytePtr) (AH);
		else
			AH->vrev = 0;

		AH->version = ((AH->vmaj * 256 + AH->vmin) * 256 + AH->vrev) * 256 + 0;


		if (AH->version < K_VERS_1_0 || AH->version > K_VERS_MAX)
			die_horribly(AH, modulename, "unsupported version (%d.%d) in file header\n",
						 AH->vmaj, AH->vmin);

		AH->intSize = (*AH->ReadBytePtr) (AH);
		if (AH->intSize > 32)
			die_horribly(AH, modulename, "sanity check on integer size (%lu) failed\n",
						 (unsigned long) AH->intSize);

		if (AH->intSize > sizeof(int))
			write_msg(modulename, "WARNING: archive was made on a machine with larger integers, some operations might fail\n");

		if (AH->version >= K_VERS_1_7)
			AH->offSize = (*AH->ReadBytePtr) (AH);
		else
			AH->offSize = AH->intSize;

		fmt = (*AH->ReadBytePtr) (AH);

		if (AH->format != fmt)
			die_horribly(AH, modulename, "expected format (%d) differs from format found in file (%d)\n",
						 AH->format, fmt);
	}

	if (AH->version >= K_VERS_1_2)
	{
		if (AH->version < K_VERS_1_4)
			AH->compression = (*AH->ReadBytePtr) (AH);
		else
			AH->compression = ReadInt(AH);
	}
	else
		AH->compression = Z_DEFAULT_COMPRESSION;

#ifndef HAVE_LIBZ
	if (AH->compression != 0)
		write_msg(modulename, "WARNING: archive is compressed, but this installation does not support compression -- no data will be available\n");
#endif

	if (AH->version >= K_VERS_1_4)
	{
		crtm.tm_sec = ReadInt(AH);
		crtm.tm_min = ReadInt(AH);
		crtm.tm_hour = ReadInt(AH);
		crtm.tm_mday = ReadInt(AH);
		crtm.tm_mon = ReadInt(AH);
		crtm.tm_year = ReadInt(AH);
		crtm.tm_isdst = ReadInt(AH);

		AH->archdbname = ReadStr(AH);

		AH->createDate = mktime(&crtm);

		if (AH->createDate == (time_t) -1)
			write_msg(modulename, "WARNING: invalid creation date in header\n");
	}

	if (AH->version >= K_VERS_1_10)
	{
		AH->archiveRemoteVersion = ReadStr(AH);
		AH->archiveDumpVersion = ReadStr(AH);
	}

}


/*
 * checkSeek
 *	  check to see if fseek can be performed.
 */

bool
checkSeek(FILE *fp)
{

	if (fseeko(fp, 0, SEEK_CUR) != 0)
		return false;
	else if (sizeof(pgoff_t) > sizeof(long))

		/*
		 * At this point, pgoff_t is too large for long, so we return based on
		 * whether an pgoff_t version of fseek is available.
		 */
#ifdef HAVE_FSEEKO
		return true;
#else
		return false;
#endif
	else
		return true;
}


/*
 * dumpTimestamp
 */
static void
dumpTimestamp(ArchiveHandle *AH, const char *msg, time_t tim)
{
	char		buf[256];

	/*
	 * We don't print the timezone on Win32, because the names are long and
	 * localized, which means they may contain characters in various random
	 * encodings; this has been seen to cause encoding errors when reading the
	 * dump script.
	 */
	if (strftime(buf, sizeof(buf),
#ifndef WIN32
				 "%Y-%m-%d %H:%M:%S %Z",
#else
				 "%Y-%m-%d %H:%M:%S",
#endif
				 localtime(&tim)) != 0)
		ahprintf(AH, "-- %s %s\n\n", msg, buf);
}<|MERGE_RESOLUTION|>--- conflicted
+++ resolved
@@ -158,7 +158,7 @@
 	 * -1 is not compatible with -C, because we can't create a database
 	 *  inside a transaction block.
 	 */
-	if (ropt->create && ropt->single_txn)
+	if (ropt->createDB && ropt->single_txn)
 		die_horribly(AH, modulename, "-C and -1 are incompatible options\n");
 
 	/*
@@ -291,11 +291,7 @@
 		 */
 		if (AH->currSchema)
 			free(AH->currSchema);
-<<<<<<< HEAD
-		AH->currSchema = NULL;
-=======
 		AH->currSchema = strdup("");
->>>>>>> d13f41d2
 	}
 
 	/*
@@ -2514,15 +2510,11 @@
 	if (strcmp(type, "CONVERSION") == 0 ||
 		strcmp(type, "DOMAIN") == 0 ||
 		strcmp(type, "TABLE") == 0 ||
-<<<<<<< HEAD
 		strcmp(type, "EXTERNAL TABLE") == 0 ||
 		strcmp(type, "FOREIGN TABLE") == 0 ||
-		strcmp(type, "TYPE") == 0)
-=======
 		strcmp(type, "TYPE") == 0 ||
 		strcmp(type, "TEXT SEARCH DICTIONARY") == 0 ||
 		strcmp(type, "TEXT SEARCH CONFIGURATION") == 0)
->>>>>>> d13f41d2
 	{
 		appendPQExpBuffer(buf, "%s ", type);
 		if (te->namespace && te->namespace[0])	/* is null pre-7.3 */
@@ -2545,15 +2537,11 @@
 
 	/* objects named by just a name */
 	if (strcmp(type, "DATABASE") == 0 ||
-<<<<<<< HEAD
-		strcmp(type, "SCHEMA") == 0 ||
 		strcmp(type, "FOREIGN DATA WRAPPER") == 0 ||
 		strcmp(type, "SERVER") == 0 ||
-		strcmp(type, "USER MAPPING") == 0)
-=======
+		strcmp(type, "USER MAPPING") == 0 ||
 		strcmp(type, "PROCEDURAL LANGUAGE") == 0 ||
 		strcmp(type, "SCHEMA") == 0)
->>>>>>> d13f41d2
 	{
 		appendPQExpBuffer(buf, "%s %s", type, fmtId(te->tag));
 		return;
@@ -2784,14 +2772,11 @@
 			strcmp(te->desc, "TYPE") == 0 ||
 			strcmp(te->desc, "VIEW") == 0 ||
 			strcmp(te->desc, "SEQUENCE") == 0 ||
-<<<<<<< HEAD
 			strcmp(te->desc, "FOREIGN DATA WRAPPER") == 0 ||
 			strcmp(te->desc, "SERVER") == 0 ||
-			strcmp(te->desc, "PROTOCOL") == 0)
-=======
+			strcmp(te->desc, "PROTOCOL") == 0 ||
 			strcmp(te->desc, "TEXT SEARCH DICTIONARY") == 0 ||
 			strcmp(te->desc, "TEXT SEARCH CONFIGURATION") == 0)
->>>>>>> d13f41d2
 		{
 			PQExpBuffer temp = createPQExpBuffer();
 
