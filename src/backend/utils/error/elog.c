/*-------------------------------------------------------------------------
 *
 * elog.c
 *	  error logging and reporting
 *
 * Because of the extremely high rate at which log messages can be generated,
 * we need to be mindful of the performance cost of obtaining any information
 * that may be logged.	Also, it's important to keep in mind that this code may
 * get called from within an aborted transaction, in which case operations
 * such as syscache lookups are unsafe.
 *
 * Some notes about recursion and errors during error processing:
 *
 * We need to be robust about recursive-error scenarios --- for example,
 * if we run out of memory, it's important to be able to report that fact.
 * There are a number of considerations that go into this.
 *
 * First, distinguish between re-entrant use and actual recursion.	It
 * is possible for an error or warning message to be emitted while the
 * parameters for an error message are being computed.	In this case
 * errstart has been called for the outer message, and some field values
 * may have already been saved, but we are not actually recursing.	We handle
 * this by providing a (small) stack of ErrorData records.	The inner message
 * can be computed and sent without disturbing the state of the outer message.
 * (If the inner message is actually an error, this isn't very interesting
 * because control won't come back to the outer message generator ... but
 * if the inner message is only debug or log data, this is critical.)
 *
 * Second, actual recursion will occur if an error is reported by one of
 * the elog.c routines or something they call.	By far the most probable
 * scenario of this sort is "out of memory"; and it's also the nastiest
 * to handle because we'd likely also run out of memory while trying to
 * report this error!  Our escape hatch for this case is to reset the
 * ErrorContext to empty before trying to process the inner error.	Since
 * ErrorContext is guaranteed to have at least 8K of space in it (see mcxt.c),
 * we should be able to process an "out of memory" message successfully.
 * Since we lose the prior error state due to the reset, we won't be able
 * to return to processing the original error, but we wouldn't have anyway.
 * (NOTE: the escape hatch is not used for recursive situations where the
 * inner message is of less than ERROR severity; in that case we just
 * try to process it and return normally.  Usually this will work, but if
 * it ends up in infinite recursion, we will PANIC due to error stack
 * overflow.)
 *
 *
<<<<<<< HEAD
 * Portions Copyright (c) 2005-2009, Greenplum inc
 * Portions Copyright (c) 2012-Present Pivotal Software, Inc.
 * Portions Copyright (c) 1996-2012, PostgreSQL Global Development Group
=======
 * Portions Copyright (c) 1996-2013, PostgreSQL Global Development Group
>>>>>>> e472b921
 * Portions Copyright (c) 1994, Regents of the University of California
 *
 *
 * IDENTIFICATION
 *	  src/backend/utils/error/elog.c
 *
 *-------------------------------------------------------------------------
 */
#include "postgres.h"

#include <fcntl.h>
#include <time.h>
#include <unistd.h>
#include <signal.h>
#include <ctype.h>
#ifdef HAVE_SYSLOG
#include <syslog.h>
#endif

/*
 * OpenSolaris has this header, but Solaris 10 doesn't.
 * Linux and OSX 10.5 have it.
 */
#if !defined(_WIN32) && !defined(_WIN64)
#include <execinfo.h>
#endif

#include "access/transam.h"
#include "access/xact.h"
#include "libpq/libpq.h"
#include "libpq/pqformat.h"
#include "libpq/pqsignal.h"
#include "mb/pg_wchar.h"
#include "miscadmin.h"
#include "postmaster/postmaster.h"
#include "postmaster/syslogger.h"
#include "storage/ipc.h"
#include "storage/proc.h"
#include "tcop/tcopprot.h"
#include "utils/guc.h"
#include "utils/memutils.h"
#include "utils/ps_status.h"

#include "cdb/cdbvars.h"  /* GpIdentity.segindex */
#include "cdb/cdbtm.h"
#include "utils/ps_status.h"    /* get_ps_display_username() */
#include "cdb/cdbselect.h"
#include "pgtime.h"

#include "utils/builtins.h"  /* gp_elog() */

#include "miscadmin.h"

/*
 * dlfcn.h on OSX only has dladdr visible if _DARWIN_C_SOURCE is defined.
 */
#define _DARWIN_C_SOURCE 1
#define _STDBOOL_H_
#include <dlfcn.h>
/*
 * Argh... dlfcn.h on OSX pulls in stdbool.h, changing the type of bool from our
 * definition (char) to gcc's definition (unsigned char if C99, int if not).
 * For some reason the #define _STDBOOL_H_ isn't preventing this.  So, we need to undef bool
 * to get back to our bool type.
 */
#undef bool


#undef _
#define _(x) err_gettext(x)

static const char *err_gettext(const char *str)
/* This extension allows gcc to check the format string for consistency with
   the supplied arguments. */
__attribute__((format_arg(1)));

#undef _
#define _(x) err_gettext(x)

#undef _
#define _(x) err_gettext(x)

static const char *
err_gettext(const char *str)
/* This extension allows gcc to check the format string for consistency with
   the supplied arguments. */
__attribute__((format_arg(1)));
static void set_errdata_field(char **ptr, const char *str);

/* Global variables */
ErrorContextCallback *error_context_stack = NULL;

sigjmp_buf *PG_exception_stack = NULL;

extern bool redirection_done;

/*
 * Hook for intercepting messages before they are sent to the server log.
 * Note that the hook will not get called for messages that are suppressed
 * by log_min_messages.  Also note that logging hooks implemented in preload
 * libraries will miss any log messages that are generated before the
 * library is loaded.
 */
emit_log_hook_type emit_log_hook = NULL;

/* GUC parameters */
int			Log_error_verbosity = PGERROR_VERBOSE;
char	   *Log_line_prefix = NULL;		/* format for extra log line info */
int			Log_destination = LOG_DESTINATION_STDERR;

#ifdef HAVE_SYSLOG

/*
 * Max string length to send to syslog().  Note that this doesn't count the
 * sequence-number prefix we add, and of course it doesn't count the prefix
 * added by syslog itself.	Solaris and sysklogd truncate the final message
 * at 1024 bytes, so this value leaves 124 bytes for those prefixes.  (Most
 * other syslog implementations seem to have limits of 2KB or so.)
 */
#ifndef PG_SYSLOG_LIMIT
#define PG_SYSLOG_LIMIT 900
#endif

static bool openlog_done = false;
static char *syslog_ident = NULL;
static int	syslog_facility = LOG_LOCAL0;

static void write_syslog(int level, const char *line);
#endif

static void write_console(const char *line, int len);

#ifdef WIN32
extern char *event_source;
static void write_eventlog(int level, const char *line, int len);
#endif

/* We provide a small stack of ErrorData records for re-entrant cases */
#define ERRORDATA_STACK_SIZE  10

#define CMD_BUFFER_SIZE  1024
#define SYMBOL_SIZE      512
#define ADDRESS_SIZE     20
#define STACK_DEPTH_MAX  100

/*
 * Assembly code, gets the values of the frame pointer.
 * It only works for x86 processors.
 */
#if defined(__i386)
#define ASMFP asm volatile ("movl %%ebp, %0" : "=g" (ulp));
#define GET_PTR_FROM_VALUE(value) ((uint32)value)
#define GET_FRAME_POINTER(x) do { uint64 ulp; ASMFP; x = ulp; } while (0)
#elif defined(__x86_64__)
#define ASMFP asm volatile ("movq %%rbp, %0" : "=g" (ulp));
#define GET_PTR_FROM_VALUE(value) (value)
#define GET_FRAME_POINTER(x) do { uint64 ulp; ASMFP; x = ulp; } while (0)
#else
#define ASMFP
#define GET_PTR_FROM_VALUE(value) (value)
#define GET_FRAME_POINTER(x)
#endif


static ErrorData errordata[ERRORDATA_STACK_SIZE];

static int	errordata_stack_depth = -1; /* index of topmost active frame */

static int	recursion_depth = 0;	/* to detect actual recursion */

/* buffers for formatted timestamps that might be used by both
 * log_line_prefix and csv logs.
 */

#define FORMATTED_TS_LEN 128
static char formatted_start_time[FORMATTED_TS_LEN];
static char formatted_log_time[FORMATTED_TS_LEN];


/* Macro for checking errordata_stack_depth is reasonable */
#define CHECK_STACK_DEPTH() \
	do { \
		if (errordata_stack_depth < 0) \
		{ \
			errordata_stack_depth = -1; \
			ereport(ERROR, (errmsg_internal("errstart was not called"))); \
		} \
	} while (0)


static void cdb_tidy_message(ErrorData *edata);
static void log_line_prefix(StringInfo buf, ErrorData *edata);
static void send_message_to_server_log(ErrorData *edata);
static void send_message_to_frontend(ErrorData *edata);
static char *expand_fmt_string(const char *fmt, ErrorData *edata);
static const char *useful_strerror(int errnum);
static const char *error_severity(int elevel);
static void append_with_tabs(StringInfo buf, const char *str);
static bool is_log_level_output(int elevel, int log_min_level);
static void write_pipe_chunks(char *data, int len, int dest);
static void write_csvlog(ErrorData *edata);
static void elog_debug_linger(ErrorData *edata);


/* verify string is correctly encoded, and escape it if invalid  */
static void verify_and_replace_mbstr(char **str, int len)
{
	Assert(pg_verifymbstr(*str, len, true));

	if (!pg_verifymbstr(*str, len, true))
	{
		pfree(*str);
		*str = pstrdup("Message skipped due to incorrect encoding.");
	}
}

static void setup_formatted_log_time(void);
static void setup_formatted_start_time(void);


/*
 * in_error_recursion_trouble --- are we at risk of infinite error recursion?
 *
 * This function exists to provide common control of various fallback steps
 * that we take if we think we are facing infinite error recursion.  See the
 * callers for details.
 */
bool
in_error_recursion_trouble(void)
{
	/* Pull the plug if recurse more than once */
	return (recursion_depth > 2);
}

/*
 * One of those fallback steps is to stop trying to localize the error
 * message, since there's a significant probability that that's exactly
 * what's causing the recursion.
 */
static inline const char *
err_gettext(const char *str)
{
#ifdef ENABLE_NLS
	if (in_error_recursion_trouble())
		return str;
	else
		return gettext(str);
#else
	return str;
#endif
}


/*
 * elog_internalerror -- report an internal error
 *
 * GPDB only
 *
 * Does not return; exits via longjmp to PG_CATCH error handler.
 */
void
elog_internalerror(const char *filename, int lineno, const char *funcname)
{
	/*
	 * TODO  Why isn't this a FATAL error?
	 *
	 * Also, why aren't we allowing for a specific err message to be passed in?
	 */
    if (errstart(ERROR, filename, lineno, funcname,TEXTDOMAIN))
    {
        errfinish(errcode(ERRCODE_INTERNAL_ERROR),
                  errmsg("Unexpected internal error"));
    }
    /* not reached */
    abort();
}                               /* elog_internalerror */


/*
 * errstart --- begin an error-reporting cycle
 *
 * Create a stack entry and store the given parameters in it.  Subsequently,
 * errmsg() and perhaps other routines will be called to further populate
 * the stack entry.  Finally, errfinish() will be called to actually process
 * the error report.
 *
 * Returns TRUE in normal case.  Returns FALSE to short-circuit the error
 * report (if it's a warning or lower and not to be reported anywhere).
 */
bool
errstart(int elevel, const char *filename, int lineno,
		 const char *funcname, const char *domain)
{
	ErrorData  *edata;
	bool		output_to_server = false;
	bool		output_to_client = false;
	int			i;

	/*
	 * Check some cases in which we want to promote an error into a more
	 * severe error.  None of this logic applies for non-error messages.
	 */
	if (elevel >= ERROR)
	{
		/*
		 * If we are inside a critical section, all errors become PANIC
		 * errors.	See miscadmin.h.
		 */
		if (CritSectionCount > 0)
			elevel = PANIC;

		/*
		 * Check reasons for treating ERROR as FATAL:
		 *
		 * 1. we have no handler to pass the error to (implies we are in the
		 * postmaster or in backend startup).
		 *
		 * 2. ExitOnAnyError mode switch is set (initdb uses this).
		 *
		 * 3. the error occurred after proc_exit has begun to run.	(It's
		 * proc_exit's responsibility to see that this doesn't turn into
		 * infinite recursion!)
		 */
		if (elevel == ERROR)
		{
			if (PG_exception_stack == NULL ||
				ExitOnAnyError ||
				proc_exit_inprogress)
				elevel = FATAL;
		}

		/*
		 * If master process hits FATAL, post PREPARE but before COMMIT / ABORT on segment,
		 * just master process dies silently, leaves dangling prepared xact on segment.
		 * This also introduces inconsistency in the cluster, as xact is commited on master
		 * and some segments and still in-progress on few others.
		 * Hence converting FATAL to PANIC, here to reset master and perform full recovery
		 * instead, which would clean the dangling transaction update to COMMIT / ABORT.
		 */
		if ((elevel == FATAL) && (Gp_role == GP_ROLE_DISPATCH))
		{
			switch (getCurrentDtxState())
			{
				case DTX_STATE_PREPARING:
				case DTX_STATE_PREPARED:
				case DTX_STATE_INSERTING_COMMITTED:
				case DTX_STATE_INSERTED_COMMITTED:
				case DTX_STATE_FORCED_COMMITTED:
				case DTX_STATE_NOTIFYING_COMMIT_PREPARED:
				case DTX_STATE_NOTIFYING_ABORT_SOME_PREPARED:
				case DTX_STATE_NOTIFYING_ABORT_PREPARED:
				case DTX_STATE_RETRY_COMMIT_PREPARED:
				case DTX_STATE_RETRY_ABORT_PREPARED:
					elevel = PANIC;
					break;

				case DTX_STATE_NONE:
				case DTX_STATE_ACTIVE_NOT_DISTRIBUTED:
				case DTX_STATE_ACTIVE_DISTRIBUTED:
				case DTX_STATE_INSERTING_FORGET_COMMITTED:
				case DTX_STATE_INSERTED_FORGET_COMMITTED:
				case DTX_STATE_NOTIFYING_ABORT_NO_PREPARED:
					break;
			}
		}

		/*
		 * If the error level is ERROR or more, errfinish is not going to
		 * return to caller; therefore, if there is any stacked error already
		 * in progress it will be lost.  This is more or less okay, except we
		 * do not want to have a FATAL or PANIC error downgraded because the
		 * reporting process was interrupted by a lower-grade error.  So check
		 * the stack and make sure we panic if panic is warranted.
		 */
		for (i = 0; i <= errordata_stack_depth; i++)
			elevel = Max(elevel, errordata[i].elevel);
	}

	/*
	 * Now decide whether we need to process this report at all; if it's
	 * warning or less and not enabled for logging, just return FALSE without
	 * starting up any error logging machinery.
	 */

	/* Determine whether message is enabled for server log output */
<<<<<<< HEAD
	if (IsPostmasterEnvironment)
		output_to_server = is_log_level_output(elevel, log_min_messages);
	else
	{
		/* In bootstrap/standalone case, do not sort LOG out-of-order */
		output_to_server = (elevel >= log_min_messages);
	}
=======
	output_to_server = is_log_level_output(elevel, log_min_messages);
>>>>>>> e472b921

	/* Determine whether message is enabled for client output */
	if (whereToSendOutput == DestRemote && elevel != COMMERROR)
	{
		/*
		 * client_min_messages is honored only after we complete the
		 * authentication handshake.  This is required both for security
		 * reasons and because many clients can't handle NOTICE messages
		 * during authentication.
		 */
		if (ClientAuthInProgress)
			output_to_client = (elevel >= ERROR);
		else
			output_to_client = (elevel >= client_min_messages ||
								elevel == INFO);
	}

	/* Skip processing effort if non-error message will not be output */
	if (elevel < ERROR && !output_to_server && !output_to_client)
		return false;

	/*
	 * Okay, crank up a stack entry to store the info in.
	 */

	if (recursion_depth++ > 0 && elevel >= ERROR)
	{
		/*
		 * Ooops, error during error processing.  Clear ErrorContext as
		 * discussed at top of file.  We will not return to the original
		 * error's reporter or handler, so we don't need it.
		 */
		MemoryContextReset(ErrorContext);

		/*
		 * Infinite error recursion might be due to something broken in a
		 * context traceback routine.  Abandon them too.  We also abandon
		 * attempting to print the error statement (which, if long, could
		 * itself be the source of the recursive failure).
		 */
		if (in_error_recursion_trouble())
		{
			error_context_stack = NULL;
			debug_query_string = NULL;

			/*
			 * If we recurse too many times, this could mean that we have
			 * serious out of memory problems. We bail out immediately here.
			 * See MPP-2440.
			 */
			if (recursion_depth > 2 * ERRORDATA_STACK_SIZE)
			{
				ImmediateInterruptOK = false;
				fflush(stdout);
				fflush(stderr);
				return false;
			}
		}
	}
	if (++errordata_stack_depth >= ERRORDATA_STACK_SIZE)
	{
		/*
		 * Wups, stack not big enough.	We treat this as a PANIC condition
		 * because it suggests an infinite loop of errors during error
		 * recovery.
		 */
		errordata_stack_depth = -1;		/* make room on stack */
		ereport(PANIC, (errmsg_internal("ERRORDATA_STACK_SIZE exceeded")));
	}

	/* Initialize data for this error frame */
	edata = &errordata[errordata_stack_depth];
	MemSet(edata, 0, sizeof(ErrorData));
	edata->elevel = elevel;
	edata->output_to_server = output_to_server;
	edata->output_to_client = output_to_client;
	if (filename)
	{
		const char *slash;

		/* keep only base name, useful especially for vpath builds */
		slash = strrchr(filename, '/');
		if (slash)
			filename = slash + 1;
	}
	edata->filename = filename;
	edata->lineno = lineno;
	edata->funcname = funcname;
	/* the default text domain is the backend's */
	edata->domain = domain ? domain : PG_TEXTDOMAIN("postgres");
	edata->omit_location = true;
	/* Select default errcode based on elevel */
	if (elevel >= ERROR)
	{
		edata->sqlerrcode = ERRCODE_INTERNAL_ERROR;
		edata->omit_location = false;
	}
	else if (elevel == WARNING)
		edata->sqlerrcode = ERRCODE_WARNING;
	else
		edata->sqlerrcode = ERRCODE_SUCCESSFUL_COMPLETION;
	if (elevel > ERROR)
		edata->send_alert = true;  /* Send alerts for PANIC and FATAL errors */
	/* errno is saved here so that error parameter eval can't change it */
	edata->saved_errno = errno;

#ifndef WIN32
	edata->stacktracesize = backtrace(edata->stacktracearray, 30);
#else
	edata->stacktracesize = 0;
#endif

	recursion_depth--;
	return true;
}

/*
 * errfinish --- end an error-reporting cycle
 *
 * Produce the appropriate error report(s) and pop the error stack.
 *
 * If elevel is ERROR or worse, control does not return to the caller.
 * See elog.h for the error level definitions.
 */
void
errfinish(int dummy __attribute__((unused)),...)
{
	ErrorData  *edata = &errordata[errordata_stack_depth];
	int			elevel = edata->elevel;
	MemoryContext oldcontext;
	ErrorContextCallback *econtext;
	int			saved_errno;            /*CDB*/

	recursion_depth++;
	CHECK_STACK_DEPTH();
	saved_errno = edata->saved_errno;   /*CDB*/

	/*
	 * Do processing in ErrorContext, which we hope has enough reserved space
	 * to report an error.
	 */
	oldcontext = MemoryContextSwitchTo(ErrorContext);

	/*
	 * Call any context callback functions.  Errors occurring in callback
	 * functions will be treated as recursive errors --- this ensures we will
	 * avoid infinite recursion (see errstart).
	 */
	for (econtext = error_context_stack;
		 econtext != NULL;
		 econtext = econtext->previous)
		(*econtext->callback) (econtext->arg);

	/*
	 * If ERROR (not more nor less) we pass it off to the current handler.
	 * Printing it and popping the stack is the responsibility of the handler.
	 */
	if (elevel == ERROR)
	{
		/*
		 * GP: While doing local error try/catch, do not reset all these
		 * important variables!
		 */
		/*
		 * We do some minimal cleanup before longjmp'ing so that handlers can
		 * execute in a reasonably sane state.
		 */

		/* This is just in case the error came while waiting for input */
		ImmediateInterruptOK = false;

		/*
		 * Reset InterruptHoldoffCount in case we ereport'd from inside an
		 * interrupt holdoff section.  (We assume here that no handler will
		 * itself be inside a holdoff section.	If necessary, such a handler
		 * could save and restore InterruptHoldoffCount for itself, but this
		 * should make life easier for most.)
		 */
		InterruptHoldoffCount = 0;

		CritSectionCount = 0;	/* should be unnecessary, but... */

		/*
		 * Note that we leave CurrentMemoryContext set to ErrorContext. The
		 * handler should reset it to something else soon.
		 */

		recursion_depth--;
		PG_RE_THROW();
	}

	/*
	 * If we are doing FATAL or PANIC, abort any old-style COPY OUT in
	 * progress, so that we can report the message before dying.  (Without
	 * this, pq_putmessage will refuse to send the message at all, which is
	 * what we want for NOTICE messages, but not for fatal exits.) This hack
	 * is necessary because of poor design of old-style copy protocol.	Note
	 * we must do this even if client is fool enough to have set
	 * client_min_messages above FATAL, so don't look at output_to_client.
	 */
	if (elevel >= FATAL && whereToSendOutput == DestRemote)
		pq_endcopyout(true);

	/* CDB: If fatal internal error, linger so user can attach a debugger. */
	if (elevel == FATAL &&
		edata->sqlerrcode == ERRCODE_INTERNAL_ERROR &&
		gp_debug_linger > 0)
		elog_debug_linger(edata);

	/* Emit the message to the right places */
	else
		EmitErrorReport();

    /*
     * CDB: Let caller take care of terminating the process, if requested.
     * Used by CdbProgramErrorHandler() to re-raise a signal such as SIGSEGV
     * in order to produce a core file.  We don't want to get involved in
     * platform dependent signal handling here, so let caller do it.
     */
    if (elevel == FATAL &&
        edata->fatal_return)
    {
        fflush(stdout);
        fflush(stderr);
        errno = saved_errno;
        return;
    }

	/* Now free up subsidiary data attached to stack entry, and release it */
	if (edata->message)
		pfree(edata->message);
	if (edata->detail)
		pfree(edata->detail);
	if (edata->detail_log)
		pfree(edata->detail_log);
	if (edata->hint)
		pfree(edata->hint);
	if (edata->context)
		pfree(edata->context);
	if (edata->schema_name)
		pfree(edata->schema_name);
	if (edata->table_name)
		pfree(edata->table_name);
	if (edata->column_name)
		pfree(edata->column_name);
	if (edata->datatype_name)
		pfree(edata->datatype_name);
	if (edata->constraint_name)
		pfree(edata->constraint_name);
	if (edata->internalquery)
		pfree(edata->internalquery);

	errordata_stack_depth--;

	/* Exit error-handling context */
	MemoryContextSwitchTo(oldcontext);
	recursion_depth--;

	/*
	 * Perform error recovery action as specified by elevel.
	 */
	if (elevel == FATAL)
	{
		/*
		 * For a FATAL error, we let proc_exit clean up and exit.
		 */
		ImmediateInterruptOK = false;

		/*
		 * If we just reported a startup failure, the client will disconnect
		 * on receiving it, so don't send any more to the client.
		 */
		if (PG_exception_stack == NULL && whereToSendOutput == DestRemote)
			whereToSendOutput = DestNone;

		/*
		 * fflush here is just to improve the odds that we get to see the
		 * error message, in case things are so hosed that proc_exit crashes.
		 * Any other code you might be tempted to add here should probably be
		 * in an on_proc_exit or on_shmem_exit callback instead.
		 */
		fflush(stdout);
		fflush(stderr);

		/*
		 * Do normal process-exit cleanup, then return exit code 1 to indicate
		 * FATAL termination.  The postmaster may or may not consider this
		 * worthy of panic, depending on which subprocess returns it.
		 */
		proc_exit(1);
	}

	if (elevel >= PANIC)
	{
		/*
		 * Serious crash time. Postmaster will observe SIGABRT process exit
		 * status and kill the other backends too.
		 *
		 * XXX: what if we are *in* the postmaster?  abort() won't kill our
		 * children...
		 */
		ImmediateInterruptOK = false;
		fflush(stdout);
		fflush(stderr);
		abort();
	}

	/*
	 * We reach here if elevel <= WARNING. OK to return to caller.
	 *
	 * But check for cancel/die interrupt first --- this is so that the user
	 * can stop a query emitting tons of notice or warning messages, even if
	 * it's in a loop that otherwise fails to check for interrupts.
	 */
	CHECK_FOR_INTERRUPTS();

	errno = saved_errno;                /*CDB*/
}

/*
 * Finish constructing an error like errfinish(), but instead of throwing it,
 * return it to the caller as a palloc'd ErrorData object.
 */
ErrorData *
errfinish_and_return(int dummy __attribute__((unused)),...)
{
	ErrorData  *edata = &errordata[errordata_stack_depth];
	ErrorData  *edata_copy;
	ErrorContextCallback *econtext;
	int			saved_errno;            /*CDB*/

	recursion_depth++;
	CHECK_STACK_DEPTH();
	saved_errno = edata->saved_errno;   /*CDB*/

	/*
	 * Call any context callback functions.  Errors occurring in callback
	 * functions will be treated as recursive errors --- this ensures we will
	 * avoid infinite recursion (see errstart).
	 */
	for (econtext = error_context_stack;
		 econtext != NULL;
		 econtext = econtext->previous)
		(*econtext->callback) (econtext->arg);

	edata_copy = CopyErrorData();

	/* Now free up subsidiary data attached to stack entry, and release it */
	if (edata->message)
		pfree(edata->message);
	if (edata->detail)
		pfree(edata->detail);
	if (edata->detail_log)
		pfree(edata->detail_log);
	if (edata->hint)
		pfree(edata->hint);
	if (edata->context)
		pfree(edata->context);
	if (edata->internalquery)
		pfree(edata->internalquery);

	errordata_stack_depth--;

	/* Exit error-handling context */
	recursion_depth--;

	errno = saved_errno;                /*CDB*/

	return edata_copy;
}


/*
 * errcode --- add SQLSTATE error code to the current error
 *
 * The code is expected to be represented as per MAKE_SQLSTATE().
 */
int
errcode(int sqlerrcode)
{
	ErrorData  *edata = &errordata[errordata_stack_depth];

	/* we don't bother incrementing recursion_depth */
	CHECK_STACK_DEPTH();

	edata->sqlerrcode = sqlerrcode;

	/* Indicate that we want stack traces etc for internal errors */
	if (sqlerrcode == ERRCODE_INTERNAL_ERROR)
		edata->omit_location = false;
	else
		edata->omit_location = true;

	return 0;					/* return value does not matter */
}


/*
 * errcode_for_file_access --- add SQLSTATE error code to the current error
 *
 * The SQLSTATE code is chosen based on the saved errno value.	We assume
 * that the failing operation was some type of disk file access.
 *
 * NOTE: the primary error message string should generally include %m
 * when this is used.
 */
int
errcode_for_file_access(void)
{
	ErrorData  *edata = &errordata[errordata_stack_depth];

	/* we don't bother incrementing recursion_depth */
	CHECK_STACK_DEPTH();

	switch (edata->saved_errno)
	{
			/* Permission-denied failures */
		case EPERM:				/* Not super-user */
		case EACCES:			/* Permission denied */
#ifdef EROFS
		case EROFS:				/* Read only file system */
#endif
			edata->sqlerrcode = ERRCODE_INSUFFICIENT_PRIVILEGE;
			break;

			/* File not found */
		case ENOENT:			/* No such file or directory */
			edata->sqlerrcode = ERRCODE_UNDEFINED_FILE;
			break;

			/* Duplicate file */
		case EEXIST:			/* File exists */
			edata->sqlerrcode = ERRCODE_DUPLICATE_FILE;
			break;

			/* Wrong object type or state */
		case ENOTDIR:			/* Not a directory */
		case EISDIR:			/* Is a directory */
#if defined(ENOTEMPTY) && (ENOTEMPTY != EEXIST) /* same code on AIX */
		case ENOTEMPTY: /* Directory not empty */
#endif
			edata->sqlerrcode = ERRCODE_WRONG_OBJECT_TYPE;
			break;

			/* Insufficient resources */
		case ENOSPC:			/* No space left on device */
			edata->sqlerrcode = ERRCODE_DISK_FULL;
			break;

		case ENFILE:			/* File table overflow */
		case EMFILE:			/* Too many open files */
			edata->sqlerrcode = ERRCODE_INSUFFICIENT_RESOURCES;
			break;

			/* Hardware failure */
		case EIO:				/* I/O error */
			edata->sqlerrcode = ERRCODE_IO_ERROR;
			break;

			/* All else is classified as internal errors */
		default:
			edata->sqlerrcode = ERRCODE_INTERNAL_ERROR;
			edata->omit_location = false;
			break;
	}

	return 0;					/* return value does not matter */
}

/*
 * errcode_for_socket_access --- add SQLSTATE error code to the current error
 *
 * The SQLSTATE code is chosen based on the saved errno value.	We assume
 * that the failing operation was some type of socket access.
 *
 * NOTE: the primary error message string should generally include %m
 * when this is used.
 */
int
errcode_for_socket_access(void)
{
	ErrorData  *edata = &errordata[errordata_stack_depth];

	/* we don't bother incrementing recursion_depth */
	CHECK_STACK_DEPTH();

	switch (edata->saved_errno)
	{
			/* Loss of connection */
		case EPIPE:
#ifdef ECONNRESET
		case ECONNRESET:
#endif
			edata->sqlerrcode = ERRCODE_CONNECTION_FAILURE;
			break;

			/* All else is classified as internal errors */
		default:
			edata->sqlerrcode = ERRCODE_INTERNAL_ERROR;
			edata->omit_location = false;
			break;
	}

	return 0;					/* return value does not matter */
}

/*
 * Convert compact error code (ERRCODE_xxx) to 5-char SQLSTATE string,
 * and put it into a 6-char buffer provided by caller.
 */
char *
errcode_to_sqlstate(int errcode, char outbuf[6])
{
	int	i;

	for (i = 0; i < 5; ++i)
	{
		outbuf[i] = PGUNSIXBIT(errcode);
		errcode >>= 6;
	}
	outbuf[5] = '\0';
	return &outbuf[5];
}

/*
 * Convert SQLSTATE string to compact error code (ERRCODE_xxx).
 */
int
sqlstate_to_errcode(const char *sqlstate)
{
	return MAKE_SQLSTATE(sqlstate[0], sqlstate[1], sqlstate[2],
						 sqlstate[3], sqlstate[4]);
}

/*
 * This macro handles expansion of a format string and associated parameters;
 * it's common code for errmsg(), errdetail(), etc.  Must be called inside
 * a routine that is declared like "const char *fmt, ..." and has an edata
 * pointer set up.	The message is assigned to edata->targetfield, or
 * appended to it if appendval is true.  The message is subject to translation
 * if translateit is true.
 *
 * Note: we pstrdup the buffer rather than just transferring its storage
 * to the edata field because the buffer might be considerably larger than
 * really necessary.
 */
#define EVALUATE_MESSAGE(domain, targetfield, appendval, translateit)	\
	{ \
		char		   *fmtbuf; \
		StringInfoData	buf; \
		/* Internationalize the error format string */ \
		if (translateit && !in_error_recursion_trouble()) \
			fmt = dgettext((domain), fmt);				  \
		/* Expand %m in format string */ \
		fmtbuf = expand_fmt_string(fmt, edata); \
		initStringInfo(&buf); \
		if ((appendval) && edata->targetfield) { \
			appendStringInfoString(&buf, edata->targetfield); \
			appendStringInfoChar(&buf, '\n'); \
		} \
		/* Generate actual output --- have to use appendStringInfoVA */ \
		for (;;) \
		{ \
			va_list		args; \
			bool		success; \
			va_start(args, fmt); \
			success = appendStringInfoVA(&buf, fmtbuf, args); \
			va_end(args); \
			if (success) \
				break; \
			enlargeStringInfo(&buf, buf.maxlen); \
		} \
		/* Done with expanded fmt */ \
		pfree(fmtbuf); \
		/* Save the completed message into the stack item */ \
		if (edata->targetfield) \
			pfree(edata->targetfield); \
		edata->targetfield = pstrdup(buf.data); \
		pfree(buf.data); \
	}

/*
 * Same as above, except for pluralized error messages.  The calling routine
 * must be declared like "const char *fmt_singular, const char *fmt_plural,
 * unsigned long n, ...".  Translation is assumed always wanted.
 */
#define EVALUATE_MESSAGE_PLURAL(domain, targetfield, appendval)  \
	{ \
		const char	   *fmt; \
		char		   *fmtbuf; \
		StringInfoData	buf; \
		/* Internationalize the error format string */ \
		if (!in_error_recursion_trouble()) \
			fmt = dngettext((domain), fmt_singular, fmt_plural, n); \
		else \
			fmt = (n == 1 ? fmt_singular : fmt_plural); \
		/* Expand %m in format string */ \
		fmtbuf = expand_fmt_string(fmt, edata); \
		initStringInfo(&buf); \
		if ((appendval) && edata->targetfield) { \
			appendStringInfoString(&buf, edata->targetfield); \
			appendStringInfoChar(&buf, '\n'); \
		} \
		/* Generate actual output --- have to use appendStringInfoVA */ \
		for (;;) \
		{ \
			va_list		args; \
			bool		success; \
			va_start(args, n); \
			success = appendStringInfoVA(&buf, fmtbuf, args); \
			va_end(args); \
			if (success) \
				break; \
			enlargeStringInfo(&buf, buf.maxlen); \
		} \
		/* Done with expanded fmt */ \
		pfree(fmtbuf); \
		/* Save the completed message into the stack item */ \
		if (edata->targetfield) \
			pfree(edata->targetfield); \
		edata->targetfield = pstrdup(buf.data); \
		pfree(buf.data); \
	}


/*
 * errmsg --- add a primary error message text to the current error
 *
 * In addition to the usual %-escapes recognized by printf, "%m" in
 * fmt is replaced by the error message for the caller's value of errno.
 *
 * Note: no newline is needed at the end of the fmt string, since
 * ereport will provide one for the output methods that need it.
 */
int
errmsg(const char *fmt,...)
{
	ErrorData  *edata = &errordata[errordata_stack_depth];
	MemoryContext oldcontext;

	recursion_depth++;
	CHECK_STACK_DEPTH();
	oldcontext = MemoryContextSwitchTo(ErrorContext);

	EVALUATE_MESSAGE(edata->domain, message, false, true);

	/* enforce correct encoding */
	verify_and_replace_mbstr(&(edata->message), strlen(edata->message));

	MemoryContextSwitchTo(oldcontext);
	recursion_depth--;
	errno = edata->saved_errno; /*CDB*/
	return 0;					/* return value does not matter */
}


/*
 * errmsg_internal --- add a primary error message text to the current error
 *
 * This is exactly like errmsg() except that strings passed to errmsg_internal
 * are not translated, and are customarily left out of the
 * internationalization message dictionary.  This should be used for "can't
 * happen" cases that are probably not worth spending translation effort on.
 * We also use this for certain cases where we *must* not try to translate
 * the message because the translation would fail and result in infinite
 * error recursion.
 */
int
errmsg_internal(const char *fmt,...)
{
	ErrorData  *edata = &errordata[errordata_stack_depth];
	MemoryContext oldcontext;

	recursion_depth++;
	CHECK_STACK_DEPTH();
	oldcontext = MemoryContextSwitchTo(ErrorContext);

	EVALUATE_MESSAGE(edata->domain, message, false, false);

	/* enforce correct encoding */
	verify_and_replace_mbstr(&(edata->message), strlen(edata->message));

	MemoryContextSwitchTo(oldcontext);
	recursion_depth--;
	errno = edata->saved_errno; /*CDB*/
	return 0;					/* return value does not matter */
}


/*
 * errmsg_plural --- add a primary error message text to the current error,
 * with support for pluralization of the message text
 */
int
errmsg_plural(const char *fmt_singular, const char *fmt_plural,
			  unsigned long n, ...)
{
	ErrorData  *edata = &errordata[errordata_stack_depth];
	MemoryContext oldcontext;

	recursion_depth++;
	CHECK_STACK_DEPTH();
	oldcontext = MemoryContextSwitchTo(ErrorContext);

	EVALUATE_MESSAGE_PLURAL(edata->domain, message, false);

	/* enforce correct encoding */
	verify_and_replace_mbstr(&(edata->message), strlen(edata->message));

	MemoryContextSwitchTo(oldcontext);
	recursion_depth--;
	errno = edata->saved_errno; /*CDB*/
	return 0;					/* return value does not matter */
}


/*
 * errdetail --- add a detail error message text to the current error
 */
int
errdetail(const char *fmt,...)
{
	ErrorData  *edata = &errordata[errordata_stack_depth];
	MemoryContext oldcontext;

	recursion_depth++;
	CHECK_STACK_DEPTH();
	oldcontext = MemoryContextSwitchTo(ErrorContext);

	EVALUATE_MESSAGE(edata->domain, detail, false, true);

	/* enforce correct encoding */
	verify_and_replace_mbstr(&(edata->detail), strlen(edata->detail));
	MemoryContextSwitchTo(oldcontext);
	recursion_depth--;
	errno = edata->saved_errno; /*CDB*/
	return 0;					/* return value does not matter */
}


/*
 * errdetail_internal --- add a detail error message text to the current error
 *
 * This is exactly like errdetail() except that strings passed to
 * errdetail_internal are not translated, and are customarily left out of the
 * internationalization message dictionary.  This should be used for detail
 * messages that seem not worth translating for one reason or another
 * (typically, that they don't seem to be useful to average users).
 */
int
errdetail_internal(const char *fmt,...)
{
	ErrorData  *edata = &errordata[errordata_stack_depth];
	MemoryContext oldcontext;

	recursion_depth++;
	CHECK_STACK_DEPTH();
	oldcontext = MemoryContextSwitchTo(ErrorContext);

	EVALUATE_MESSAGE(edata->domain, detail, false, false);

	MemoryContextSwitchTo(oldcontext);
	recursion_depth--;
	return 0;					/* return value does not matter */
}

/*
 * errdetail_plural --- add a detail error message text to the current error,
 * with support for pluralization of the message text
 */
int
errdetail_plural(const char *fmt_singular, const char *fmt_plural,
				 unsigned long n, ...)
{
	ErrorData  *edata = &errordata[errordata_stack_depth];
	MemoryContext oldcontext;

	recursion_depth++;
	CHECK_STACK_DEPTH();
	oldcontext = MemoryContextSwitchTo(ErrorContext);

<<<<<<< HEAD
	EVALUATE_MESSAGE_PLURAL(detail, false);

	/* enforce correct encoding */
	verify_and_replace_mbstr(&(edata->detail), strlen(edata->detail));
=======
	EVALUATE_MESSAGE(edata->domain, detail_log, false, true);
>>>>>>> e472b921

	MemoryContextSwitchTo(oldcontext);
	recursion_depth--;
	errno = edata->saved_errno; /*CDB*/
	return 0;					/* return value does not matter */
}


/*
 * errdetail_log --- add a detail_log error message text to the current error
 */
int
errdetail_log(const char *fmt,...)
{
	ErrorData  *edata = &errordata[errordata_stack_depth];
	MemoryContext oldcontext;

	recursion_depth++;
	CHECK_STACK_DEPTH();
	oldcontext = MemoryContextSwitchTo(ErrorContext);

<<<<<<< HEAD
	EVALUATE_MESSAGE(detail_log, false, true);

	/* enforce correct encoding */
	verify_and_replace_mbstr(&(edata->detail_log), strlen(edata->detail_log));
=======
	EVALUATE_MESSAGE_PLURAL(edata->domain, detail, false);
>>>>>>> e472b921

	MemoryContextSwitchTo(oldcontext);
	recursion_depth--;
	errno = edata->saved_errno; /*CDB*/
	return 0;					/* return value does not matter */
}


/*
 * errhint --- add a hint error message text to the current error
 */
int
errhint(const char *fmt,...)
{
	ErrorData  *edata = &errordata[errordata_stack_depth];
	MemoryContext oldcontext;

	recursion_depth++;
	CHECK_STACK_DEPTH();
	oldcontext = MemoryContextSwitchTo(ErrorContext);

	EVALUATE_MESSAGE(edata->domain, hint, false, true);

	/* enforce correct encoding */
	verify_and_replace_mbstr(&(edata->hint), strlen(edata->hint));

	MemoryContextSwitchTo(oldcontext);
	recursion_depth--;
	errno = edata->saved_errno; /*CDB*/
	return 0;					/* return value does not matter */
}


/*
 * errcontext_msg --- add a context error message text to the current error
 *
 * Unlike other cases, multiple calls are allowed to build up a stack of
 * context information.  We assume earlier calls represent more-closely-nested
 * states.
 */
int
errcontext_msg(const char *fmt,...)
{
	ErrorData  *edata = &errordata[errordata_stack_depth];
	MemoryContext oldcontext;

	recursion_depth++;
	CHECK_STACK_DEPTH();
	oldcontext = MemoryContextSwitchTo(ErrorContext);

	EVALUATE_MESSAGE(edata->context_domain, context, true, true);

	/* enforce correct encoding */
	verify_and_replace_mbstr(&(edata->context), strlen(edata->context));

	MemoryContextSwitchTo(oldcontext);
	recursion_depth--;
	errno = edata->saved_errno; /*CDB*/
	return 0;					/* return value does not matter */
}

/*
 * set_errcontext_domain --- set message domain to be used by errcontext()
 *
 * errcontext_msg() can be called from a different module than the original
 * ereport(), so we cannot use the message domain passed in errstart() to
 * translate it.  Instead, each errcontext_msg() call should be preceded by
 * a set_errcontext_domain() call to specify the domain.  This is usually
 * done transparently by the errcontext() macro.
 */
int
set_errcontext_domain(const char *domain)
{
	ErrorData  *edata = &errordata[errordata_stack_depth];

	/* we don't bother incrementing recursion_depth */
	CHECK_STACK_DEPTH();

	edata->context_domain = domain;

	return 0;					/* return value does not matter */
}


/*
 * errhidestmt --- optionally suppress STATEMENT: field of log entry
 *
 * This should be called if the message text already includes the statement.
 */
int
errhidestmt(bool hide_stmt)
{
	ErrorData  *edata = &errordata[errordata_stack_depth];

	/* we don't bother incrementing recursion_depth */
	CHECK_STACK_DEPTH();

	edata->hide_stmt = hide_stmt;

	return 0;					/* return value does not matter */
}


/*
 * errfunction --- add reporting function name to the current error
 *
 * This is used when backwards compatibility demands that the function
 * name appear in messages sent to old-protocol clients.  Note that the
 * passed string is expected to be a non-freeable constant string.
 */
int
errfunction(const char *funcname)
{
	ErrorData  *edata = &errordata[errordata_stack_depth];

	/* we don't bother incrementing recursion_depth */
	CHECK_STACK_DEPTH();

	edata->funcname = funcname;
	edata->show_funcname = true;

	return 0;					/* return value does not matter */
}

/*
 * errposition --- add cursor position to the current error
 */
int
errposition(int cursorpos)
{
	ErrorData  *edata = &errordata[errordata_stack_depth];

	/* we don't bother incrementing recursion_depth */
	CHECK_STACK_DEPTH();

	edata->cursorpos = cursorpos;

	return 0;					/* return value does not matter */
}

/*
 * errprintstack -- force print out stack trace
 */
int
errprintstack(bool printstack)
{
	ErrorData  *edata = &errordata[errordata_stack_depth];

	edata->printstack = printstack;

	return 0;					/* return value does not matter */
}

/*
 * internalerrposition --- add internal cursor position to the current error
 */
int
internalerrposition(int cursorpos)
{
	ErrorData  *edata = &errordata[errordata_stack_depth];

	/* we don't bother incrementing recursion_depth */
	CHECK_STACK_DEPTH();

	edata->internalpos = cursorpos;

	return 0;					/* return value does not matter */
}

/*
 * internalerrquery --- add internal query text to the current error
 *
 * Can also pass NULL to drop the internal query text entry.  This case
 * is intended for use in error callback subroutines that are editorializing
 * on the layout of the error report.
 */
int
internalerrquery(const char *query)
{
	ErrorData  *edata = &errordata[errordata_stack_depth];

	/* we don't bother incrementing recursion_depth */
	CHECK_STACK_DEPTH();

	if (edata->internalquery)
	{
		pfree(edata->internalquery);
		edata->internalquery = NULL;
	}

	if (query)
		edata->internalquery = MemoryContextStrdup(ErrorContext, query);

	errno = edata->saved_errno; /*CDB*/
	return 0;					/* return value does not matter */
}

/*
 * err_generic_string -- used to set individual ErrorData string fields
 * identified by PG_DIAG_xxx codes.
 *
 * This intentionally only supports fields that don't use localized strings,
 * so that there are no translation considerations.
 *
 * Most potential callers should not use this directly, but instead prefer
 * higher-level abstractions, such as errtablecol() (see relcache.c).
 */
int
err_generic_string(int field, const char *str)
{
	ErrorData  *edata = &errordata[errordata_stack_depth];

	/* we don't bother incrementing recursion_depth */
	CHECK_STACK_DEPTH();

	switch (field)
	{
		case PG_DIAG_SCHEMA_NAME:
			set_errdata_field(&edata->schema_name, str);
			break;
		case PG_DIAG_TABLE_NAME:
			set_errdata_field(&edata->table_name, str);
			break;
		case PG_DIAG_COLUMN_NAME:
			set_errdata_field(&edata->column_name, str);
			break;
		case PG_DIAG_DATATYPE_NAME:
			set_errdata_field(&edata->datatype_name, str);
			break;
		case PG_DIAG_CONSTRAINT_NAME:
			set_errdata_field(&edata->constraint_name, str);
			break;
		default:
			elog(ERROR, "unsupported ErrorData field id: %d", field);
			break;
	}

	return 0;					/* return value does not matter */
}

/*
 * set_errdata_field --- set an ErrorData string field
 */
static void
set_errdata_field(char **ptr, const char *str)
{
	Assert(*ptr == NULL);
	*ptr = MemoryContextStrdup(ErrorContext, str);
}

/*
 * geterrcode --- return the currently set SQLSTATE error code
 *
 * This is only intended for use in error callback subroutines, since there
 * is no other place outside elog.c where the concept is meaningful.
 */
int
geterrcode(void)
{
	ErrorData  *edata = &errordata[errordata_stack_depth];

	/* we don't bother incrementing recursion_depth */
	CHECK_STACK_DEPTH();

	return edata->sqlerrcode;
}

/*
 * geterrposition --- return the currently set error position (0 if none)
 *
 * This is only intended for use in error callback subroutines, since there
 * is no other place outside elog.c where the concept is meaningful.
 */
int
geterrposition(void)
{
	ErrorData  *edata = &errordata[errordata_stack_depth];

	/* we don't bother incrementing recursion_depth */
	CHECK_STACK_DEPTH();

	return edata->cursorpos;
}

/*
 * getinternalerrposition --- same for internal error position
 *
 * This is only intended for use in error callback subroutines, since there
 * is no other place outside elog.c where the concept is meaningful.
 */
int
getinternalerrposition(void)
{
	ErrorData  *edata = &errordata[errordata_stack_depth];

	/* we don't bother incrementing recursion_depth */
	CHECK_STACK_DEPTH();

	return edata->internalpos;
}

/*
 * GPDB: errSendAlert -- set flag indicating the error should trigger an alert via e-mail or SNMP
 */
int
errSendAlert(bool sendAlert)
{
	ErrorData  *edata = &errordata[errordata_stack_depth];

	/* we don't bother incrementing recursion_depth */
	CHECK_STACK_DEPTH();

	edata->send_alert = sendAlert;

	return 0;					/* return value does not matter */
}

/*
 * CDB: errFatalReturn -- set flag indicating errfinish() should return
 * to the caller instead of calling proc_exit() after reporting a FATAL
 * error.  Allows termination by re-raising a signal in order to obtain
 * a core dump.
 */
int
errFatalReturn(bool fatalReturn)
{
	ErrorData  *edata = &errordata[errordata_stack_depth];

	/* we don't bother incrementing recursion_depth */
	CHECK_STACK_DEPTH();

	edata->fatal_return = fatalReturn;

	return 0;					/* return value does not matter */
}


/*
 * elog_start --- startup for old-style API
 *
 * All that we do here is stash the hidden filename/lineno/funcname
 * arguments into a stack entry, along with the current value of errno.
 *
 * We need this to be separate from elog_finish because there's no other
 * C89-compliant way to deal with inserting extra arguments into the elog
 * call.  (When using C99's __VA_ARGS__, we could possibly merge this with
 * elog_finish, but there doesn't seem to be a good way to save errno before
 * evaluating the format arguments if we do that.)
 */
void
elog_start(const char *filename, int lineno, const char *funcname)
{
	ErrorData  *edata;

	if (++errordata_stack_depth >= ERRORDATA_STACK_SIZE)
	{
		/*
		 * Wups, stack not big enough.	We treat this as a PANIC condition
		 * because it suggests an infinite loop of errors during error
		 * recovery.  Note that the message is intentionally not localized,
		 * else failure to convert it to client encoding could cause further
		 * recursion.
		 */
		errordata_stack_depth = -1;		/* make room on stack */
		ereport(PANIC, (errmsg_internal("ERRORDATA_STACK_SIZE exceeded")));
	}

	edata = &errordata[errordata_stack_depth];
	if (filename)
	{
		const char *slash;

		/* keep only base name, useful especially for vpath builds */
		slash = strrchr(filename, '/');
		if (slash)
			filename = slash + 1;
	}
	edata->filename = filename;
	edata->lineno = lineno;
	edata->funcname = funcname;
	/* errno is saved now so that error parameter eval can't change it */
	edata->saved_errno = errno;
#ifdef USE_ASSERT_CHECKING
	if (IsUnderPostmaster && mainthread() != 0 && !pthread_equal(main_tid, pthread_self()))
	{
#if defined(__darwin__)
		write_log("elog called from thread (OS-X pthread_sigmask is broken: MPP-4923)\n");
#else
		write_log("elog called from thread (%s:%d)\n", filename, lineno);
#endif
	}
#endif
}

/*
 * elog_finish --- finish up for old-style API
 */
void
elog_finish(int elevel, const char *fmt,...)
{
	ErrorData  *edata = &errordata[errordata_stack_depth];
	MemoryContext oldcontext;

	CHECK_STACK_DEPTH();

	/*
	 * Do errstart() to see if we actually want to report the message.
	 */
	errordata_stack_depth--;
	errno = edata->saved_errno;
	if (!errstart(elevel, edata->filename, edata->lineno, edata->funcname, NULL))
		return;					/* nothing to do */

	/*
	 * Format error message just like errmsg_internal().
	 */
	recursion_depth++;
	oldcontext = MemoryContextSwitchTo(ErrorContext);

	EVALUATE_MESSAGE(edata->domain, message, false, false);

	/* enforce correct encoding */
	verify_and_replace_mbstr(&(edata->message), strlen(edata->message));

	MemoryContextSwitchTo(oldcontext);
	recursion_depth--;

	/*
	 * And let errfinish() finish up.
	 */
	errfinish(0);
}


/*
 * Functions to allow construction of error message strings separately from
 * the ereport() call itself.
 *
 * The expected calling convention is
 *
 *	pre_format_elog_string(errno, domain), var = format_elog_string(format,...)
 *
 * which can be hidden behind a macro such as GUC_check_errdetail().  We
 * assume that any functions called in the arguments of format_elog_string()
 * cannot result in re-entrant use of these functions --- otherwise the wrong
 * text domain might be used, or the wrong errno substituted for %m.  This is
 * okay for the current usage with GUC check hooks, but might need further
 * effort someday.
 *
 * The result of format_elog_string() is stored in ErrorContext, and will
 * therefore survive until FlushErrorState() is called.
 */
static int	save_format_errnumber;
static const char *save_format_domain;

void
pre_format_elog_string(int errnumber, const char *domain)
{
	/* Save errno before evaluation of argument functions can change it */
	save_format_errnumber = errnumber;
	/* Save caller's text domain */
	save_format_domain = domain;
}

char *
format_elog_string(const char *fmt,...)
{
	ErrorData	errdata;
	ErrorData  *edata;
	MemoryContext oldcontext;

	/* Initialize a mostly-dummy error frame */
	edata = &errdata;
	MemSet(edata, 0, sizeof(ErrorData));
	/* the default text domain is the backend's */
	edata->domain = save_format_domain ? save_format_domain : PG_TEXTDOMAIN("postgres");
	/* set the errno to be used to interpret %m */
	edata->saved_errno = save_format_errnumber;

	oldcontext = MemoryContextSwitchTo(ErrorContext);

	EVALUATE_MESSAGE(edata->domain, message, false, true);

	MemoryContextSwitchTo(oldcontext);

	return edata->message;
}


/*
 * Actual output of the top-of-stack error message
 *
 * In the ereport(ERROR) case this is called from PostgresMain (or not at all,
 * if the error is caught by somebody).  For all other severity levels this
 * is called by errfinish.
 */
void
EmitErrorReport(void)
{
	ErrorData  *edata = &errordata[errordata_stack_depth];
	MemoryContext oldcontext;

	recursion_depth++;
	CHECK_STACK_DEPTH();
	oldcontext = MemoryContextSwitchTo(ErrorContext);

	/* CDB: Tidy up the message */
	/*
	 * TODO Why do we want to do this?  it seems pointless
	 * and makes the error messages harder to read.
	 */
	if (edata->output_to_server ||
		edata->output_to_client)
		cdb_tidy_message(edata);

	/*
	 * Call hook before sending message to log.  The hook function is allowed
	 * to turn off edata->output_to_server, so we must recheck that afterward.
	 * Making any other change in the content of edata is not considered
	 * supported.
	 *
	 * Note: the reason why the hook can only turn off output_to_server, and
	 * not turn it on, is that it'd be unreliable: we will never get here at
	 * all if errstart() deems the message uninteresting.  A hook that could
	 * make decisions in that direction would have to hook into errstart(),
	 * where it would have much less information available.  emit_log_hook is
	 * intended for custom log filtering and custom log message transmission
	 * mechanisms.
	 */
	if (edata->output_to_server && emit_log_hook)
		(*emit_log_hook) (edata);

	/* Send to server log, if enabled */
	if (edata->output_to_server)
		send_message_to_server_log(edata);

	/* Send to client, if enabled */
	if (edata->output_to_client)
		send_message_to_frontend(edata);

	MemoryContextSwitchTo(oldcontext);
	recursion_depth--;
}

/*
 * CopyErrorData --- obtain a copy of the topmost error stack entry
 *
 * This is only for use in error handler code.	The data is copied into the
 * current memory context, so callers should always switch away from
 * ErrorContext first; otherwise it will be lost when FlushErrorState is done.
 */
ErrorData *
CopyErrorData(void)
{
	ErrorData  *edata = &errordata[errordata_stack_depth];
	ErrorData  *newedata;

	/*
	 * we don't increment recursion_depth because out-of-memory here does not
	 * indicate a problem within the error subsystem.
	 */
	CHECK_STACK_DEPTH();

	Assert(CurrentMemoryContext != ErrorContext);

	/* Copy the struct itself */
	newedata = (ErrorData *) palloc(sizeof(ErrorData));
	memcpy(newedata, edata, sizeof(ErrorData));

	/* Make copies of separately-allocated fields */
	if (newedata->message)
		newedata->message = pstrdup(newedata->message);
	if (newedata->detail)
		newedata->detail = pstrdup(newedata->detail);
	if (newedata->detail_log)
		newedata->detail_log = pstrdup(newedata->detail_log);
	if (newedata->hint)
		newedata->hint = pstrdup(newedata->hint);
	if (newedata->context)
		newedata->context = pstrdup(newedata->context);
	if (newedata->schema_name)
		newedata->schema_name = pstrdup(newedata->schema_name);
	if (newedata->table_name)
		newedata->table_name = pstrdup(newedata->table_name);
	if (newedata->column_name)
		newedata->column_name = pstrdup(newedata->column_name);
	if (newedata->datatype_name)
		newedata->datatype_name = pstrdup(newedata->datatype_name);
	if (newedata->constraint_name)
		newedata->constraint_name = pstrdup(newedata->constraint_name);
	if (newedata->internalquery)
		newedata->internalquery = pstrdup(newedata->internalquery);

	return newedata;
}

/*
 * FreeErrorData --- free the structure returned by CopyErrorData.
 *
 * Error handlers should use this in preference to assuming they know all
 * the separately-allocated fields.
 */
void
FreeErrorData(ErrorData *edata)
{
	if (edata->message)
		pfree(edata->message);
	if (edata->detail)
		pfree(edata->detail);
	if (edata->detail_log)
		pfree(edata->detail_log);
	if (edata->hint)
		pfree(edata->hint);
	if (edata->context)
		pfree(edata->context);
	if (edata->schema_name)
		pfree(edata->schema_name);
	if (edata->table_name)
		pfree(edata->table_name);
	if (edata->column_name)
		pfree(edata->column_name);
	if (edata->datatype_name)
		pfree(edata->datatype_name);
	if (edata->constraint_name)
		pfree(edata->constraint_name);
	if (edata->internalquery)
		pfree(edata->internalquery);
	pfree(edata);
}

/*
 * FlushErrorState --- flush the error state after error recovery
 *
 * This should be called by an error handler after it's done processing
 * the error; or as soon as it's done CopyErrorData, if it intends to
 * do stuff that is likely to provoke another error.  You are not "out" of
 * the error subsystem until you have done this.
 */
void
FlushErrorState(void)
{
	/*
	 * Reset stack to empty.  The only case where it would be more than one
	 * deep is if we serviced an error that interrupted construction of
	 * another message.  We assume control escaped out of that message
	 * construction and won't ever go back.
	 */
	errordata_stack_depth = -1;
	recursion_depth = 0;
	/* Delete all data in ErrorContext */
	MemoryContextResetAndDeleteChildren(ErrorContext);
}

/*
 * ReThrowError --- re-throw a previously copied error
 *
 * A handler can do CopyErrorData/FlushErrorState to get out of the error
 * subsystem, then do some processing, and finally ReThrowError to re-throw
 * the original error.	This is slower than just PG_RE_THROW() but should
 * be used if the "some processing" is likely to incur another error.
 */
void
ReThrowError(ErrorData *edata)
{
	ErrorData  *newedata;

	Assert(edata->elevel <= ERROR); /* CDB: Ok to rethrow elog_demote'd error */

	/* Push the data back into the error context */
	recursion_depth++;
	MemoryContextSwitchTo(ErrorContext);

	if (++errordata_stack_depth >= ERRORDATA_STACK_SIZE)
	{
		/*
		 * Wups, stack not big enough.	We treat this as a PANIC condition
		 * because it suggests an infinite loop of errors during error
		 * recovery.  Note that the message is intentionally not localized,
		 * else failure to convert it to client encoding could cause further
		 * recursion.
		 */
		errordata_stack_depth = -1;		/* make room on stack */
		ereport(PANIC, (errmsg_internal("ERRORDATA_STACK_SIZE exceeded")));
	}

	newedata = &errordata[errordata_stack_depth];
	memcpy(newedata, edata, sizeof(ErrorData));

	/* Make copies of separately-allocated fields */
	if (newedata->message)
		newedata->message = pstrdup(newedata->message);
	if (newedata->detail)
		newedata->detail = pstrdup(newedata->detail);
	if (newedata->detail_log)
		newedata->detail_log = pstrdup(newedata->detail_log);
	if (newedata->hint)
		newedata->hint = pstrdup(newedata->hint);
	if (newedata->context)
		newedata->context = pstrdup(newedata->context);
	if (newedata->schema_name)
		newedata->schema_name = pstrdup(newedata->schema_name);
	if (newedata->table_name)
		newedata->table_name = pstrdup(newedata->table_name);
	if (newedata->column_name)
		newedata->column_name = pstrdup(newedata->column_name);
	if (newedata->datatype_name)
		newedata->datatype_name = pstrdup(newedata->datatype_name);
	if (newedata->constraint_name)
		newedata->constraint_name = pstrdup(newedata->constraint_name);
	if (newedata->internalquery)
		newedata->internalquery = pstrdup(newedata->internalquery);

	recursion_depth--;
	PG_RE_THROW();
}

/*
 * pg_re_throw --- out-of-line implementation of PG_RE_THROW() macro
 */
void
pg_re_throw(void)
{
	/* If possible, throw the error to the next outer setjmp handler */
	if (PG_exception_stack != NULL)
		siglongjmp(*PG_exception_stack, 1);
	else
	{
		/*
		 * If we get here, elog(ERROR) was thrown inside a PG_TRY block, which
		 * we have now exited only to discover that there is no outer setjmp
		 * handler to pass the error to.  Had the error been thrown outside
		 * the block to begin with, we'd have promoted the error to FATAL, so
		 * the correct behavior is to make it FATAL now; that is, emit it and
		 * then call proc_exit.
		 */
		ErrorData  *edata = &errordata[errordata_stack_depth];

		Assert(errordata_stack_depth >= 0);
		Assert(edata->elevel == ERROR);
		edata->elevel = FATAL;

		/*
		 * At least in principle, the increase in severity could have changed
		 * where-to-output decisions, so recalculate.  This should stay in
		 * sync with errstart(), which see for comments.
		 */
		if (IsPostmasterEnvironment)
			edata->output_to_server = is_log_level_output(FATAL,
														  log_min_messages);
		else
			edata->output_to_server = (FATAL >= log_min_messages);
		if (whereToSendOutput == DestRemote)
		{
			if (ClientAuthInProgress)
				edata->output_to_client = true;
			else
				edata->output_to_client = (FATAL >= client_min_messages);
		}

		/*
		 * We can use errfinish() for the rest, but we don't want it to call
		 * any error context routines a second time.  Since we know we are
		 * about to exit, it should be OK to just clear the context stack.
		 */
		error_context_stack = NULL;

		errfinish(0);
	}

	/* Doesn't return ... */
	ExceptionalCondition("pg_re_throw tried to return", "FailedAssertion",
						 __FILE__, __LINE__);
}


/*
 * CDB: elog_demote
 *
 * A PG_CATCH() handler can call this to downgrade the error that it is
 * currently handling to a level lower than ERROR.  The caller should
 * then do PG_RE_THROW() to proceed to the next error handler.
 *
 * Clients using libpq cannot receive normal output together with an error.
 * The libpq frontend discards any results already buffered when a command
 * completes with an error notification of level ERROR or higher.
 *
 * elog_demote() can be used to reduce the error level reported to the client
 * so that libpq won't suppress normal output, while the backend still frees
 * resources, aborts the transaction, etc, as usual.
 *
 * Returns true if successful, false if the request is disallowed.
 */
bool
elog_demote(int downgrade_to_elevel)
{
	ErrorData  *edata;

	if (errordata_stack_depth < 0 ||
		errordata_stack_depth >= ERRORDATA_STACK_SIZE - 1)
		return false;

	edata = &errordata[errordata_stack_depth];

	if (downgrade_to_elevel >= ERROR ||
		recursion_depth != 0 ||
		edata->elevel > ERROR ||
		edata->elevel < downgrade_to_elevel)
		return false;

	edata->elevel = downgrade_to_elevel;
	return true;
}							   /* elog_demote */


/*
 * CDB: elog_dismiss
 *
 * A PG_CATCH() handler can call this to downgrade the error that it is
 * currently handling to a level lower than ERROR, report it to the log
 * and/or client as appropriate, and purge it from the error system.
 *
 * This shouldn't be attempted unless the caller is certain that the
 * error does not need the services of upper level error handlers to
 * release resources, abort the transaction, etc.
 *
 * Returns true if successful, in which case the error has been expunged
 * and the caller should not do PG_RE_THROW(), but should instead fall or
 * jump out of the PG_CATCH() handler and resume normal execution.
 *
 * Returns false if unsuccessful; then the caller should carry on as
 * PG_CATCH() handlers ordinarily do, and exit via PG_RE_THROW().
 */
bool
elog_dismiss(int downgrade_to_elevel)
{
	ErrorContextCallback   *saveCallbackStack = error_context_stack;
	ErrorData			   *edata;
	bool					shouldEmit = false;

	if (errordata_stack_depth < 0 ||
		errordata_stack_depth >= ERRORDATA_STACK_SIZE - 1)
		return false;

	edata = &errordata[errordata_stack_depth];

	if (downgrade_to_elevel >= ERROR ||
		recursion_depth != 0 ||
		edata->elevel > ERROR)
		return false;

	/*
	 * Context callbacks, if any, were already invoked when this error
	 * first passed through errfinish.  Hide them so they won't be
	 * called redundantly.
	 */
	error_context_stack = NULL;

	/* Use errstart to decide where to send the error report. */
	shouldEmit = errstart(downgrade_to_elevel, NULL, 0, NULL, TEXTDOMAIN);

	/* Send error report to log and/or client. */
	if (shouldEmit)
	{
		ErrorData  *newedata = &errordata[errordata_stack_depth];

		/* errstart has stacked a new ErrorData entry. */
		Assert(newedata == edata + 1);

		/* It tells us where to send the error report for the new elevel. */
		edata->elevel = newedata->elevel;
		edata->output_to_client = newedata->output_to_client;
		edata->output_to_server = newedata->output_to_server;

		/* Pop temp ErrorData entry. Nothing was palloc'ed; no need to pfree. */
		errordata_stack_depth--;
	}

	/* Nobody wants the error report. */
	else
	{
		edata->elevel = downgrade_to_elevel;
		edata->output_to_client = false;
		edata->output_to_server = false;
	}

	/*
	 * Sneak the caller's error through errfinish again (it has been through
	 * once already) to emit the error report (if requested) and clean up.
	 */
	errfinish(0);

	/* Restore the context callback stack. */
	error_context_stack = saveCallbackStack;

	/* Error not pending anymore, so caller should not do PG_RE_THROW(). */
	return true;				/* success */
}							   /* elog_dismiss */


/*
 * CDB: elog_geterrcode
 * Return the SQLSTATE code for the error currently being handled, or 0.
 *
 * This is only intended for use in error handlers.
 */
int
elog_geterrcode(void)
{
	return (errordata_stack_depth < 0)
				? 0
				: errordata[errordata_stack_depth].sqlerrcode;
} /* elog_geterrcode */

int
elog_getelevel(void)
{
	return (errordata_stack_depth < 0)
				? NOTICE
				: errordata[errordata_stack_depth].elevel;
} /* elog_getelevel */

/*
 * Note: A pointer is returned.  Make a copy of the message
 * before re-throwing or flushing the error state.
 */
char*
elog_message(void)
{
	return (errordata_stack_depth < 0)
				? NULL
				: errordata[errordata_stack_depth].message;
}

/*
 * Initialization of error output file
 */
void
DebugFileOpen(void)
{
	int			fd,
				istty;

	if (OutputFileName[0])
	{
		/*
		 * A debug-output file name was given.
		 *
		 * Make sure we can write the file, and find out if it's a tty.
		 */
		if ((fd = open(OutputFileName, O_CREAT | O_APPEND | O_WRONLY,
					   0666)) < 0)
			ereport(FATAL,
					(errcode_for_file_access(),
				  errmsg("could not open file \"%s\": %m", OutputFileName)));
		istty = isatty(fd);
		close(fd);

		/*
		 * Redirect our stderr to the debug output file.
		 */
		if (!freopen(OutputFileName, "a", stderr))
			ereport(FATAL,
					(errcode_for_file_access(),
					 errmsg("could not reopen file \"%s\" as stderr: %m",
							OutputFileName)));

		/*
		 * If the file is a tty and we're running under the postmaster, try to
		 * send stdout there as well (if it isn't a tty then stderr will block
		 * out stdout, so we may as well let stdout go wherever it was going
		 * before).
		 */
		if (istty && IsUnderPostmaster)
			if (!freopen(OutputFileName, "a", stdout))
				ereport(FATAL,
						(errcode_for_file_access(),
						 errmsg("could not reopen file \"%s\" as stdout: %m",
								OutputFileName)));
	}
}


#ifdef HAVE_SYSLOG

/*
 * Set or update the parameters for syslog logging
 */
void
set_syslog_parameters(const char *ident, int facility)
{
	/*
	 * guc.c is likely to call us repeatedly with same parameters, so don't
	 * thrash the syslog connection unnecessarily.	Also, we do not re-open
	 * the connection until needed, since this routine will get called whether
	 * or not Log_destination actually mentions syslog.
	 *
	 * Note that we make our own copy of the ident string rather than relying
	 * on guc.c's.  This may be overly paranoid, but it ensures that we cannot
	 * accidentally free a string that syslog is still using.
	 */
	if (syslog_ident == NULL || strcmp(syslog_ident, ident) != 0 ||
		syslog_facility != facility)
	{
		if (openlog_done)
		{
			closelog();
			openlog_done = false;
		}
		if (syslog_ident)
			free(syslog_ident);
		syslog_ident = strdup(ident);
		/* if the strdup fails, we will cope in write_syslog() */
		syslog_facility = facility;
	}
}


/*
 * Write a message line to syslog
 */
static void
write_syslog(int level, const char *line)
{
	static unsigned long seq = 0;

	int			len;
	const char *nlpos;

	/* Open syslog connection if not done yet */
	if (!openlog_done)
	{
		openlog(syslog_ident ? syslog_ident : "postgres",
				LOG_PID | LOG_NDELAY | LOG_NOWAIT,
				syslog_facility);
		openlog_done = true;
	}

	/*
	 * We add a sequence number to each log message to suppress "same"
	 * messages.
	 */
	seq++;

	/*
	 * Our problem here is that many syslog implementations don't handle long
	 * messages in an acceptable manner. While this function doesn't help that
	 * fact, it does work around by splitting up messages into smaller pieces.
	 *
	 * We divide into multiple syslog() calls if message is too long or if the
	 * message contains embedded newline(s).
	 */
	len = strlen(line);
	nlpos = strchr(line, '\n');
	if (len > PG_SYSLOG_LIMIT || nlpos != NULL)
	{
		int			chunk_nr = 0;

		while (len > 0)
		{
			char		buf[PG_SYSLOG_LIMIT + 1];
			int			buflen;
			int			i;

			/* if we start at a newline, move ahead one char */
			if (line[0] == '\n')
			{
				line++;
				len--;
				/* we need to recompute the next newline's position, too */
				nlpos = strchr(line, '\n');
				continue;
			}

			/* copy one line, or as much as will fit, to buf */
			if (nlpos != NULL)
				buflen = nlpos - line;
			else
				buflen = len;
			buflen = Min(buflen, PG_SYSLOG_LIMIT);
			memcpy(buf, line, buflen);
			buf[buflen] = '\0';

			/* trim to multibyte letter boundary */
			buflen = pg_mbcliplen(buf, buflen, buflen);
			if (buflen <= 0)
				return;
			buf[buflen] = '\0';

			/* already word boundary? */
			if (line[buflen] != '\0' &&
				!isspace((unsigned char) line[buflen]))
			{
				/* try to divide at word boundary */
				i = buflen - 1;
				while (i > 0 && !isspace((unsigned char) buf[i]))
					i--;

				if (i > 0)		/* else couldn't divide word boundary */
				{
					buflen = i;
					buf[i] = '\0';
				}
			}

			chunk_nr++;

			syslog(level, "[%lu-%d] %s", seq, chunk_nr, buf);
			line += buflen;
			len -= buflen;
		}
	}
	else
	{
		/* message short enough */
		syslog(level, "[%lu] %s", seq, line);
	}
}
#endif   /* HAVE_SYSLOG */

#ifdef WIN32
/*
 * Write a message line to the windows event log
 */
static void
write_eventlog(int level, const char *line, int len)
{
	WCHAR	   *utf16;
	int			eventlevel = EVENTLOG_ERROR_TYPE;
	static HANDLE evtHandle = INVALID_HANDLE_VALUE;

	if (evtHandle == INVALID_HANDLE_VALUE)
	{
		evtHandle = RegisterEventSource(NULL, event_source ? event_source : "PostgreSQL");
		if (evtHandle == NULL)
		{
			evtHandle = INVALID_HANDLE_VALUE;
			return;
		}
	}

	switch (level)
	{
		case DEBUG5:
		case DEBUG4:
		case DEBUG3:
		case DEBUG2:
		case DEBUG1:
		case LOG:
		case COMMERROR:
		case INFO:
		case NOTICE:
			eventlevel = EVENTLOG_INFORMATION_TYPE;
			break;
		case WARNING:
			eventlevel = EVENTLOG_WARNING_TYPE;
			break;
		case ERROR:
		case FATAL:
		case PANIC:
		default:
			eventlevel = EVENTLOG_ERROR_TYPE;
			break;
	}

	/*
	 * Convert message to UTF16 text and write it with ReportEventW, but
	 * fall-back into ReportEventA if conversion failed.
	 *
	 * Also verify that we are not on our way into error recursion trouble due
	 * to error messages thrown deep inside pgwin32_toUTF16().
	 */
	if (GetDatabaseEncoding() != GetPlatformEncoding() &&
		!in_error_recursion_trouble())
	{
		utf16 = pgwin32_toUTF16(line, len, NULL);
		if (utf16)
		{
			ReportEventW(evtHandle,
						 eventlevel,
						 0,
						 0,		/* All events are Id 0 */
						 NULL,
						 1,
						 0,
						 (LPCWSTR *) &utf16,
						 NULL);

			pfree(utf16);
			return;
		}
	}
	ReportEventA(evtHandle,
				 eventlevel,
				 0,
				 0,				/* All events are Id 0 */
				 NULL,
				 1,
				 0,
				 &line,
				 NULL);
}
#endif   /* WIN32 */


/*
 * CDB: Tidy up the error message
 */

static void
cdb_strip_trailing_whitespace(char **buf)
{
	if (*buf)
	{
		char   *bp = *buf;
		char   *ep = bp + strlen(bp);

		while (bp < ep &&
			   ep[-1] <= ' ' &&
			   ep[-1] > '\0')
			*--ep = '\0';

		if (bp == ep)
		{
			pfree(*buf);
			*buf = NULL;
		}
	}
}							   /* cdb_strip_trailing_whitespace */

void
cdb_tidy_message(ErrorData *edata)
{
	char	   *bp;
	char	   *cp;
	char	   *ep;
	char	   *tp;
	int			m, n;

	cdb_strip_trailing_whitespace(&edata->hint);
	cdb_strip_trailing_whitespace(&edata->detail);
	cdb_strip_trailing_whitespace(&edata->detail_log);
	cdb_strip_trailing_whitespace(&edata->message);

	/* Look at main error message. */
	if (edata->message)
	{
		bp = edata->message;
		while (*bp <= ' ' &&
			   *bp > '\0')
			bp++;
		ep = bp + strlen(bp);
	}
	else
		ep = bp = "";

	/*
	 * If more than one line, move lines after the first to errdetail.
	 * Make an exception for LOG messages because statement logging would
	 * be uglified.  Skip DEBUG messages too, 'cause users don't see 'em.
	 */
	if (edata->elevel > LOG &&
		0 != (cp = strchr(bp, '\n')))
	{
		char   *dp = cp;

		/* If just one extra line, strip its leading '\n' and whitespace. */
		if (!strchr(dp+1, '\n'))
		{
			while (*dp <= ' ' &&
				   *dp > '\0')
				dp++;
		}

		/* Insert in front of detail message. */
		if (!edata->detail)
			edata->detail = pstrdup(dp);
		else
		{
			m = ep - dp;
			n = strlen(edata->detail) + 1;
			tp = palloc(m + 1 + n);
			memcpy(tp, dp, m);
			tp[m] = '\n';
			memcpy(tp + m + 1, edata->detail, n);

			pfree(edata->detail);
			edata->detail = tp;
		}

		/* Drop from main message. */
		ep = cp;
		while (bp < ep &&
			   ep[-1] <= ' ' &&
			   ep[-1] > '\0')
			ep--;
		*ep = '\0';
	}

	/*
	 * If internal error, append the filename and line number.
	 * (Skip if error came from QE, because QE already added the info.)
	 */
	if (!edata->omit_location &&
		edata->sqlerrcode == ERRCODE_INTERNAL_ERROR &&
		edata->filename)
	{
		char		buf[60];
		const char *bfn;

		/* With some compilers __FILE__ is absolute path.  Strip directory. */
		bfn = edata->filename + strlen(edata->filename);
		while (edata->filename < bfn &&
			   bfn[-1] != '/' &&
			   bfn[-1] != '\\')
			bfn--;

		/* Format the error location. */
		n = snprintf(buf, sizeof(buf)-1, " (%s:%d)", bfn, edata->lineno);

		/* Append to main error message. */
		m = ep - bp;
		tp = palloc(m + n + 1);
		memcpy(tp, bp, m);
		memcpy(tp+m, buf, n);
		tp[m+n] = '\0';

		if (edata->message)
			pfree(edata->message);
		edata->message = tp;
	}
}							   /* cdb_tidy_message */


static void
write_console(const char *line, int len)
{
	int			rc;

#ifdef WIN32

	/*
	 * WriteConsoleW() will fail if stdout is redirected, so just fall through
	 * to writing unconverted to the logfile in this case.
	 *
	 * Since we palloc the structure required for conversion, also fall
	 * through to writing unconverted if we have not yet set up
	 * CurrentMemoryContext.
	 */
	if (GetDatabaseEncoding() != GetPlatformEncoding() &&
		!in_error_recursion_trouble() &&
		!redirection_done &&
		CurrentMemoryContext != NULL)
	{
		WCHAR	   *utf16;
		int			utf16len;

		utf16 = pgwin32_toUTF16(line, len, &utf16len);
		if (utf16 != NULL)
		{
			HANDLE		stdHandle;
			DWORD		written;

			stdHandle = GetStdHandle(STD_ERROR_HANDLE);
			if (WriteConsoleW(stdHandle, utf16, utf16len, &written, NULL))
			{
				pfree(utf16);
				return;
			}

			/*
			 * In case WriteConsoleW() failed, fall back to writing the
			 * message unconverted.
			 */
			pfree(utf16);
		}
	}
#else

	/*
	 * Conversion on non-win32 platforms is not implemented yet. It requires
	 * non-throw version of pg_do_encoding_conversion(), that converts
	 * unconvertable characters to '?' without errors.
	 */
#endif

	/*
	 * We ignore any error from write() here.  We have no useful way to report
	 * it ... certainly whining on stderr isn't likely to be productive.
	 */
	rc = write(fileno(stderr), line, len);
	(void) rc;
}

/*
 * setup formatted_log_time, for consistent times between CSV and regular logs
 */
static void
setup_formatted_log_time(void)
{
	struct timeval tv;
	pg_time_t	stamp_time;
	char		msbuf[8];

	gettimeofday(&tv, NULL);
	stamp_time = (pg_time_t) tv.tv_sec;

	/*
	 * Note: we expect that guc.c will ensure that log_timezone is set up (at
	 * least with a minimal GMT value) before Log_line_prefix can become
	 * nonempty or CSV mode can be selected.
	 */
	pg_strftime(formatted_log_time, FORMATTED_TS_LEN,
	/* leave room for milliseconds... */
				"%Y-%m-%d %H:%M:%S     %Z",
				pg_localtime(&stamp_time, log_timezone));

	/* 'paste' microseconds into place... */
	sprintf(msbuf, ".%06d", (int) (tv.tv_usec));
	strncpy(formatted_log_time + 19, msbuf, 4);
}

/*
 * setup formatted_start_time
 */
static void
setup_formatted_start_time(void)
{
	pg_time_t	stamp_time = (pg_time_t) MyStartTime;

	/*
	 * Note: we expect that guc.c will ensure that log_timezone is set up (at
	 * least with a minimal GMT value) before Log_line_prefix can become
	 * nonempty or CSV mode can be selected.
	 */
	pg_strftime(formatted_start_time, FORMATTED_TS_LEN,
				"%Y-%m-%d %H:%M:%S %Z",
				pg_localtime(&stamp_time, log_timezone));
}

/*
 * Format tag info for log lines; append to the provided buffer.
 */
static void
log_line_prefix(StringInfo buf, ErrorData *edata)
{
	/* static counter for line numbers */
	static long log_line_number = 0;

	/* has counter been reset in current process? */
	static int	log_my_pid = 0;

	int			format_len;
	int			i;
	int			j;

	/*
	 * This is one of the few places where we'd rather not inherit a static
	 * variable's value from the postmaster.  But since we will, reset it when
	 * MyProcPid changes. MyStartTime also changes when MyProcPid does, so
	 * reset the formatted start timestamp too.
	 */
	if (log_my_pid != MyProcPid)
	{
		log_line_number = 0;
		log_my_pid = MyProcPid;
		formatted_start_time[0] = '\0';
	}
	log_line_number++;

	if (Log_line_prefix == NULL)
		return;					/* in case guc hasn't run yet */

	format_len = strlen(Log_line_prefix);

	for (i = 0; i < format_len; i++)
	{
		if (Log_line_prefix[i] != '%')
		{
			/* literal char, just copy */
			appendStringInfoChar(buf, Log_line_prefix[i]);
			continue;
		}
		/* go to char after '%' */
		i++;
		if (i >= format_len)
			break;				/* format error - ignore it */

		/* process the option */
		switch (Log_line_prefix[i])
		{
			case 'a':
				if (MyProcPort)
				{
					const char *appname = application_name;

					if (appname == NULL || *appname == '\0')
						appname = _("[unknown]");
					appendStringInfoString(buf, appname);
				}
				break;
			case 'u':
				if (MyProcPort)
				{
					const char *username = MyProcPort->user_name;

					if (username == NULL || *username == '\0')
						username = _("[unknown]");
					appendStringInfoString(buf, username);
				}
				break;
			case 'd':
				if (MyProcPort)
				{
					const char *dbname = MyProcPort->database_name;

					if (dbname == NULL || *dbname == '\0')
						dbname = _("[unknown]");
					appendStringInfoString(buf, dbname);
				}
				break;
			case 'c':
				appendStringInfo(buf, "%lx.%x", (long) (MyStartTime), MyProcPid);
				break;
			case 'p':
				appendStringInfo(buf, "%d", MyProcPid);
				break;
			case 'l':
				appendStringInfo(buf, "%ld", log_line_number);
				break;
			case 'm':
				setup_formatted_log_time();
				appendStringInfoString(buf, formatted_log_time);
				break;
			case 't':
				{
					pg_time_t	stamp_time = (pg_time_t) time(NULL);
					char		strfbuf[128];

					pg_strftime(strfbuf, sizeof(strfbuf),
								"%Y-%m-%d %H:%M:%S %Z",
								pg_localtime(&stamp_time, log_timezone));
					appendStringInfoString(buf, strfbuf);
				}
				break;
			case 's':
				if (formatted_start_time[0] == '\0')
					setup_formatted_start_time();
				appendStringInfoString(buf, formatted_start_time);
				break;
			case 'i':
				if (MyProcPort)
				{
					const char *psdisp;
					int			displen;

					psdisp = get_ps_display(&displen);
					appendBinaryStringInfo(buf, psdisp, displen);
				}
				break;
			case 'r':
				if (MyProcPort && MyProcPort->remote_host)
				{
					appendStringInfoString(buf, MyProcPort->remote_host);
					if (MyProcPort->remote_port &&
						MyProcPort->remote_port[0] != '\0')
						appendStringInfo(buf, "(%s)",
										 MyProcPort->remote_port);
				}
				break;
			case 'h':
				if (MyProcPort && MyProcPort->remote_host)
					appendStringInfoString(buf, MyProcPort->remote_host);
				break;
			case 'q':
				/* in postmaster and friends, stop if %q is seen */
				/* in a backend, just ignore */
				if (MyProcPort == NULL)
					i = format_len;
				break;
			case 'v':
				/* keep VXID format in sync with lockfuncs.c */
				if (MyProc != NULL && MyProc->backendId != InvalidBackendId)
					appendStringInfo(buf, "%d/%u",
									 MyProc->backendId, MyProc->lxid);
				break;
			case 'x':
				appendStringInfo(buf, "%u", GetTopTransactionIdIfAny());
				break;

			/* MPP SPECIFIC OPTIONS. */
			case 'C':
				/* we use -2 to indicate that it hasn't been set yet.  we'll
				 * choose to not write anything for the very early log messages
				 * before GUC variables are set.
				 */
				if( GpIdentity.segindex != UNDEF_SEGMENT )
					appendStringInfo(buf, "%d", GpIdentity.segindex);
				break;
			case 'I':
				/* prints a succinct description of an MPP process. */
				if (!MyProcPort)
				{
					const char *sp;
					const char *uname = get_ps_display_username();
					if (!uname || !uname[0])
						appendStringInfoString(buf, "postmaster");
					else if ((sp = strstr(uname, " process")) != NULL)
						appendBinaryStringInfo(buf, uname, sp - uname);
					else
						appendStringInfoString(buf, uname);
					break;
				}
				j = buf->len;
				if (gp_session_id > 0)
					appendStringInfo(buf, "con%d ", gp_session_id);
				if (gp_command_count > 0)
					appendStringInfo(buf, "cmd%d ", gp_command_count);
				if (Gp_role == GP_ROLE_EXECUTE)
					appendStringInfo(buf, "seg%d ", GpIdentity.segindex);
				if (currentSliceId > 0)
					appendStringInfo(buf, "slice%d ", currentSliceId);
				if (j < buf->len &&
					buf->data[buf->len - 1] == ' ')
					buf->len--;
				break;
			case 'P':
				if( Gp_role == GP_ROLE_EXECUTE )
				{
					appendStringInfoChar(buf, 'P');
				}
				break;
			case 'R':
				if (!MyProcPort)
				{
					const char *uname = get_ps_display_username();
					appendStringInfoString(buf, uname && uname[0] ? uname : "postmaster");
				}
				else
					appendStringInfoString(buf, role_to_string(Gp_role));
				break;
			case 'S':
				if (currentSliceId >= 0)
				{
					appendStringInfo(buf, "%d", currentSliceId );
				}
				break;
			case 'T':
				if (MyProcPort)
				{
					if (Gp_role == GP_ROLE_EXECUTE)
						appendStringInfo(buf, "qe");
					else if (Gp_role == GP_ROLE_DISPATCH)
						appendStringInfo(buf, "qd");
				}
				break;
			case 'X':
				{
					DistributedTransactionId distribXid;
					TransactionId localXid;
					TransactionId subXid;

					GetAllTransactionXids(
									&distribXid,
									&localXid,
									&subXid);

					if (localXid != InvalidTransactionId)
					{
						if (distribXid >= FirstDistributedTransactionId)
							appendStringInfo(buf, "dx%u, ", distribXid);

						appendStringInfo(buf, "x%u", localXid);

						if (subXid >= FirstNormalTransactionId)
							appendStringInfo(buf, ", sx%u, ", subXid);
					}

					break;
				}
			case 'e':
				appendStringInfoString(buf, unpack_sql_state(edata->sqlerrcode));
				break;
			case '%':
				appendStringInfoChar(buf, '%');
				break;
			default:
				/* format error - ignore it */
				break;
		}
	}
}

/*
 * append a CSV'd version of a string to a StringInfo
 * We use the PostgreSQL defaults for CSV, i.e. quote = escape = '"'
 * If it's NULL, append nothing.
 */
static inline void
appendCSVLiteral(StringInfo buf, const char *data)
{
	const char *p = data;
	char		c;

	/* avoid confusing an empty string with NULL */
	if (p == NULL)
		return;

	appendStringInfoCharMacro(buf, '"');
	while ((c = *p++) != '\0')
	{
		if (c == '"')
			appendStringInfoCharMacro(buf, '"');
		appendStringInfoCharMacro(buf, c);
	}
	appendStringInfoCharMacro(buf, '"');
}

/*
 * Constructs the error message, depending on the Errordata it gets, in a CSV
 * format which is described in doc/src/sgml/config.sgml.
 */
static void
write_csvlog(ErrorData *edata)
{
	StringInfoData buf;
	bool		print_stmt = false;

	/* static counter for line numbers */
	static long log_line_number = 0;

	/* has counter been reset in current process? */
	static int	log_my_pid = 0;

	/*
	 * This is one of the few places where we'd rather not inherit a static
	 * variable's value from the postmaster.  But since we will, reset it when
	 * MyProcPid changes.
	 */
	if (log_my_pid != MyProcPid)
	{
		log_line_number = 0;
		log_my_pid = MyProcPid;
		formatted_start_time[0] = '\0';
	}
	log_line_number++;

	initStringInfo(&buf);

	/*
	 * timestamp with milliseconds
	 *
	 * Check if the timestamp is already calculated for the syslog message,
	 * and use it if so.  Otherwise, get the current timestamp.  This is done
	 * to put same timestamp in both syslog and csvlog messages.
	 */
	if (formatted_log_time[0] == '\0')
		setup_formatted_log_time();

	appendStringInfoString(&buf, formatted_log_time);
	appendStringInfoChar(&buf, ',');

	/* username */
	if (MyProcPort)
		appendCSVLiteral(&buf, MyProcPort->user_name);
	appendStringInfoChar(&buf, ',');

	/* database name */
	if (MyProcPort)
		appendCSVLiteral(&buf, MyProcPort->database_name);
	appendStringInfoChar(&buf, ',');

	/* Process id  */
	if (MyProcPid != 0)
		appendStringInfo(&buf, "%d", MyProcPid);
	appendStringInfoChar(&buf, ',');

	/* Remote host and port */
	if (MyProcPort && MyProcPort->remote_host)
	{
		appendStringInfoChar(&buf, '"');
		appendStringInfoString(&buf, MyProcPort->remote_host);
		if (MyProcPort->remote_port && MyProcPort->remote_port[0] != '\0')
		{
			appendStringInfoChar(&buf, ':');
			appendStringInfoString(&buf, MyProcPort->remote_port);
		}
		appendStringInfoChar(&buf, '"');
	}
	appendStringInfoChar(&buf, ',');

	/* session id */
	appendStringInfo(&buf, "%lx.%x", (long) MyStartTime, MyProcPid);
	appendStringInfoChar(&buf, ',');

	/* Line number */
	appendStringInfo(&buf, "%ld", log_line_number);
	appendStringInfoChar(&buf, ',');

	/* PS display */
	if (MyProcPort)
	{
		StringInfoData msgbuf;
		const char *psdisp;
		int			displen;

		initStringInfo(&msgbuf);

		psdisp = get_ps_display(&displen);
		appendBinaryStringInfo(&msgbuf, psdisp, displen);
		appendCSVLiteral(&buf, msgbuf.data);

		pfree(msgbuf.data);
	}
	appendStringInfoChar(&buf, ',');

	/* session start timestamp */
	if (formatted_start_time[0] == '\0')
		setup_formatted_start_time();
	appendStringInfoString(&buf, formatted_start_time);
	appendStringInfoChar(&buf, ',');

	/* Virtual transaction id */
	/* keep VXID format in sync with lockfuncs.c */
	if (MyProc != NULL && MyProc->backendId != InvalidBackendId)
		appendStringInfo(&buf, "%d/%u", MyProc->backendId, MyProc->lxid);
	appendStringInfoChar(&buf, ',');

	/* Transaction id */
	appendStringInfo(&buf, "%u", GetTopTransactionIdIfAny());
	appendStringInfoChar(&buf, ',');

	/* Error severity */
	appendStringInfoString(&buf, error_severity(edata->elevel));
	appendStringInfoChar(&buf, ',');

	/* SQL state code */
	appendStringInfoString(&buf, unpack_sql_state(edata->sqlerrcode));
	appendStringInfoChar(&buf, ',');

	/* errmessage */
	appendCSVLiteral(&buf, edata->message);
	appendStringInfoChar(&buf, ',');

	/* errdetail or errdetail_log */
	if (edata->detail_log)
		appendCSVLiteral(&buf, edata->detail_log);
	else
		appendCSVLiteral(&buf, edata->detail);
	appendStringInfoChar(&buf, ',');

	/* errhint */
	appendCSVLiteral(&buf, edata->hint);
	appendStringInfoChar(&buf, ',');

	/* internal query */
	appendCSVLiteral(&buf, edata->internalquery);
	appendStringInfoChar(&buf, ',');

	/* if printed internal query, print internal pos too */
	if (edata->internalpos > 0 && edata->internalquery != NULL)
		appendStringInfo(&buf, "%d", edata->internalpos);
	appendStringInfoChar(&buf, ',');

	/* errcontext */
	appendCSVLiteral(&buf, edata->context);
	appendStringInfoChar(&buf, ',');

	/* user query --- only reported if not disabled by the caller */
	if (is_log_level_output(edata->elevel, log_min_error_statement) &&
		debug_query_string != NULL &&
		!edata->hide_stmt)
		print_stmt = true;
	if (print_stmt)
		appendCSVLiteral(&buf, debug_query_string);
	appendStringInfoChar(&buf, ',');
	if (print_stmt && edata->cursorpos > 0)
		appendStringInfo(&buf, "%d", edata->cursorpos);
	appendStringInfoChar(&buf, ',');

	/* file error location */
	if (Log_error_verbosity >= PGERROR_VERBOSE)
	{
		StringInfoData msgbuf;

		initStringInfo(&msgbuf);

		if (edata->funcname && edata->filename)
			appendStringInfo(&msgbuf, "%s, %s:%d",
							 edata->funcname, edata->filename,
							 edata->lineno);
		else if (edata->filename)
			appendStringInfo(&msgbuf, "%s:%d",
							 edata->filename, edata->lineno);
		appendCSVLiteral(&buf, msgbuf.data);
		pfree(msgbuf.data);
	}
	appendStringInfoChar(&buf, ',');

	/* application name */
	if (application_name)
		appendCSVLiteral(&buf, application_name);

	appendStringInfoChar(&buf, '\n');

	/* If in the syslogger process, try to write messages direct to file */
	if (am_syslogger)
		write_syslogger_file(buf.data, buf.len, LOG_DESTINATION_CSVLOG);
	else
		write_pipe_chunks(buf.data, buf.len, LOG_DESTINATION_CSVLOG);

	pfree(buf.data);
}

/*
 * Unpack MAKE_SQLSTATE code. Note that this returns a pointer to a
 * static buffer.
 */
char *
unpack_sql_state(int sql_state)
{
	static char buf[12];
	int			i;

	for (i = 0; i < 5; i++)
	{
		buf[i] = PGUNSIXBIT(sql_state);
		sql_state >>= 6;
	}

	buf[i] = '\0';
	return buf;
}

#define WRITE_PIPE_CHUNK_TIMEOUT 1000

/*
 * Send the data through the pipe.
 */
static inline void
gp_write_pipe_chunk(const char *buffer, int len)
{
	int			retval;
	fd_set		wfds;
	struct timeval tv;
	int			retry_no;

	/*
	 * Wait until stderr becomes available for write. If it doesn't become
	 * available for WRITE_PIPE_CHUNK_TIMEOUT seconds, give up and ignore the
	 * error message. This could happen e.g. when the logger process crashes.
	 *
	 * We perform the wait in one second intervals, so that interrupts don't
	 * reset the wait.
	 *
	 * XXX: We really should use non-blocking mode here. Currently, it's
	 * possible that the another process writes to the pipe just after we've
	 * determined that it's writeable, and by the time we call write(),
	 * the buffer might be full and we block.
	 */
	for (retry_no = 0; retry_no < WRITE_PIPE_CHUNK_TIMEOUT; retry_no++)
	{
		tv.tv_sec = 1;
		tv.tv_usec = 0;

		FD_ZERO(&wfds);
		FD_SET(fileno(stderr), &wfds);

		retval = select(fileno(stderr) + 1, NULL, &wfds, NULL, &tv);

		if (retval == 0 || (retval < 0 && errno == EINTR))
		{
			/* select() timeout or interrupted. Retry */
			continue;
		}
		else
		{
			/*
			 * When the stderr is ready (retval == 1), or errors (other cases),
			 * break out the loop.
			 */
			break;
		}
	}

	Assert((retval == 1) || (retval < 0 && errno != EINTR) || (retry_no == WRITE_PIPE_CHUNK_TIMEOUT));

	if (retval == 1)
	{
		int bytes;

		do
		{
#ifdef USE_ASSERT_CHECKING
			{
				PipeProtoChunk *chunk = (PipeProtoChunk *) buffer;
				Assert(chunk->hdr.zero == 0);
				Assert(chunk->hdr.pid != 0);
				Assert(chunk->hdr.thid != 0);
				Assert(len <= PIPE_CHUNK_SIZE);
			}
#endif

			bytes = write(fileno(stderr), buffer, len);
		}
		while (bytes < 0 && errno == EINTR);
	}
}

/*
 * Append a string (terminated by '\0') to the GpPipeProtoChunk.
 *
 * If GpPipeProtoChunk does not have space for the given string,
 * this function appends enough data to fill the buffer, and
 * sends out the buffer. After that, the payload session of
 * GpPipeProtoChunk is reset and the rest of the given string
 * is appended. If the given string is pretty large, this function
 * may send out multiple chunks.
 */
static inline void
append_string_to_pipe_chunk(PipeProtoChunk *buffer, const char* input)
{
	if(am_syslogger)
		return;

	int len = 0;
	if (input != NULL)
	{
		len = strlen(input);
	}

	/*
	 * If this is a really long message, it does not really
	 * make lots of sense to print them all.  Truncate it.
	 */
	if (len >= PIPE_MAX_PAYLOAD * 20)
	{
		len = PIPE_MAX_PAYLOAD * 20 - 1;
	}

	char *data = buffer->data + buffer->hdr.len;
	int offset = 0;

	while (buffer->hdr.len + len >= PIPE_MAX_PAYLOAD)
	{
		int bytes = PIPE_MAX_PAYLOAD - buffer->hdr.len;
		memcpy(data, input + offset, bytes);

		Assert(bytes + buffer->hdr.len == PIPE_MAX_PAYLOAD);
		buffer->hdr.len = PIPE_MAX_PAYLOAD;
		
		gp_write_pipe_chunk((char *) buffer, PIPE_CHUNK_SIZE);

		buffer->hdr.len = 0;
		buffer->hdr.chunk_no++;
		data = buffer->data;

		len -= bytes;
		offset += bytes;
	}

	/* Copy the remaining data, and add '\0' at the end */
	memcpy(data, input + offset, len);
	data[len] = 0;
	buffer->hdr.len += len+1;

	Assert(buffer->hdr.len > 0 && buffer->hdr.len <= PIPE_MAX_PAYLOAD);
}

/*
 * Append the backtrace to the given PipeProtoChunk or the syslogger file or stderr.
 *
 * We can not use the default backtrace_symbols since it calls malloc, which
 * is not async-safe, to allocate space for symbols. Even though we don't
 * really support async-safe error logging yet, the malloc has caused several
 * deadlock issues in the past, we should avoid using them in our error handler.
 *
 * If buffer is NULL, the stack is written to the syslogger file if amsyslogger is true.
 * Otherwise, write to stderr.
 */
static void
append_stacktrace(PipeProtoChunk *buffer, StringInfo append, void *const *stackarray,
				  int stacksize, bool amsyslogger)
{
#if !defined(WIN32) && !defined(_AIX)
	int stack_no;
	char symbol[SYMBOL_SIZE]; /* a reasonable size for a symbol */
	Dl_info dli;
	int symbol_len;


	FILE * fd;
	bool fd_ok = false;
	char cmd[CMD_BUFFER_SIZE];
	char cmdresult[STACK_DEPTH_MAX][SYMBOL_SIZE];
	char addrtxt[ADDRESS_SIZE];

#if defined(__darwin__)
	const char * prog = "atos -o";
#else
	const char * prog = "addr2line -s -e";
#endif

	static bool in_translate_stacktrace = false;
	bool addr2line_ok = gp_log_stack_trace_lines;

	if (stacksize == 0)
		return;


	if (!in_translate_stacktrace && addr2line_ok)
	{
		/*
		 * Keep a record that we are doing this work, so if we crash during it, we don't
		 * try to do it again when we recurse back here,
		 */
		in_translate_stacktrace = true;

		snprintf(cmd,sizeof(cmd),"%s %s ",prog,my_exec_path);

		for (stack_no = 0; stack_no < stacksize && stack_no < 100; stack_no++)
		{
			cmdresult[stack_no][0] = '\0';   /* clear this array for later */
			snprintf(addrtxt, sizeof(addrtxt),"%p ",stackarray[stack_no]);
			
			Assert(sizeof(cmd) > strlen(cmd));
			strncat(cmd, addrtxt, sizeof(cmd) - strlen(cmd) - 1);
		}

		cmdresult[0][0] = '\0';
		fd = popen(cmd,"r");
		if (fd != NULL)
			fd_ok = true;

		if (fd_ok)
		{
			for (stack_no = 0; stack_no < stacksize && stack_no < STACK_DEPTH_MAX; stack_no++)
			{
				/* initialize the string */
				cmdresult[stack_no][0] = '\0';
				// Get one line of the result from addr2line (or atos)
				if (fgets(cmdresult[stack_no],SYMBOL_SIZE,fd) == NULL)
					break;
				// Force it to be a valid string (in case it was too long)
				cmdresult[stack_no][SYMBOL_SIZE-1] = '\0';
				// Get rid of the newline at the end.
				if (strlen(cmdresult[stack_no]) > 0 &&
					cmdresult[stack_no][strlen(cmdresult[stack_no])-1] == '\n')
					cmdresult[stack_no][strlen(cmdresult[stack_no])-1] = '\0';
			}
		}

		if (fd_ok && strlen(cmdresult[0]) > 1)
		{
			addr2line_ok = true;
		}

		if (fd != NULL)
			pclose(fd);

		in_translate_stacktrace = false;
	}

	for (stack_no = 0; stack_no < stacksize; stack_no++)
	{
		/* check if file/line info is available */
		char *lineInfo = "";
		if (addr2line_ok && stack_no < STACK_DEPTH_MAX)
		{
			lineInfo = cmdresult[stack_no];
		}

		if (dladdr(stackarray[stack_no], &dli) != 0)
		{
			const char *file = dli.dli_fname;
			if (file != NULL &&	file[0] != '\0')
			{
				const char *dir_path = strrchr(file, '/');
				if (strncmp(file, "postgres:", strlen("postgres:")) == 0)
				{
					file = "postgres";
				}
				else if (dir_path != NULL)
				{
					/* don't print path to file */
					file = dir_path + 1;
				}
			}
			else
			{
				file = "";
			}

			const char *function = dli.dli_sname;
			if (function == NULL || function[0] == '\0')
			{
				function = "<symbol not found>";
			}

			// check if lineInfo was retrieved
			// if lineinfo does not contain symbol ':' then the output of cmd contains the input address
			// if lineinfo contains symbol '?' then the filename and line number cannot be determined (the output is ??:0)
			if (strchr(lineInfo, ':') == NULL ||
			    strchr(lineInfo, '?') != NULL)
			{
				/* no line info, print offset in function */
				symbol_len = snprintf(symbol,
									  ARRAY_SIZE(symbol),
									  "%-4d %p %s %s + 0x%x\n",
									  stack_no + 1,
									  stackarray[stack_no],
									  file,
									  function,
									  (int)((char *)(stackarray[stack_no]) - (char *)(dli.dli_saddr)));
			}
			else
			{
				/* keep file:line info; required for atos */
				char *parenth = strrchr(lineInfo, '(');
				if (parenth != NULL)
				{
					lineInfo = parenth + 1;
					parenth = strrchr(lineInfo, ')');
					*parenth = '\0';
				}

				/* line info added, print file and line info */
				symbol_len = snprintf(symbol,
									  ARRAY_SIZE(symbol),
									  "%-4d %p %s %s (%s)\n",
									  stack_no + 1,
									  stackarray[stack_no],
									  file,
									  function,
									  lineInfo);
			}


		}
		else
		{
			if (lineInfo[0] == '\0')
			{
				lineInfo = "<symbol not found>";
			}

			symbol_len = snprintf(symbol,
								  ARRAY_SIZE(symbol),
								  "%-4d %p %s\n",
								  stack_no + 1,
								  stackarray[stack_no],
								  lineInfo);
		}

		if (buffer != NULL)
		{
			append_string_to_pipe_chunk(buffer, symbol);

			if (stack_no != stacksize - 1)
			{
				/* Eliminate the last '\0' */
				buffer->hdr.len --;
			}
		}

		else
		{
			if (append)
			{
				appendStringInfo(append, "%s", symbol);
			}
			else
			{
				if (amsyslogger)
					write_syslogger_file_binary(symbol, symbol_len, LOG_DESTINATION_STDERR);
				else
					write(fileno(stderr), symbol, symbol_len);
			}
		}
	}
#endif
}

/*
 * Directly write a string to the syslogger file or stderr.
 */
static inline void
write_syslogger_file_string(const char *str, bool amsyslogger, bool append_comma)
{
	if (str != NULL && str[0] != '\0')
	{
		if (amsyslogger)
		{
			write_syslogger_file_binary("\"", 1, LOG_DESTINATION_STDERR);
			syslogger_write_str(str, strlen(str), true, true);
			write_syslogger_file_binary("\"", 1, LOG_DESTINATION_STDERR);
		}
		else
		{
			write(fileno(stderr), "\"", 1);
			syslogger_write_str(str, strlen(str), false, true);
			write(fileno(stderr), "\"", 1);
		}
	}

	if (append_comma)
	{
		if (amsyslogger)
			write_syslogger_file_binary(",", 1, LOG_DESTINATION_STDERR);
		else
			write(fileno(stderr), ",", 1);
	}
}


/*
 * Directly write the message in CSV format to the syslogger file or stderr.
 */
static void
write_syslogger_in_csv(ErrorData *edata, bool amsyslogger)
{
	/* timestamp_with_millisecond */
	syslogger_append_current_timestamp(amsyslogger);

	/* username */
	if (MyProcPort != NULL && MyProcPort->user_name != NULL)
		write_syslogger_file_string(MyProcPort->user_name, amsyslogger, true);
	else
		write_syslogger_file_string(NULL, amsyslogger, true);

	/* databasename */
	if (MyProcPort != NULL && MyProcPort->database_name != NULL)
		write_syslogger_file_string(MyProcPort->database_name, amsyslogger, true);
	else
		write_syslogger_file_string(NULL, amsyslogger, true);

	/* Process id, thread id */
	syslogger_write_int32(false, "p", MyProcPid, amsyslogger, true);
	syslogger_write_int32(false, "th", mythread(), amsyslogger, true);

	/* Remote host, remote port */
	if (MyProcPort != NULL && MyProcPort->remote_host != NULL)
		write_syslogger_file_string(MyProcPort->remote_host, amsyslogger, true);
	else
		write_syslogger_file_string(NULL, amsyslogger, true);
	if (MyProcPort != NULL && MyProcPort->remote_port != NULL)
		write_syslogger_file_string(MyProcPort->remote_port, amsyslogger, true);
	else
		write_syslogger_file_string(NULL, amsyslogger, true);

	/* session start timestamp */
	syslogger_append_timestamp((MyProcPort != NULL ?
								(pg_time_t) timestamptz_to_time_t(MyProcPort->SessionStartTime): 0),
							   amsyslogger, true);

	/* transaction id */
	syslogger_write_int32(false, "", GetTopTransactionIdIfAny(), amsyslogger, true);

	/* GPDB specific options */
	syslogger_write_int32(true, "con", gp_session_id, amsyslogger, true);
	syslogger_write_int32(true, "cmd", gp_command_count, amsyslogger, true);
	syslogger_write_int32(false, "seg", GpIdentity.segindex, amsyslogger, true);
	syslogger_write_int32(true, "slice", currentSliceId, amsyslogger, true);
	{
		DistributedTransactionId dist_trans_id;
		TransactionId local_trans_id;
		TransactionId subtrans_id;

		GetAllTransactionXids(&dist_trans_id,
							  &local_trans_id,
							  &subtrans_id);

		syslogger_write_int32(true, "dx", dist_trans_id, amsyslogger, true);
		syslogger_write_int32(true, "x", local_trans_id, amsyslogger, true);
		syslogger_write_int32(true, "sx", subtrans_id, amsyslogger, true);
	}

	/* error severity */
	write_syslogger_file_string(error_severity(edata->elevel), amsyslogger, true);

	/* sql state code */
	write_syslogger_file_string(unpack_sql_state(edata->sqlerrcode), amsyslogger, true);

	/* error message */
	write_syslogger_file_string(edata->message, amsyslogger, true);

	/* errdetail */
	if (edata->detail_log)
		write_syslogger_file_string(edata->detail_log, amsyslogger, true);
	else
		write_syslogger_file_string(edata->detail, amsyslogger, true);

	/* errhint */
	write_syslogger_file_string(edata->hint, amsyslogger, true);

	/* internal query */
	write_syslogger_file_string(edata->internalquery, amsyslogger, true);

	/* internal query pos */
	syslogger_write_int32(true, "", edata->internalpos, amsyslogger, true);

	/* error context */
	write_syslogger_file_string(edata->context, amsyslogger, true);

	/* user query */
	write_syslogger_file_string(debug_query_string, amsyslogger, true);

	/* cursor pos */
	syslogger_write_int32(true, "", edata->cursorpos, amsyslogger, true);

	/* func name */
	write_syslogger_file_string(edata->funcname, amsyslogger, true);

	/* file name */
	write_syslogger_file_string(edata->filename, amsyslogger, true);

	/* line number */
	syslogger_write_int32(true, "", edata->lineno, amsyslogger, true);

	/* stack trace */

	if ((edata->printstack ||
			(edata->elevel >= ERROR &&
			(edata->elevel == PANIC || !edata->omit_location))) &&
		edata->stacktracesize > 0)
	{
		append_stacktrace(NULL /*PipeProtoChunk*/, NULL /*StringInfo*/, edata->stacktracearray,
						  edata->stacktracesize, amsyslogger);
	}

	/* EOL */
	if (amsyslogger)
		write_syslogger_file_binary(LOG_EOL, strlen(LOG_EOL), LOG_DESTINATION_STDERR);
	else
		write(fileno(stderr), LOG_EOL, strlen(LOG_EOL));
}

/*
 * Write error report to server's log.
 *
 * This is an equivalent function as send_message_to_server_log, but will write
 * the error report in the format of GpPipeProtoHeader, followed by a serialized
 * format of GpErrorData. The error report is sent over to the syslogger process
 * through the pipe.
 *
 * This function is thread-safe. Here, we assume that sprintf is thread-safe.
 */
void
write_message_to_server_log(int elevel,
							int sqlerrcode,
							const char *message,
							const char *detail,
							const char *hint,
							const char *query_text,
							int cursorpos,
							int internalpos,
							const char *internalquery,
							const char *context,
							const char *funcname,
							bool show_funcname,
							const char *filename,
							int lineno,
							int stacktracesize,
							bool omit_location,
							bool send_alert,
							void* const *stacktracearray,
							bool printstack)
{
	PipeProtoChunk buffer;

	char	   *data = buffer.data;
	GpErrorDataFixFields fix_fields;
	static uint64 log_line_number = 0;

	Assert(!am_syslogger);

	buffer.hdr.zero = 0;
	buffer.hdr.len = 0;
	buffer.hdr.pid = MyProcPid;
	buffer.hdr.thid = mythread();
	buffer.hdr.main_thid = mainthread();
	buffer.hdr.chunk_no = 0;
	buffer.hdr.is_last = 'f';
	buffer.hdr.log_format = 'c';
	buffer.hdr.log_line_number = log_line_number++;
	buffer.hdr.is_segv_msg = 'f';
	buffer.hdr.next = -1;


    /* Serialize edata in the order defined in GpErrorData. */

	fix_fields.session_start_time =
		(MyProcPort == NULL) ? 0 : (pg_time_t) timestamptz_to_time_t(MyProcPort->SessionStartTime);
	fix_fields.send_alert = send_alert ? 't' : 'f';
	fix_fields.omit_location = omit_location ? 't' : 'f';
	fix_fields.gp_is_primary = 't';
	fix_fields.gp_session_id = gp_session_id;
	fix_fields.gp_command_count = gp_command_count;
	fix_fields.gp_segment_id = GpIdentity.segindex;
	fix_fields.slice_id = currentSliceId;
	fix_fields.error_cursor_pos = cursorpos;
	fix_fields.internal_query_pos = internalpos;
	fix_fields.error_fileline = lineno;
	fix_fields.top_trans_id = GetTopTransactionIdIfAny();

	GetAllTransactionXids(&(fix_fields.dist_trans_id),
						  &(fix_fields.local_trans_id),
						  &(fix_fields.subtrans_id));

	Assert(buffer.hdr.len + sizeof(GpErrorDataFixFields) <= PIPE_MAX_PAYLOAD);

	memcpy(data, &fix_fields, sizeof(GpErrorDataFixFields));
	buffer.hdr.len += sizeof(GpErrorDataFixFields);

	/* Variable-length fields */

	/* username */
	if (MyProcPort == NULL || MyProcPort->user_name == NULL)
		append_string_to_pipe_chunk(&buffer, NULL);
	else
		append_string_to_pipe_chunk(&buffer, MyProcPort->user_name);

	/* databasename */
	if (MyProcPort == NULL || MyProcPort->database_name == NULL)
		append_string_to_pipe_chunk(&buffer, NULL);
	else
		append_string_to_pipe_chunk(&buffer, MyProcPort->database_name);

	/* remote_host */
	if (MyProcPort == NULL || MyProcPort->remote_host == NULL)
		append_string_to_pipe_chunk(&buffer, NULL);
	else
		append_string_to_pipe_chunk(&buffer, MyProcPort->remote_host);

	/* remote_port */
	if (MyProcPort == NULL || MyProcPort->remote_port == NULL)
		append_string_to_pipe_chunk(&buffer, NULL);
	else
		append_string_to_pipe_chunk(&buffer, MyProcPort->remote_port);

	/* error severity */
	append_string_to_pipe_chunk(&buffer, error_severity(elevel));

	/* sql state */
	append_string_to_pipe_chunk(&buffer, unpack_sql_state(sqlerrcode));

	/* error_message */
	append_string_to_pipe_chunk(&buffer, message);

	/* error_detail */
	append_string_to_pipe_chunk(&buffer, detail);

	/* error_hint */
	append_string_to_pipe_chunk(&buffer, hint);

	/* internal_query */
	append_string_to_pipe_chunk(&buffer, internalquery);

	/* error_context  */
	append_string_to_pipe_chunk(&buffer, context);

	/* debug_query_string */
	append_string_to_pipe_chunk(&buffer, query_text);

	/* error_func_name */
	if (show_funcname)
		append_string_to_pipe_chunk(&buffer, funcname);
	else
		append_string_to_pipe_chunk(&buffer, NULL);

	/* error_filename */
	append_string_to_pipe_chunk(&buffer, filename);

	/* stacktrace */
	if ((printstack ||
		 (elevel >= ERROR &&
		  (elevel == PANIC || !omit_location))) &&
		stacktracesize > 0 &&
		stacktracearray != NULL)
	{
		// move stack trace to new line
		append_string_to_pipe_chunk(&buffer, "Stack trace:\n");
		buffer.hdr.len --;

		append_stacktrace(&buffer, NULL /*StringInfo*/, stacktracearray, stacktracesize,
						  false /*amsyslogger*/);
	}

	/* Send the last chunk */
	buffer.hdr.is_last = 't';
	gp_write_pipe_chunk((char *) &buffer, buffer.hdr.len + PIPE_HEADER_SIZE);
}

/*
 * Write error report to server's log
 */
static void
send_message_to_server_log(ErrorData *edata)
{
	StringInfoData buf;
	StringInfoData prefix;
	int			nc;

	AssertImply(mainthread() != 0, mythread() == mainthread());

	if (Log_destination & LOG_DESTINATION_STDERR)
	{
		if (Logging_collector && gp_log_format == 1)
		{
			if (redirection_done)
			{
				if (!am_syslogger)
					write_message_to_server_log(edata->elevel,
												edata->sqlerrcode,
												edata->message,
												edata->detail_log != NULL ? edata->detail_log : edata->detail,
												edata->hint,
												debug_query_string,
												edata->cursorpos,
												edata->internalpos,
												edata->internalquery,
												edata->context,
												edata->funcname,
												edata->show_funcname,
												edata->filename,
												edata->lineno,
												edata->stacktracesize,
												edata->omit_location,
												edata->send_alert,
												edata->stacktracearray,
												edata->printstack);
				else
					write_syslogger_in_csv(edata, true);
			}
			else
			{
				write_syslogger_in_csv(edata, false);
			}

			return;
		}
	}

	/* Format message prefix. */
	initStringInfo(&buf);

	formatted_log_time[0] = '\0';

	log_line_prefix(&buf, edata);
	nc = buf.len;
	appendStringInfo(&buf, "%s:  ", error_severity(edata->elevel));

	/* Save copy of prefix for subsequent lines of multi-line message. */
	initStringInfo(&prefix);
	appendBinaryStringInfo(&prefix, buf.data, nc);
	nc = 2 + buf.len - prefix.len;
	enlargeStringInfo(&prefix, nc);
	memset(prefix.data+prefix.len, ' ', nc);
	prefix.len += nc;
	prefix.data[prefix.len] = '\0';

	if (Log_error_verbosity >= PGERROR_VERBOSE &&
		edata->sqlerrcode)
	{
		/* unpack MAKE_SQLSTATE code */
		char		tbuf[12];
		int			ssval;
		int			i;

		ssval = edata->sqlerrcode;
		for (i = 0; i < 5; i++)
		{
			tbuf[i] = PGUNSIXBIT(ssval);
			ssval >>= 6;
		}
		tbuf[i] = '\0';
		appendStringInfo(&buf, "(%s) ", tbuf);
	}

	if (edata->message)
	{
		char   *cp = edata->message;

		while (*cp <= ' ' &&
			   *cp > '\0')
			cp++;
		append_with_tabs(&buf, cp);
	}
	else
		append_with_tabs(&buf, _("missing error text"));

	if (edata->cursorpos > 0)
		appendStringInfo(&buf, _(" at character %d"),
						 edata->cursorpos);
	else if (edata->internalpos > 0)
		appendStringInfo(&buf, _(" at character %d"),
						 edata->internalpos);

	appendStringInfoChar(&buf, '\n');

	if (Log_error_verbosity >= PGERROR_DEFAULT)
	{
		if (edata->detail_log)
		{
			log_line_prefix(&buf, edata);
			appendStringInfoString(&buf, _("DETAIL:  "));
			append_with_tabs(&buf, edata->detail_log);
			appendStringInfoChar(&buf, '\n');
		}
		else if (edata->detail)
		{
			appendBinaryStringInfo(&buf, prefix.data, prefix.len);
			appendStringInfoString(&buf, _("DETAIL:  "));
			append_with_tabs(&buf, edata->detail);
			appendStringInfoChar(&buf, '\n');
		}
		if (edata->hint)
		{
			log_line_prefix(&buf, edata);
			appendStringInfoString(&buf, _("HINT:  "));
			append_with_tabs(&buf, edata->hint);
			appendStringInfoChar(&buf, '\n');
		}
		if (edata->internalquery)
		{
			log_line_prefix(&buf, edata);
			appendStringInfoString(&buf, _("QUERY:  "));
			append_with_tabs(&buf, edata->internalquery);
			appendStringInfoChar(&buf, '\n');
		}
		if (edata->context)
		{
			log_line_prefix(&buf, edata);
			appendStringInfoString(&buf, _("CONTEXT:  "));
			append_with_tabs(&buf, edata->context);
			appendStringInfoChar(&buf, '\n');
		}
		if (Log_error_verbosity >= PGERROR_VERBOSE)
		{
			if (edata->elevel == INFO || edata->omit_location)
			{}
			/* assume no newlines in funcname or filename... */
			else if (edata->funcname && edata->filename)
			{
				appendBinaryStringInfo(&buf, prefix.data, prefix.len);
				appendStringInfo(&buf, _("LOCATION:  %s, %s:%d\n"),
								 edata->funcname, edata->filename,
								 edata->lineno);
			}
			else if (edata->filename)
			{
				log_line_prefix(&buf, edata);
				appendStringInfo(&buf, _("LOCATION:  %s:%d\n"),
								 edata->filename, edata->lineno);
			}
		}
	}

	/*
	 * If the user wants the query that generated this error logged, do it.
	 */
	if (is_log_level_output(edata->elevel, log_min_error_statement) &&
		debug_query_string != NULL &&
		!edata->hide_stmt)
	{
		log_line_prefix(&buf, edata);
		appendStringInfoString(&buf, _("STATEMENT:  "));
		append_with_tabs(&buf, debug_query_string);
		appendStringInfoChar(&buf, '\n');
	}

	if (edata->elevel >= ERROR &&
		(edata->elevel == PANIC || !edata->omit_location) &&
		edata->stacktracesize > 0)
	{
#ifndef WIN32
		char	  **strings;
		size_t		i;

		strings = backtrace_symbols(edata->stacktracearray, edata->stacktracesize);
		if (strings != NULL)
		{
			for (i = 0; i < edata->stacktracesize; i++)
			{
				appendBinaryStringInfo(&buf, prefix.data, prefix.len);
				appendStringInfo(&buf, "Traceback %d:  %.200s", (int)i, strings[i]);
				appendStringInfoChar(&buf, '\n');
			}
			free(strings);
		}
#endif
	}


#ifdef HAVE_SYSLOG
	/* Write to syslog, if enabled */
	if (Log_destination & LOG_DESTINATION_SYSLOG)
	{
		int			syslog_level;

		switch (edata->elevel)
		{
			case DEBUG5:
			case DEBUG4:
			case DEBUG3:
			case DEBUG2:
			case DEBUG1:
				syslog_level = LOG_DEBUG;
				break;
			case LOG:
			case COMMERROR:
			case INFO:
				syslog_level = LOG_INFO;
				break;
			case NOTICE:
			case WARNING:
				syslog_level = LOG_NOTICE;
				break;
			case ERROR:
				syslog_level = LOG_WARNING;
				break;
			case FATAL:
				syslog_level = LOG_ERR;
				break;
			case PANIC:
			default:
				syslog_level = LOG_CRIT;
				break;
		}

		write_syslog(syslog_level, buf.data);
	}
#endif   /* HAVE_SYSLOG */

#ifdef WIN32
	/* Write to eventlog, if enabled */
	if (Log_destination & LOG_DESTINATION_EVENTLOG)
	{
		write_eventlog(edata->elevel, buf.data, buf.len);
	}
#endif   /* WIN32 */

	/* Write to stderr, if enabled */
	if ((Log_destination & LOG_DESTINATION_STDERR) || whereToSendOutput == DestDebug)
	{
		/*
		 * Use the chunking protocol if we know the syslogger should be
		 * catching stderr output, and we are not ourselves the syslogger.
		 * Otherwise, just do a vanilla write to stderr.
		 */
		if (redirection_done && !am_syslogger)
			write_pipe_chunks(buf.data, buf.len, LOG_DESTINATION_STDERR);
#ifdef WIN32

		/*
		 * In a win32 service environment, there is no usable stderr. Capture
		 * anything going there and write it to the eventlog instead.
		 *
		 * If stderr redirection is active, it was OK to write to stderr above
		 * because that's really a pipe to the syslogger process.
		 */
		else if (pgwin32_is_service() && (!redirection_done || am_syslogger) )
			write_eventlog(edata->elevel, buf.data, buf.len);
#endif
			/* only use the chunking protocol if we know the syslogger should
			 * be catching stderr output, and we are not ourselves the
			 * syslogger. Otherwise, go directly to stderr.
			 */
			if (redirection_done && !am_syslogger)
				write_pipe_chunks(buf.data, buf.len, LOG_DESTINATION_STDERR);
			else
				write_console(buf.data, buf.len);
	}

	/* If in the syslogger process, try to write messages direct to file */
	if (am_syslogger)
		write_syslogger_file_binary(buf.data, buf.len, LOG_DESTINATION_STDERR);

	pfree(prefix.data);

	/* Write to CSV log if enabled */
	if (Log_destination & LOG_DESTINATION_CSVLOG)
	{
		if (redirection_done || am_syslogger)
		{
			/*
			 * send CSV data if it's safe to do so (syslogger doesn't need the
			 * pipe). First get back the space in the message buffer.
			 */
			pfree(buf.data);
			write_csvlog(edata);
		}
		else
		{
			/*
			 * syslogger not up (yet), so just dump the message to stderr,
			 * unless we already did so above.
			 */
			if (!(Log_destination & LOG_DESTINATION_STDERR) &&
				whereToSendOutput != DestDebug)
				write_console(buf.data, buf.len);
			pfree(buf.data);
		}
	}
	else
	{
		pfree(buf.data);
	}
}

/*
 * Send data to the syslogger using the chunked protocol
 *
 * Note: when there are multiple backends writing into the syslogger pipe,
 * it's critical that each write go into the pipe indivisibly, and not
 * get interleaved with data from other processes.	Fortunately, the POSIX
 * spec requires that writes to pipes be atomic so long as they are not
 * more than PIPE_BUF bytes long.  So we divide long messages into chunks
 * that are no more than that length, and send one chunk per write() call.
 * The collector process knows how to reassemble the chunks.
 *
 * Because of the atomic write requirement, there are only two possible
 * results from write() here: -1 for failure, or the requested number of
 * bytes.  There is not really anything we can do about a failure; retry would
 * probably be an infinite loop, and we can't even report the error usefully.
 * (There is noplace else we could send it!)  So we might as well just ignore
 * the result from write().  However, on some platforms you get a compiler
 * warning from ignoring write()'s result, so do a little dance with casting
 * rc to void to shut up the compiler.
 */
static void
write_pipe_chunks(char *data, int len, int dest)
{
	PipeProtoChunk p;
	int			fd = fileno(stderr);

	Assert(len > 0);

	p.hdr.zero = 0;
	p.hdr.pid = MyProcPid;
	p.hdr.thid = mythread();
	p.hdr.main_thid = mainthread();
	p.hdr.chunk_no = 0;
	p.hdr.log_format = (dest == LOG_DESTINATION_CSVLOG ? 'c' : 't');
	p.hdr.is_segv_msg = 'f';
	p.hdr.next = -1;

	/* write all but the last chunk */
	while (len > PIPE_MAX_PAYLOAD)
	{
		p.hdr.is_last = 'f';
		p.hdr.len = PIPE_MAX_PAYLOAD;
		memcpy(p.data, data, PIPE_MAX_PAYLOAD);

#ifdef USE_ASSERT_CHECKING
				Assert(p.hdr.zero == 0);
				Assert(p.hdr.pid != 0);
				Assert(p.hdr.thid != 0);
#endif
		write(fd, &p, PIPE_CHUNK_SIZE);
		data += PIPE_MAX_PAYLOAD;
		len -= PIPE_MAX_PAYLOAD;

		++p.hdr.chunk_no;
	}

	/* write the last chunk */
	p.hdr.is_last = 't';
	p.hdr.len = len;

#ifdef USE_ASSERT_CHECKING
		Assert(p.hdr.zero == 0);
		Assert(p.hdr.pid != 0);
		Assert(p.hdr.thid != 0);
		Assert(PIPE_HEADER_SIZE + len <= PIPE_CHUNK_SIZE);
#endif
	memcpy(p.data, data, len);
	write(fd, &p, PIPE_HEADER_SIZE + len);
}


/*
 * Append a text string to the error report being built for the client.
 *
 * This is ordinarily identical to pq_sendstring(), but if we are in
 * error recursion trouble we skip encoding conversion, because of the
 * possibility that the problem is a failure in the encoding conversion
 * subsystem itself.  Code elsewhere should ensure that the passed-in
 * strings will be plain 7-bit ASCII, and thus not in need of conversion,
 * in such cases.  (In particular, we disable localization of error messages
 * to help ensure that's true.)
 */
static void
err_sendstring(StringInfo buf, const char *str)
{
	if (in_error_recursion_trouble())
		pq_send_ascii_string(buf, str);
	else
		pq_sendstring(buf, str);
}

/*
 * Write error report to client
 */
static void
send_message_to_frontend(ErrorData *edata)
{
	StringInfoData msgbuf;

	/* 'N' (Notice) is for nonfatal conditions, 'E' is for errors */
	pq_beginmessage(&msgbuf, (edata->elevel < ERROR) ? 'N' : 'E');

	if (PG_PROTOCOL_MAJOR(FrontendProtocol) >= 3)
	{
		/* New style with separate fields */
		char		tbuf[12];
		int			ssval;
		int			i;

		pq_sendbyte(&msgbuf, PG_DIAG_SEVERITY);
		err_sendstring(&msgbuf, error_severity(edata->elevel));

		/* unpack MAKE_SQLSTATE code */
		ssval = edata->sqlerrcode;
		for (i = 0; i < 5; i++)
		{
			tbuf[i] = PGUNSIXBIT(ssval);
			ssval >>= 6;
		}
		tbuf[i] = '\0';

		pq_sendbyte(&msgbuf, PG_DIAG_SQLSTATE);
		err_sendstring(&msgbuf, tbuf);

		/* M field is required per protocol, so always send something */
		pq_sendbyte(&msgbuf, PG_DIAG_MESSAGE_PRIMARY);
		if (edata->message)
			err_sendstring(&msgbuf, edata->message);
		else
			err_sendstring(&msgbuf, _("missing error text"));

		if (edata->detail)
		{
			pq_sendbyte(&msgbuf, PG_DIAG_MESSAGE_DETAIL);
			err_sendstring(&msgbuf, edata->detail);
		}

		/* detail_log is intentionally not used here */

		if (edata->hint)
		{
			pq_sendbyte(&msgbuf, PG_DIAG_MESSAGE_HINT);
			err_sendstring(&msgbuf, edata->hint);
		}

		if (edata->context)
		{
			pq_sendbyte(&msgbuf, PG_DIAG_CONTEXT);
			err_sendstring(&msgbuf, edata->context);
		}

		if (edata->schema_name)
		{
			pq_sendbyte(&msgbuf, PG_DIAG_SCHEMA_NAME);
			err_sendstring(&msgbuf, edata->schema_name);
		}

		if (edata->table_name)
		{
			pq_sendbyte(&msgbuf, PG_DIAG_TABLE_NAME);
			err_sendstring(&msgbuf, edata->table_name);
		}

		if (edata->column_name)
		{
			pq_sendbyte(&msgbuf, PG_DIAG_COLUMN_NAME);
			err_sendstring(&msgbuf, edata->column_name);
		}

		if (edata->datatype_name)
		{
			pq_sendbyte(&msgbuf, PG_DIAG_DATATYPE_NAME);
			err_sendstring(&msgbuf, edata->datatype_name);
		}

		if (edata->constraint_name)
		{
			pq_sendbyte(&msgbuf, PG_DIAG_CONSTRAINT_NAME);
			err_sendstring(&msgbuf, edata->constraint_name);
		}

		if (edata->cursorpos > 0)
		{
			snprintf(tbuf, sizeof(tbuf), "%d", edata->cursorpos);
			pq_sendbyte(&msgbuf, PG_DIAG_STATEMENT_POSITION);
			err_sendstring(&msgbuf, tbuf);
		}

		if (edata->internalpos > 0)
		{
			snprintf(tbuf, sizeof(tbuf), "%d", edata->internalpos);
			pq_sendbyte(&msgbuf, PG_DIAG_INTERNAL_POSITION);
			err_sendstring(&msgbuf, tbuf);
		}

		if (edata->internalquery)
		{
			pq_sendbyte(&msgbuf, PG_DIAG_INTERNAL_QUERY);
			err_sendstring(&msgbuf, edata->internalquery);
		}

		if (edata->filename)
		{
			pq_sendbyte(&msgbuf, PG_DIAG_SOURCE_FILE);
			err_sendstring(&msgbuf, edata->filename);
		}

		if (edata->lineno > 0)
		{
			snprintf(tbuf, sizeof(tbuf), "%d", edata->lineno);
			pq_sendbyte(&msgbuf, PG_DIAG_SOURCE_LINE);
			err_sendstring(&msgbuf, tbuf);
		}

		if (edata->funcname)
		{
			pq_sendbyte(&msgbuf, PG_DIAG_SOURCE_FUNCTION);
			err_sendstring(&msgbuf, edata->funcname);
		}

		pq_sendbyte(&msgbuf, '\0');		/* terminator */
	}
	else
	{
		/* Old style --- gin up a backwards-compatible message */
		StringInfoData buf;

		initStringInfo(&buf);

		appendStringInfo(&buf, "%s:  ", error_severity(edata->elevel));

		if (edata->show_funcname && edata->funcname)
			appendStringInfo(&buf, "%s: ", edata->funcname);

		if (edata->message)
			appendStringInfoString(&buf, edata->message);
		else
			appendStringInfoString(&buf, _("missing error text"));

		if (edata->cursorpos > 0)
			appendStringInfo(&buf, _(" at character %d"),
							 edata->cursorpos);
		else if (edata->internalpos > 0)
			appendStringInfo(&buf, _(" at character %d"),
							 edata->internalpos);

		appendStringInfoChar(&buf, '\n');

		err_sendstring(&msgbuf, buf.data);

		pfree(buf.data);
	}

	pq_endmessage(&msgbuf);

	/*
	 * This flush is normally not necessary, since postgres.c will flush out
	 * waiting data when control returns to the main loop. But it seems best
	 * to leave it here, so that the client has some clue what happened if the
	 * backend dies before getting back to the main loop ... error/notice
	 * messages should not be a performance-critical path anyway, so an extra
	 * flush won't hurt much ...
	 */
	pq_flush();
}


/*
 * Support routines for formatting error messages.
 */


/*
 * expand_fmt_string --- process special format codes in a format string
 *
 * We must replace %m with the appropriate strerror string, since vsnprintf
 * won't know what to do with it.
 *
 * The result is a palloc'd string.
 */
static char *
expand_fmt_string(const char *fmt, ErrorData *edata)
{
	StringInfoData buf;
	const char *cp;

	initStringInfo(&buf);

	for (cp = fmt; *cp; cp++)
	{
		if (cp[0] == '%' && cp[1] != '\0')
		{
			cp++;
			if (*cp == 'm')
			{
				/*
				 * Replace %m by system error string.  If there are any %'s in
				 * the string, we'd better double them so that vsnprintf won't
				 * misinterpret.
				 */
				const char *cp2;

				cp2 = useful_strerror(edata->saved_errno);
				for (; *cp2; cp2++)
				{
					if (*cp2 == '%')
						appendStringInfoCharMacro(&buf, '%');
					appendStringInfoCharMacro(&buf, *cp2);
				}
			}
			else
			{
				/* copy % and next char --- this avoids trouble with %%m */
				appendStringInfoCharMacro(&buf, '%');
				appendStringInfoCharMacro(&buf, *cp);
			}
		}
		else
			appendStringInfoCharMacro(&buf, *cp);
	}

	return buf.data;
}


/*
 * A slightly cleaned-up version of strerror()
 */
static const char *
useful_strerror(int errnum)
{
	/* this buffer is only used if errno has a bogus value */
	static char errorstr_buf[48];
	const char *str;

#ifdef WIN32
	/* Winsock error code range, per WinError.h */
	if (errnum >= 10000 && errnum <= 11999)
		return pgwin32_socket_strerror(errnum);
#endif
	str = strerror(errnum);

	/*
	 * Some strerror()s return an empty string for out-of-range errno. This is
	 * ANSI C spec compliant, but not exactly useful.
	 */
	if (str == NULL || *str == '\0')
	{
		snprintf(errorstr_buf, sizeof(errorstr_buf),
		/*------
		  translator: This string will be truncated at 47
		  characters expanded. */
				 _("operating system error %d"), errnum);
		str = errorstr_buf;
	}

	return str;
}


/*
 * error_severity --- get localized string representing elevel
 */
static const char *
error_severity(int elevel)
{
	const char *prefix;

	switch (elevel)
	{
		case DEBUG1:
			prefix = _("DEBUG1");
			break;
		case DEBUG2:
			prefix = _("DEBUG2");
			break;
		case DEBUG3:
			prefix = _("DEBUG3");
			break;
		case DEBUG4:
			prefix = _("DEBUG4");
			break;
		case DEBUG5:
			prefix = _("DEBUG5");
			break;
		case LOG:
		case COMMERROR:
			prefix = _("LOG");
			break;
		case INFO:
			prefix = _("INFO");
			break;
		case NOTICE:
			prefix = _("NOTICE");
			break;
		case WARNING:
			prefix = _("WARNING");
			break;
		case ERROR:
			prefix = _("ERROR");
			break;
		case FATAL:
			prefix = _("FATAL");
			break;
		case PANIC:
			prefix = _("PANIC");
			break;
		default:
			prefix = "???";
			break;
	}

	return prefix;
}


/*
 *	append_with_tabs
 *
 *	Append the string to the StringInfo buffer, inserting a tab after any
 *	newline.
 */
static void
append_with_tabs(StringInfo buf, const char *str)
{
	char		ch;

	while ((ch = *str++) != '\0')
	{
		appendStringInfoCharMacro(buf, ch);
		if (ch == '\n')
			appendStringInfoCharMacro(buf, '\t');
	}
}


/*
 * Write errors to stderr (or by equal means when stderr is
 * not available). Used before ereport/elog can be used
 * safely (memory context, GUC load etc)
 */
void
write_stderr(const char *fmt,...)
{
	va_list		ap;

#ifdef WIN32
	char		errbuf[2048];	/* Arbitrary size? */
#endif

	fmt = _(fmt);

	va_start(ap, fmt);

	if (Logging_collector && gp_log_format == 1)
	{
		char		errbuf[2048];		/* Arbitrary size? */

		vsnprintf(errbuf, sizeof(errbuf), fmt, ap);

		if (!am_syslogger)
		{
			/* Write the message in the CSV format */
			write_message_to_server_log(LOG,
										0,
										errbuf,
										NULL,
										NULL,
										NULL,
										0,
										0,
										NULL,
										NULL,
										NULL,
										false,
										NULL,
										0,
										0,
										true,
										false,
										NULL,
										false);
		}
		else
		{
			ErrorData edata;
			memset(&edata, 0, sizeof(ErrorData));
			edata.elevel = LOG;
			edata.message = errbuf;
			edata.omit_location = true;
			if (redirection_done)
				write_syslogger_in_csv(&edata, true);
			else
				write_syslogger_in_csv(&edata, false);
		}

		va_end(ap);
		return;
	}

#ifndef WIN32
	/* On Unix, we just fprintf to stderr */
	vfprintf(stderr, fmt, ap);
	fflush(stderr);
#else
	vsnprintf(errbuf, sizeof(errbuf), fmt, ap);

	/*
	 * On Win32, we print to stderr if running on a console, or write to
	 * eventlog if running as a service
	 */
	if (pgwin32_is_service())	/* Running as a service */
	{
		write_eventlog(ERROR, errbuf, strlen(errbuf));
	}
	else
	{
		/* Not running as service, write to stderr */
		write_console(errbuf, strlen(errbuf));
		fflush(stderr);
	}
#endif
	va_end(ap);
}


/*
 * is_log_level_output -- is elevel logically >= log_min_level?
 *
 * We use this for tests that should consider LOG to sort out-of-order,
 * between ERROR and FATAL.  Generally this is the right thing for testing
 * whether a message should go to the postmaster log, whereas a simple >=
 * test is correct for testing whether the message should go to the client.
 */
static bool
is_log_level_output(int elevel, int log_min_level)
{
	if (elevel == LOG || elevel == COMMERROR)
	{
		if (log_min_level == LOG || log_min_level <= ERROR)
			return true;
	}
	else if (log_min_level == LOG)
	{
		/* elevel != LOG */
		if (elevel >= FATAL)
			return true;
	}
	/* Neither is LOG */
	else if (elevel >= log_min_level)
		return true;

	return false;
}

/*
 * Adjust the level of a recovery-related message per trace_recovery_messages.
 *
 * The argument is the default log level of the message, eg, DEBUG2.  (This
 * should only be applied to DEBUGn log messages, otherwise it's a no-op.)
 * If the level is >= trace_recovery_messages, we return LOG, causing the
 * message to be logged unconditionally (for most settings of
 * log_min_messages).  Otherwise, we return the argument unchanged.
 * The message will then be shown based on the setting of log_min_messages.
 *
 * Intention is to keep this for at least the whole of the 9.0 production
 * release, so we can more easily diagnose production problems in the field.
 * It should go away eventually, though, because it's an ugly and
 * hard-to-explain kluge.
 */
int
trace_recovery(int trace_level)
{
	if (trace_level < LOG &&
		trace_level >= trace_recovery_messages)
		return LOG;

	return trace_level;
}

/*
 * elog_debug_linger
 */
void
elog_debug_linger(ErrorData *edata)
{
	int			seconds_to_linger = gp_debug_linger;
	int			seconds_lingered = 0;

	/* Don't linger again in the event of another error. */
	gp_debug_linger = 0;

	/* A word of explanation to the user... */
	errhint("%s%sProcess %d will wait for gp_debug_linger=%d seconds before termination.\n"
			"Note that its locks and other resources will not be released until then.",
			edata->hint ? edata->hint : "",
			edata->hint ? "\n" : "",
			MyProcPid,
			seconds_to_linger);

	/* Log the error and notify the client. */
	EmitErrorReport();
	fflush(stdout);
	fflush(stderr);

	/* Terminate the client connection. */
	pq_comm_close_fatal();

	while (seconds_lingered < seconds_to_linger)
	{
		int			seconds_left = seconds_to_linger - seconds_lingered;
		int			minutes_left = seconds_left / 60;
		int			setproctitle_seconds = (minutes_left <= 1) ? 5
									 : (minutes_left <= 5) ? 30
									 : 60;
		int			sleep_seconds;
		char		buf[50];

		/* Update 'ps' display. */
		snprintf(buf, sizeof(buf)-1,
				 "error exit in %dm %ds",
				 minutes_left,
				 seconds_left - minutes_left * 60);
		set_ps_display(buf, true);

		/* Sleep. */
		sleep_seconds = Min(seconds_left, setproctitle_seconds);
		pg_usleep(sleep_seconds * 1000000L);
		seconds_lingered += sleep_seconds;
	}
}							   /* elog_debug_linger */

/*
 * gp_elog
 *
 * This externally callable function allows a user or application to insert records into the log.
 * Only superusers are allowed to call this function due to the potential for abuse.
 *
 * The function takes two arguments, the first is the message to insert into the log (type text).
 * The second is optional, type bool, that specifies if we should send an alert after inserting
 * the message into the log.
 *
 *
 */
Datum
gp_elog(PG_FUNCTION_ARGS)
{
	ErrorData	edata;
	char	   *errormsg;
	const char *save_debug_query;
	bool		sendalert = false;

	/* Validate input arguments */
	if (PG_NARGS() != 1 && PG_NARGS() != 2)
		ereport(ERROR,
				(errcode(ERRCODE_INVALID_PARAMETER_VALUE),
				 errmsg("gp_elog(): called with %hd arguments",
						PG_NARGS())));
	if (PG_ARGISNULL(0))
		ereport(ERROR,
				(errcode(ERRCODE_INVALID_PARAMETER_VALUE),
				 errmsg("gp_elog(): called with null arguments")));

	if (PG_NARGS() == 2 && PG_ARGISNULL(1))
			ereport(ERROR,
					(errcode(ERRCODE_INVALID_PARAMETER_VALUE),
					 errmsg("gp_elog(): called with null arguments")));

	/* Must be super user */
	if (!superuser())
		ereport(ERROR,
				(errcode(ERRCODE_INSUFFICIENT_PRIVILEGE),
				 errmsg("permission denied"),
				 errhint("gp_elog(): requires superuser privileges.")));

	errormsg = text_to_cstring(PG_GETARG_TEXT_PP(0));
	/* text_to_cstring is guaranteed to not return a NULL, so we don't need to check */

	if (PG_NARGS() > 1)
		sendalert = PG_GETARG_BOOL(1);

	memset(&edata, 0, sizeof(edata));
	edata.elevel = LOG;
	edata.output_to_server = true;
	edata.output_to_client = false;
	edata.show_funcname = false;
	edata.omit_location = true;
	edata.hide_stmt = true;
	edata.internalquery = "";
	edata.send_alert = sendalert;
	edata.message = (char *)errormsg;						/* edata.message really should be const char * */
	edata.sqlerrcode = MAKE_SQLSTATE('X','X', '1','0','0'); /* use a special SQLSTATE to make it easy to search the log */

	/* We don't need to log the SQL statement as part of this, it's just noise */
	save_debug_query = debug_query_string;
	debug_query_string = "";

	send_message_to_server_log(&edata);

	debug_query_string = save_debug_query;

	pfree(errormsg);

	PG_RETURN_VOID();
}

void
debug_backtrace(void)
{
#ifndef WIN32
	int 		stacktracesize;
	void	   *stacktracearray[30];

	stacktracesize = backtrace(stacktracearray, 30);

	append_stacktrace(NULL /*PipeProtoChunk*/, NULL /*StringInfo*/, stacktracearray, stacktracesize,
					 false/*amsyslogger*/);
#endif

}

/*
 * Unwind stack up to a given depth and store frame addresses to passed array;
 * return stack depth;
 */
uint32 gp_backtrace(void **stackAddresses, uint32 maxStackDepth)
{
#if defined(__i386) || defined(__x86_64__)

	/*
	 * Stack base pointer has not been initialized by PostmasterMain,
	 * or PostgresMain/AuxiliaryProcessMain is called directly by main
	 * rather than forked by PostmasterMain (such as when initdb).
	 *
	 * In this case, just return depth as 0 to indicate that we have not
	 * stored any frame addresses.
	 */
	if (stack_base_ptr == NULL)
		return 0;

	/* get base pointer of current frame */
	uint64 framePtrValue = 0;
	GET_FRAME_POINTER(framePtrValue);

	uint32 depth = 0;
	void **pFramePtr = (void**) GET_PTR_FROM_VALUE(framePtrValue);

	/* check if the frame pointer is valid */
	if (pFramePtr != NULL && (void *) &depth < (void *) pFramePtr)
	{
		/* consider the first maxStackDepth frames only, below the stack base pointer */
		for (depth = 0; depth < maxStackDepth; depth++)
		{
			/* check if next frame is within stack */
			if (pFramePtr == NULL ||
				(void *) pFramePtr > *pFramePtr ||
				(void *) stack_base_ptr < *pFramePtr)
			{
				break;
			}

			/* get return address (one above the frame pointer) */
			const uintptr_t *returnAddr = (uintptr_t *)(pFramePtr + 1);

			/* store return address */
			stackAddresses[depth] = (void *) *returnAddr;

			/* move to next frame */
			pFramePtr = (void**)*pFramePtr;
		}
	}
	else
	{
		depth  = backtrace(stackAddresses, maxStackDepth);
	}

	Assert(depth > 0);

	return depth;

#else
	return backtrace(stackAddresses, maxStackDepth);
#endif
}


/*
 * Build stack trace
 */
char *gp_stacktrace(void **stackAddresses, uint32 stackDepth)
{
	StringInfoData append;
	initStringInfo(&append);

#ifdef WIN32
	appendStringInfoString(&append, "stack trace is not available for this platform");
#else
	append_stacktrace(NULL /*PipeProtoChunk*/, &append, stackAddresses, stackDepth,
					 false/*amsyslogger*/);
#endif

	/* we may fail to retrieve stack on opt build */
	if (0 == append.len)
	{
		appendStringInfoString(&append, "failed to retrieve stack");
	}

	return append.data;
}

/*
 * SignalName
 *   Convert a SEGV/BUS/ILL to name.
 */
const char *
SegvBusIllName(int signal)
{
	Assert(signal == SIGILL ||
		   signal == SIGSEGV ||
		   signal == SIGBUS);
	
	switch (signal)
	{
#ifdef SIGILL
		case SIGILL:
			return "SIGILL";
#endif
#ifdef SIGSEGV
		case SIGSEGV:
			return "SIGSEGV";
#endif
#ifdef SIGBUS
		case SIGBUS:
			return "SIGBUS";
#endif
	}

	return NULL;
}

/*
 * StandardHandlerForSigillSigsegvSigbus_OnMainThread
 *   Async-safe signal handler for SEGV/BUS/ILL.
 * This function simple collects the stack addresses and some process information
 * and write them to the pipe.
 */
void
StandardHandlerForSigillSigsegvSigbus_OnMainThread(char *processName, SIGNAL_ARGS)
{
	PG_SETMASK(&BlockSig);

	/* Unblock SEGV/BUS/ILL signals, and set them to their default settings. */
#ifdef SIGILL
	pqsignal(SIGILL, SIG_DFL);
#endif
#ifdef SIGSEGV
	pqsignal(SIGSEGV, SIG_DFL);
#endif
#ifdef SIGBUS
	pqsignal(SIGBUS, SIG_DFL);
#endif

	PipeProtoChunk buffer;
	
	buffer.hdr.zero = 0;
	buffer.hdr.len = 0;
	buffer.hdr.pid = MyProcPid;

	/*
	 * mythread() are not really async-safe, but syslogger requires this value
	 * to be set as part of an identifier of a chunk. We create a fake value here to
	 * satisfy the condition of a valid chunk. But in the syslogger, we reset its
	 * value to 0.
	 */
	buffer.hdr.thid = FIXED_THREAD_ID;
	buffer.hdr.main_thid = mainthread();
	buffer.hdr.chunk_no = 0;
	buffer.hdr.is_last = 't';
	buffer.hdr.log_format = 'c';
	buffer.hdr.is_segv_msg = 't';
	buffer.hdr.log_line_number = 0;
	buffer.hdr.next = -1;

	char *data = buffer.data;
	GpSegvErrorData *errorData = (GpSegvErrorData *)data;
	
	errorData->session_start_time = 0;
	if (MyProcPort)
	{
		errorData->session_start_time =
			(pg_time_t)timestamptz_to_time_t(MyProcPort->SessionStartTime);
	}

	errorData->gp_session_id = gp_session_id;
	errorData->gp_command_count = gp_command_count;
	errorData->gp_segment_id = GpIdentity.segindex;
	errorData->slice_id = currentSliceId;
	errorData->signal_num = (int32)postgres_signal_arg;
	errorData->frame_depth = 0;

	/*
	 * Compute how many frame addresses we are able to send in a single chunk.
	 * The total space that is available for frame addresses is
	 * (PIPE_MAX_PAYLOAD - MAXALIGN(sizeof(GpSegvErrorData))).
	 */
	int frameDepth = (PIPE_MAX_PAYLOAD - MAXALIGN(sizeof(GpSegvErrorData))) / sizeof(void *);
	Assert(frameDepth > 0);

	void *stackAddressArray = data + MAXALIGN(sizeof(GpSegvErrorData));
	void **stackAddresses = stackAddressArray;
	errorData->frame_depth = gp_backtrace(stackAddresses, frameDepth);

	buffer.hdr.len =
		MAXALIGN(sizeof(GpSegvErrorData)) +
		errorData->frame_depth * sizeof(void *);

	gp_write_pipe_chunk((char *) &buffer, buffer.hdr.len + PIPE_HEADER_SIZE);

	/* re-raise the signal to OS */
	raise(postgres_signal_arg);
}<|MERGE_RESOLUTION|>--- conflicted
+++ resolved
@@ -43,13 +43,9 @@
  * overflow.)
  *
  *
-<<<<<<< HEAD
  * Portions Copyright (c) 2005-2009, Greenplum inc
  * Portions Copyright (c) 2012-Present Pivotal Software, Inc.
- * Portions Copyright (c) 1996-2012, PostgreSQL Global Development Group
-=======
  * Portions Copyright (c) 1996-2013, PostgreSQL Global Development Group
->>>>>>> e472b921
  * Portions Copyright (c) 1994, Regents of the University of California
  *
  *
@@ -435,17 +431,7 @@
 	 */
 
 	/* Determine whether message is enabled for server log output */
-<<<<<<< HEAD
-	if (IsPostmasterEnvironment)
-		output_to_server = is_log_level_output(elevel, log_min_messages);
-	else
-	{
-		/* In bootstrap/standalone case, do not sort LOG out-of-order */
-		output_to_server = (elevel >= log_min_messages);
-	}
-=======
 	output_to_server = is_log_level_output(elevel, log_min_messages);
->>>>>>> e472b921
 
 	/* Determine whether message is enabled for client output */
 	if (whereToSendOutput == DestRemote && elevel != COMMERROR)
@@ -1212,13 +1198,12 @@
 	return 0;					/* return value does not matter */
 }
 
-/*
- * errdetail_plural --- add a detail error message text to the current error,
- * with support for pluralization of the message text
+
+/*
+ * errdetail_log --- add a detail_log error message text to the current error
  */
 int
-errdetail_plural(const char *fmt_singular, const char *fmt_plural,
-				 unsigned long n, ...)
+errdetail_log(const char *fmt,...)
 {
 	ErrorData  *edata = &errordata[errordata_stack_depth];
 	MemoryContext oldcontext;
@@ -1227,14 +1212,7 @@
 	CHECK_STACK_DEPTH();
 	oldcontext = MemoryContextSwitchTo(ErrorContext);
 
-<<<<<<< HEAD
-	EVALUATE_MESSAGE_PLURAL(detail, false);
-
-	/* enforce correct encoding */
-	verify_and_replace_mbstr(&(edata->detail), strlen(edata->detail));
-=======
 	EVALUATE_MESSAGE(edata->domain, detail_log, false, true);
->>>>>>> e472b921
 
 	MemoryContextSwitchTo(oldcontext);
 	recursion_depth--;
@@ -1244,10 +1222,12 @@
 
 
 /*
- * errdetail_log --- add a detail_log error message text to the current error
+ * errdetail_plural --- add a detail error message text to the current error,
+ * with support for pluralization of the message text
  */
 int
-errdetail_log(const char *fmt,...)
+errdetail_plural(const char *fmt_singular, const char *fmt_plural,
+				 unsigned long n, ...)
 {
 	ErrorData  *edata = &errordata[errordata_stack_depth];
 	MemoryContext oldcontext;
@@ -1256,14 +1236,10 @@
 	CHECK_STACK_DEPTH();
 	oldcontext = MemoryContextSwitchTo(ErrorContext);
 
-<<<<<<< HEAD
-	EVALUATE_MESSAGE(detail_log, false, true);
+	EVALUATE_MESSAGE_PLURAL(edata->domain, detail, false);
 
 	/* enforce correct encoding */
-	verify_and_replace_mbstr(&(edata->detail_log), strlen(edata->detail_log));
-=======
-	EVALUATE_MESSAGE_PLURAL(edata->domain, detail, false);
->>>>>>> e472b921
+	verify_and_replace_mbstr(&(edata->detail), strlen(edata->detail));
 
 	MemoryContextSwitchTo(oldcontext);
 	recursion_depth--;
