--- conflicted
+++ resolved
@@ -454,7 +454,6 @@
 			return false;
 		if (attr1->attalign != attr2->attalign)
 			return false;
-<<<<<<< HEAD
 
 		if (strict)
 		{
@@ -462,6 +461,10 @@
 				return false;
 			if (attr1->atthasdef != attr2->atthasdef)
 				return false;
+            if (attr1->attidentity != attr2->attidentity)
+                return false;
+            if (attr1->attgenerated != attr2->attgenerated)
+                return false;
 			if (attr1->attisdropped != attr2->attisdropped)
 				return false;
 			if (attr1->attislocal != attr2->attislocal)
@@ -472,25 +475,6 @@
 				return false;
 			/* attacl and attoptions are not even present... */
 		}
-=======
-		if (attr1->attnotnull != attr2->attnotnull)
-			return false;
-		if (attr1->atthasdef != attr2->atthasdef)
-			return false;
-		if (attr1->attidentity != attr2->attidentity)
-			return false;
-		if (attr1->attgenerated != attr2->attgenerated)
-			return false;
-		if (attr1->attisdropped != attr2->attisdropped)
-			return false;
-		if (attr1->attislocal != attr2->attislocal)
-			return false;
-		if (attr1->attinhcount != attr2->attinhcount)
-			return false;
-		if (attr1->attcollation != attr2->attcollation)
-			return false;
-		/* attacl, attoptions and attfdwoptions are not even present... */
->>>>>>> 9e1c9f95
 	}
 
 	if (!strict)
