/*-------------------------------------------------------------------------
 *
 * variable.c
 *		Routines for handling specialized SET variables.
 *
 *
 * Portions Copyright (c) 1996-2009, PostgreSQL Global Development Group
 * Portions Copyright (c) 1994, Regents of the University of California
 *
 *
 * IDENTIFICATION
 *	  $PostgreSQL: pgsql/src/backend/commands/variable.c,v 1.128 2008/05/12 20:02:00 alvherre Exp $
 *
 *-------------------------------------------------------------------------
 */

#include "postgres.h"

#include <ctype.h>

#include "access/xact.h"
#include "catalog/pg_authid.h"
#include "commands/variable.h"
#include "miscadmin.h"
#include "utils/acl.h"
#include "utils/builtins.h"
#include "utils/syscache.h"
#include "utils/snapmgr.h"
#include "mb/pg_wchar.h"

/*
 * DATESTYLE
 */

/*
 * assign_datestyle: GUC assign_hook for datestyle
 */
const char *
assign_datestyle(const char *value, bool doit, GucSource source)
{
	int			newDateStyle = DateStyle;
	int			newDateOrder = DateOrder;
	bool		have_style = false;
	bool		have_order = false;
	bool		ok = true;
	char	   *rawstring;
	char	   *result;
	List	   *elemlist;
	ListCell   *l;

	/* Need a modifiable copy of string */
	rawstring = pstrdup(value);

	/* Parse string into list of identifiers */
	if (!SplitIdentifierString(rawstring, ',', &elemlist))
	{
		/* syntax error in list */
		pfree(rawstring);
		list_free(elemlist);
		ereport(GUC_complaint_elevel(source),
				(errcode(ERRCODE_INVALID_PARAMETER_VALUE),
				 errmsg("invalid list syntax for parameter \"datestyle\"")));
		return NULL;
	}

	foreach(l, elemlist)
	{
		char	   *tok = (char *) lfirst(l);

		/* Ugh. Somebody ought to write a table driven version -- mjl */

		if (pg_strcasecmp(tok, "ISO") == 0)
		{
			if (have_style && newDateStyle != USE_ISO_DATES)
				ok = false;		/* conflicting styles */
			newDateStyle = USE_ISO_DATES;
			have_style = true;
		}
		else if (pg_strcasecmp(tok, "SQL") == 0)
		{
			if (have_style && newDateStyle != USE_SQL_DATES)
				ok = false;		/* conflicting styles */
			newDateStyle = USE_SQL_DATES;
			have_style = true;
		}
		else if (pg_strncasecmp(tok, "POSTGRES", 8) == 0)
		{
			if (have_style && newDateStyle != USE_POSTGRES_DATES)
				ok = false;		/* conflicting styles */
			newDateStyle = USE_POSTGRES_DATES;
			have_style = true;
		}
		else if (pg_strcasecmp(tok, "GERMAN") == 0)
		{
			if (have_style && newDateStyle != USE_GERMAN_DATES)
				ok = false;		/* conflicting styles */
			newDateStyle = USE_GERMAN_DATES;
			have_style = true;
			/* GERMAN also sets DMY, unless explicitly overridden */
			if (!have_order)
				newDateOrder = DATEORDER_DMY;
		}
		else if (pg_strcasecmp(tok, "YMD") == 0)
		{
			if (have_order && newDateOrder != DATEORDER_YMD)
				ok = false;		/* conflicting orders */
			newDateOrder = DATEORDER_YMD;
			have_order = true;
		}
		else if (pg_strcasecmp(tok, "DMY") == 0 ||
				 pg_strncasecmp(tok, "EURO", 4) == 0)
		{
			if (have_order && newDateOrder != DATEORDER_DMY)
				ok = false;		/* conflicting orders */
			newDateOrder = DATEORDER_DMY;
			have_order = true;
		}
		else if (pg_strcasecmp(tok, "MDY") == 0 ||
				 pg_strcasecmp(tok, "US") == 0 ||
				 pg_strncasecmp(tok, "NONEURO", 7) == 0)
		{
			if (have_order && newDateOrder != DATEORDER_MDY)
				ok = false;		/* conflicting orders */
			newDateOrder = DATEORDER_MDY;
			have_order = true;
		}
		else if (pg_strcasecmp(tok, "DEFAULT") == 0)
		{
			/*
			 * Easiest way to get the current DEFAULT state is to fetch the
			 * DEFAULT string from guc.c and recursively parse it.
			 *
			 * We can't simply "return assign_datestyle(...)" because we need
			 * to handle constructs like "DEFAULT, ISO".
			 */
			int			saveDateStyle = DateStyle;
			int			saveDateOrder = DateOrder;
			const char *subval;

			subval = assign_datestyle(GetConfigOptionResetString("datestyle"),
									  true, source);
			if (!have_style)
				newDateStyle = DateStyle;
			if (!have_order)
				newDateOrder = DateOrder;
			DateStyle = saveDateStyle;
			DateOrder = saveDateOrder;
			if (!subval)
			{
				ok = false;
				break;
			}
			/* Here we know that our own return value is always malloc'd */
			/* when doit is true */
			free((char *) subval);
		}
		else
		{
			ereport(GUC_complaint_elevel(source),
					(errcode(ERRCODE_INVALID_PARAMETER_VALUE),
					 errmsg("unrecognized \"datestyle\" key word: \"%s\"",
							tok)));
			ok = false;
			break;
		}
	}

	pfree(rawstring);
	list_free(elemlist);

	if (!ok)
	{
		ereport(GUC_complaint_elevel(source),
				(errcode(ERRCODE_INVALID_PARAMETER_VALUE),
				 errmsg("conflicting \"datestyle\" specifications")));
		return NULL;
	}

	/*
	 * If we aren't going to do the assignment, just return OK indicator.
	 */
	if (!doit)
		return value;

	/*
	 * Prepare the canonical string to return.	GUC wants it malloc'd.
	 */
	result = (char *) malloc(32);
	if (!result)
		return NULL;

	switch (newDateStyle)
	{
		case USE_ISO_DATES:
			strcpy(result, "ISO");
			break;
		case USE_SQL_DATES:
			strcpy(result, "SQL");
			break;
		case USE_GERMAN_DATES:
			strcpy(result, "German");
			break;
		default:
			strcpy(result, "Postgres");
			break;
	}
	switch (newDateOrder)
	{
		case DATEORDER_YMD:
			strcat(result, ", YMD");
			break;
		case DATEORDER_DMY:
			strcat(result, ", DMY");
			break;
		default:
			strcat(result, ", MDY");
			break;
	}

	/*
	 * Finally, it's safe to assign to the global variables; the assignment
	 * cannot fail now.
	 */
	DateStyle = newDateStyle;
	DateOrder = newDateOrder;

	return result;
}


/*
 * TIMEZONE
 */

/*
 * assign_timezone: GUC assign_hook for timezone
 */
const char *
assign_timezone(const char *value, bool doit, GucSource source)
{
	char	   *result;
	char	   *endptr;
	double		hours;

	/*
	 * Check for INTERVAL 'foo'
	 */
	if (pg_strncasecmp(value, "interval", 8) == 0)
	{
		const char *valueptr = value;
		char	   *val;
		Interval   *interval;

		valueptr += 8;
		while (isspace((unsigned char) *valueptr))
			valueptr++;
		if (*valueptr++ != '\'')
			return NULL;
		val = pstrdup(valueptr);
		/* Check and remove trailing quote */
		endptr = strchr(val, '\'');
		if (!endptr || endptr[1] != '\0')
		{
			pfree(val);
			return NULL;
		}
		*endptr = '\0';

		/*
		 * Try to parse it.  XXX an invalid interval format will result in
		 * ereport(ERROR), which is not desirable for GUC.  We did what we
		 * could to guard against this in flatten_set_variable_args, but a
		 * string coming in from postgresql.conf might contain anything.
		 */
		interval = DatumGetIntervalP(DirectFunctionCall3(interval_in,
														 CStringGetDatum(val),
												ObjectIdGetDatum(InvalidOid),
														 Int32GetDatum(-1)));

		pfree(val);
		if (interval->month != 0)
		{
			ereport(GUC_complaint_elevel(source),
					(errcode(ERRCODE_INVALID_PARAMETER_VALUE),
					 errmsg("invalid interval value for time zone: month not allowed")));
			pfree(interval);
			return NULL;
		}
		if (interval->day != 0)
		{
			ereport(GUC_complaint_elevel(source),
					(errcode(ERRCODE_INVALID_PARAMETER_VALUE),
					 errmsg("invalid interval value for time zone: day not allowed")));
			pfree(interval);
			return NULL;
		}
		if (doit)
		{
			/* Here we change from SQL to Unix sign convention */
#ifdef HAVE_INT64_TIMESTAMP
			CTimeZone = -(interval->time / USECS_PER_SEC);
#else
			CTimeZone = -interval->time;
#endif

			HasCTZSet = true;
		}
		pfree(interval);
	}
	else
	{
		/*
		 * Try it as a numeric number of hours (possibly fractional).
		 */
		hours = strtod(value, &endptr);
		if (endptr != value && *endptr == '\0')
		{
			if (doit)
			{
				/* Here we change from SQL to Unix sign convention */
				CTimeZone = -hours * SECS_PER_HOUR;
				HasCTZSet = true;
			}
		}
		else if (pg_strcasecmp(value, "UNKNOWN") == 0)
		{
			/*
			 * UNKNOWN is the value shown as the "default" for TimeZone in
			 * guc.c.  We interpret it as being a complete no-op; we don't
			 * change the timezone setting.  Note that if there is a known
			 * timezone setting, we will return that name rather than UNKNOWN
			 * as the canonical spelling.
			 *
			 * During GUC initialization, since the timezone library isn't set
			 * up yet, pg_get_timezone_name will return NULL and we will leave
			 * the setting as UNKNOWN.	If this isn't overridden from the
			 * config file then pg_timezone_initialize() will eventually
			 * select a default value from the environment.
			 */
			if (doit)
			{
				const char *curzone = pg_get_timezone_name(session_timezone);

				if (curzone)
					value = curzone;
			}
		}
		else
		{
			/*
			 * Otherwise assume it is a timezone name, and try to load it.
			 */
			pg_tz	   *new_tz;

			new_tz = pg_tzset(value);

			if (!new_tz)
			{
				ereport(GUC_complaint_elevel(source),
						(errcode(ERRCODE_INVALID_PARAMETER_VALUE),
						 errmsg("unrecognized time zone name: \"%s\"",
								value)));
				return NULL;
			}

			if (!tz_acceptable(new_tz))
			{
				ereport(GUC_complaint_elevel(source),
						(errcode(ERRCODE_INVALID_PARAMETER_VALUE),
					   errmsg("time zone \"%s\" appears to use leap seconds",
							  value),
					errdetail("PostgreSQL does not support leap seconds.")));
				return NULL;
			}

			if (doit)
			{
				/* Save the changed TZ */
				session_timezone = new_tz;
				HasCTZSet = false;
			}
		}
	}

	/*
	 * If we aren't going to do the assignment, just return OK indicator.
	 */
	if (!doit)
		return value;

	/*
	 * Prepare the canonical string to return.	GUC wants it malloc'd.
	 */
	if (HasCTZSet)
	{
		result = (char *) malloc(64);
		if (!result)
			return NULL;
		snprintf(result, 64, "%.5f",
				 (double) (-CTimeZone) / (double) SECS_PER_HOUR);
	}
	else
		result = strdup(value);

	return result;
}

/*
 * show_timezone: GUC show_hook for timezone
 */
const char *
show_timezone(void)
{
	const char *tzn;

	if (HasCTZSet)
	{
		Interval	interval;

		interval.month = 0;
		interval.day = 0;
#ifdef HAVE_INT64_TIMESTAMP
		interval.time = -(CTimeZone * USECS_PER_SEC);
#else
		interval.time = -CTimeZone;
#endif

		tzn = DatumGetCString(DirectFunctionCall1(interval_out,
											  IntervalPGetDatum(&interval)));
	}
	else
		tzn = pg_get_timezone_name(session_timezone);

	if (tzn != NULL)
		return tzn;

	return "unknown";
}


/*
 * LOG_TIMEZONE
 *
 * For log_timezone, we don't support the interval-based methods of setting a
 * zone, which are only there for SQL spec compliance not because they're
 * actually useful.
 */

/*
 * assign_log_timezone: GUC assign_hook for log_timezone
 */
const char *
assign_log_timezone(const char *value, bool doit, GucSource source)
{
	char	   *result;

	if (pg_strcasecmp(value, "UNKNOWN") == 0)
	{
		/*
		 * UNKNOWN is the value shown as the "default" for log_timezone in
		 * guc.c.  We interpret it as being a complete no-op; we don't change
		 * the timezone setting.  Note that if there is a known timezone
		 * setting, we will return that name rather than UNKNOWN as the
		 * canonical spelling.
		 *
		 * During GUC initialization, since the timezone library isn't set up
		 * yet, pg_get_timezone_name will return NULL and we will leave the
		 * setting as UNKNOWN.	If this isn't overridden from the config file
		 * then pg_timezone_initialize() will eventually select a default
		 * value from the environment.
		 */
		if (doit)
		{
			const char *curzone = pg_get_timezone_name(log_timezone);

			if (curzone)
				value = curzone;
		}
	}
	else
	{
		/*
		 * Otherwise assume it is a timezone name, and try to load it.
		 */
		pg_tz	   *new_tz;

		new_tz = pg_tzset(value);

		if (!new_tz)
		{
			ereport(GUC_complaint_elevel(source),
					(errcode(ERRCODE_INVALID_PARAMETER_VALUE),
					 errmsg("unrecognized time zone name: \"%s\"",
							value)));
			return NULL;
		}

		if (!tz_acceptable(new_tz))
		{
			ereport(GUC_complaint_elevel(source),
					(errcode(ERRCODE_INVALID_PARAMETER_VALUE),
					 errmsg("time zone \"%s\" appears to use leap seconds",
							value),
					 errdetail("PostgreSQL does not support leap seconds.")));
			return NULL;
		}

		if (doit)
		{
			/* Save the changed TZ */
			log_timezone = new_tz;
		}
	}

	/*
	 * If we aren't going to do the assignment, just return OK indicator.
	 */
	if (!doit)
		return value;

	/*
	 * Prepare the canonical string to return.	GUC wants it malloc'd.
	 */
	result = strdup(value);

	return result;
}

/*
 * show_log_timezone: GUC show_hook for log_timezone
 */
const char *
show_log_timezone(void)
{
	const char *tzn;

	tzn = pg_get_timezone_name(log_timezone);

	if (tzn != NULL)
		return tzn;

	return "unknown";
}


/*
 * SET TRANSACTION ISOLATION LEVEL
 */

const char *
assign_XactIsoLevel(const char *value, bool doit, GucSource source)
{
<<<<<<< HEAD
	int			newXactIsoLevel;
=======
	if (FirstSnapshotSet)
	{
		ereport(GUC_complaint_elevel(source),
				(errcode(ERRCODE_ACTIVE_SQL_TRANSACTION),
				 errmsg("SET TRANSACTION ISOLATION LEVEL must be called before any query")));
		/* source == PGC_S_OVERRIDE means do it anyway, eg at xact abort */
		if (source != PGC_S_OVERRIDE)
			return NULL;
	}
	else if (IsSubTransaction())
	{
		ereport(GUC_complaint_elevel(source),
				(errcode(ERRCODE_ACTIVE_SQL_TRANSACTION),
				 errmsg("SET TRANSACTION ISOLATION LEVEL must not be called in a subtransaction")));
		/* source == PGC_S_OVERRIDE means do it anyway, eg at xact abort */
		if (source != PGC_S_OVERRIDE)
			return NULL;
	}
>>>>>>> 49f001d8

	if (strcmp(value, "serializable") == 0)
	{
		newXactIsoLevel = XACT_SERIALIZABLE;
	}
	else if (strcmp(value, "repeatable read") == 0)
	{
		if (doit)
			elog(ERROR, "Greenplum Database does not support REPEATABLE READ transactions.");

		newXactIsoLevel = XACT_REPEATABLE_READ;
	}
	else if (strcmp(value, "read committed") == 0)
	{
		newXactIsoLevel = XACT_READ_COMMITTED;
	}
	else if (strcmp(value, "read uncommitted") == 0)
	{
		newXactIsoLevel = XACT_READ_UNCOMMITTED;
	}
	else if (strcmp(value, "default") == 0)
	{
		newXactIsoLevel = DefaultXactIsoLevel;
	}
	else
		return NULL;

	/* source == PGC_S_OVERRIDE means do it anyway, eg at xact abort */
	if (source != PGC_S_OVERRIDE &&
			newXactIsoLevel != XactIsoLevel && IsTransactionState())
	{
		if (SerializableSnapshot != NULL)
		{
			if (source >= PGC_S_INTERACTIVE)
				ereport(ERROR,
						(errcode(ERRCODE_ACTIVE_SQL_TRANSACTION),
						 errmsg("SET TRANSACTION ISOLATION LEVEL must be called before any query")));
		}
		if (IsSubTransaction())
		{
			if (source >= PGC_S_INTERACTIVE)
				ereport(ERROR,
						(errcode(ERRCODE_ACTIVE_SQL_TRANSACTION),
						 errmsg("SET TRANSACTION ISOLATION LEVEL must not be called in a subtransaction")));
			/* source == PGC_S_OVERRIDE means do it anyway, eg at xact abort */
		}
	}

	if (doit)
		XactIsoLevel = newXactIsoLevel;

	return value;
}

const char *
show_XactIsoLevel(void)
{
	switch (XactIsoLevel)
	{
		case XACT_READ_UNCOMMITTED:
			return "read uncommitted";
		case XACT_READ_COMMITTED:
			return "read committed";
		case XACT_REPEATABLE_READ:
			return "repeatable read";
		case XACT_SERIALIZABLE:
			return "serializable";
		default:
			return "bogus";
	}
}


/*
 * Random number seed
 */

bool
assign_random_seed(double value, bool doit, GucSource source)
{
	/* Can't really roll back on error, so ignore non-interactive setting */
	if (doit && source >= PGC_S_INTERACTIVE)
		DirectFunctionCall1(setseed, Float8GetDatum(value));
	return true;
}

const char *
show_random_seed(void)
{
	return "unavailable";
}


/*
 * encoding handling functions
 */

const char *
assign_client_encoding(const char *value, bool doit, GucSource source)
{
	int			encoding;

	encoding = pg_valid_client_encoding(value);
	if (encoding < 0)
		return NULL;

	/*
	 * Note: if we are in startup phase then SetClientEncoding may not be able
	 * to really set the encoding.	In this case we will assume that the
	 * encoding is okay, and InitializeClientEncoding() will fix things once
	 * initialization is complete.
	 */
	if (SetClientEncoding(encoding, doit) < 0)
	{
		ereport(GUC_complaint_elevel(source),
				(errcode(ERRCODE_FEATURE_NOT_SUPPORTED),
				 errmsg("conversion between %s and %s is not supported",
						value, GetDatabaseEncodingName())));
		return NULL;
	}
	return value;
}


/*
 * SET SESSION AUTHORIZATION
 *
 * When resetting session auth after an error, we can't expect to do catalog
 * lookups.  Hence, the stored form of the value must provide a numeric oid
 * that can be re-used directly.  We store the string in the form of
 * NAMEDATALEN 'x's, followed by T or F to indicate superuserness, followed
 * by the numeric oid, followed by a comma, followed by the role name.
 * This cannot be confused with a plain role name because of the NAMEDATALEN
 * limit on names, so we can tell whether we're being passed an initial
 * role name or a saved/restored value.  (NOTE: we rely on guc.c to have
 * properly truncated any incoming value, but not to truncate already-stored
 * values.	See GUC_IS_NAME processing.)
 */
extern char *session_authorization_string;		/* in guc.c */

const char *
assign_session_authorization(const char *value, bool doit, GucSource source)
{
	Oid			roleid = InvalidOid;
	bool		is_superuser = false;
	const char *actual_rolename = NULL;
	char	   *result;

	if (strspn(value, "x") == NAMEDATALEN &&
		(value[NAMEDATALEN] == 'T' || value[NAMEDATALEN] == 'F'))
	{
		/* might be a saved userid string */
		Oid			savedoid;
		char	   *endptr;

		savedoid = (Oid) strtoul(value + NAMEDATALEN + 1, &endptr, 10);

		if (endptr != value + NAMEDATALEN + 1 && *endptr == ',')
		{
			/* syntactically valid, so break out the data */
			roleid = savedoid;
			is_superuser = (value[NAMEDATALEN] == 'T');
			actual_rolename = endptr + 1;
		}
	}

	if (roleid == InvalidOid)
	{
		/* not a saved ID, so look it up */
		HeapTuple	roleTup;

		if (!IsTransactionState())
		{
			/*
			 * Can't do catalog lookups, so fail.  The upshot of this is that
			 * session_authorization cannot be set in postgresql.conf, which
			 * seems like a good thing anyway.
			 */
			return NULL;
		}

		roleTup = SearchSysCache(AUTHNAME,
								 PointerGetDatum(value),
								 0, 0, 0);
		if (!HeapTupleIsValid(roleTup))
		{
			ereport(GUC_complaint_elevel(source),
					(errcode(ERRCODE_UNDEFINED_OBJECT),
					 errmsg("role \"%s\" does not exist", value)));
			return NULL;
		}

		roleid = HeapTupleGetOid(roleTup);
		is_superuser = ((Form_pg_authid) GETSTRUCT(roleTup))->rolsuper;
		actual_rolename = value;

		ReleaseSysCache(roleTup);
	}

	if (doit)
		SetSessionAuthorization(roleid, is_superuser);

	result = (char *) malloc(NAMEDATALEN + 32 + strlen(actual_rolename));
	if (!result)
		return NULL;

	memset(result, 'x', NAMEDATALEN);

	sprintf(result + NAMEDATALEN, "%c%u,%s",
			is_superuser ? 'T' : 'F',
			roleid,
			actual_rolename);

	return result;
}

const char *
show_session_authorization(void)
{
	/*
	 * Extract the user name from the stored string; see
	 * assign_session_authorization
	 */
	const char *value = session_authorization_string;
	Oid			savedoid;
	char	   *endptr;

	/* If session_authorization hasn't been set in this process, return "" */
	if (value == NULL || value[0] == '\0')
		return "";

	Assert(strspn(value, "x") == NAMEDATALEN &&
		   (value[NAMEDATALEN] == 'T' || value[NAMEDATALEN] == 'F'));

	savedoid = (Oid) strtoul(value + NAMEDATALEN + 1, &endptr, 10);

	Assert(endptr != value + NAMEDATALEN + 1 && *endptr == ',');

	return endptr + 1;
}


/*
 * SET ROLE
 *
 * When resetting session auth after an error, we can't expect to do catalog
 * lookups.  Hence, the stored form of the value must provide a numeric oid
 * that can be re-used directly.  We implement this exactly like SET
 * SESSION AUTHORIZATION.
 *
 * The SQL spec requires "SET ROLE NONE" to unset the role, so we hardwire
 * a translation of "none" to InvalidOid.
 */
extern char *role_string;		/* in guc.c */

const char *
assign_role(const char *value, bool doit, GucSource source)
{
	Oid			roleid = InvalidOid;
	bool		is_superuser = false;
	const char *actual_rolename = value;
	char	   *result;

	if (strspn(value, "x") == NAMEDATALEN &&
		(value[NAMEDATALEN] == 'T' || value[NAMEDATALEN] == 'F'))
	{
		/* might be a saved userid string */
		Oid			savedoid;
		char	   *endptr;

		savedoid = (Oid) strtoul(value + NAMEDATALEN + 1, &endptr, 10);

		if (endptr != value + NAMEDATALEN + 1 && *endptr == ',')
		{
			/* syntactically valid, so break out the data */
			roleid = savedoid;
			is_superuser = (value[NAMEDATALEN] == 'T');
			actual_rolename = endptr + 1;
		}
	}

	if (roleid == InvalidOid &&
		strcmp(actual_rolename, "none") != 0)
	{
		/* not a saved ID, so look it up */
		HeapTuple	roleTup;

		if (!IsTransactionState())
		{
			/*
			 * Can't do catalog lookups, so fail.  The upshot of this is that
			 * role cannot be set in postgresql.conf, which seems like a good
			 * thing anyway.
			 */
			return NULL;
		}

		roleTup = SearchSysCache(AUTHNAME,
								 PointerGetDatum(value),
								 0, 0, 0);
		if (!HeapTupleIsValid(roleTup))
		{
			ereport(GUC_complaint_elevel(source),
					(errcode(ERRCODE_UNDEFINED_OBJECT),
					 errmsg("role \"%s\" does not exist", value)));
			return NULL;
		}

		roleid = HeapTupleGetOid(roleTup);
		is_superuser = ((Form_pg_authid) GETSTRUCT(roleTup))->rolsuper;

		ReleaseSysCache(roleTup);

		/*
		 * Verify that session user is allowed to become this role
		 */
		if (!is_member_of_role(GetSessionUserId(), roleid))
		{
			ereport(GUC_complaint_elevel(source),
					(errcode(ERRCODE_INSUFFICIENT_PRIVILEGE),
					 errmsg("permission denied to set role \"%s\"",
							value)));
			return NULL;
		}
	}

	if (doit)
		SetCurrentRoleId(roleid, is_superuser);

	result = (char *) malloc(NAMEDATALEN + 32 + strlen(actual_rolename));
	if (!result)
		return NULL;

	memset(result, 'x', NAMEDATALEN);

	sprintf(result + NAMEDATALEN, "%c%u,%s",
			is_superuser ? 'T' : 'F',
			roleid,
			actual_rolename);

	return result;
}

const char *
show_role(void)
{
	/*
	 * Extract the role name from the stored string; see assign_role
	 */
	const char *value = role_string;
	Oid			savedoid;
	char	   *endptr;

	/* This special case only applies if no SET ROLE has been done */
	if (value == NULL || strcmp(value, "none") == 0)
		return "none";

	Assert(strspn(value, "x") == NAMEDATALEN &&
		   (value[NAMEDATALEN] == 'T' || value[NAMEDATALEN] == 'F'));

	savedoid = (Oid) strtoul(value + NAMEDATALEN + 1, &endptr, 10);

	Assert(endptr != value + NAMEDATALEN + 1 && *endptr == ',');

	/*
	 * Check that the stored string still matches the effective setting, else
	 * return "none".  This is a kluge to deal with the fact that SET SESSION
	 * AUTHORIZATION logically resets SET ROLE to NONE, but we cannot set the
	 * GUC role variable from assign_session_authorization (because we haven't
	 * got enough info to call set_config_option).
	 */
	if (savedoid != GetCurrentRoleId())
		return "none";

	return endptr + 1;
}<|MERGE_RESOLUTION|>--- conflicted
+++ resolved
@@ -550,28 +550,7 @@
 const char *
 assign_XactIsoLevel(const char *value, bool doit, GucSource source)
 {
-<<<<<<< HEAD
 	int			newXactIsoLevel;
-=======
-	if (FirstSnapshotSet)
-	{
-		ereport(GUC_complaint_elevel(source),
-				(errcode(ERRCODE_ACTIVE_SQL_TRANSACTION),
-				 errmsg("SET TRANSACTION ISOLATION LEVEL must be called before any query")));
-		/* source == PGC_S_OVERRIDE means do it anyway, eg at xact abort */
-		if (source != PGC_S_OVERRIDE)
-			return NULL;
-	}
-	else if (IsSubTransaction())
-	{
-		ereport(GUC_complaint_elevel(source),
-				(errcode(ERRCODE_ACTIVE_SQL_TRANSACTION),
-				 errmsg("SET TRANSACTION ISOLATION LEVEL must not be called in a subtransaction")));
-		/* source == PGC_S_OVERRIDE means do it anyway, eg at xact abort */
-		if (source != PGC_S_OVERRIDE)
-			return NULL;
-	}
->>>>>>> 49f001d8
 
 	if (strcmp(value, "serializable") == 0)
 	{
@@ -603,7 +582,7 @@
 	if (source != PGC_S_OVERRIDE &&
 			newXactIsoLevel != XactIsoLevel && IsTransactionState())
 	{
-		if (SerializableSnapshot != NULL)
+		if (FirstSnapshotSet)
 		{
 			if (source >= PGC_S_INTERACTIVE)
 				ereport(ERROR,
