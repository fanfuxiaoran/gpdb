/*-------------------------------------------------------------------------
 *
 * xml.c
 *	  XML data type support.
 *
 *
 * Portions Copyright (c) 1996-2013, PostgreSQL Global Development Group
 * Portions Copyright (c) 1994, Regents of the University of California
 *
 * src/backend/utils/adt/xml.c
 *
 *-------------------------------------------------------------------------
 */

/*
 * Generally, XML type support is only available when libxml use was
 * configured during the build.  But even if that is not done, the
 * type and all the functions are available, but most of them will
 * fail.  For one thing, this avoids having to manage variant catalog
 * installations.  But it also has nice effects such as that you can
 * dump a database containing XML type data even if the server is not
 * linked with libxml.  Thus, make sure xml_out() works even if nothing
 * else does.
 */

/*
 * Notes on memory management:
 *
 * Sometimes libxml allocates global structures in the hope that it can reuse
 * them later on.  This makes it impractical to change the xmlMemSetup
 * functions on-the-fly; that is likely to lead to trying to pfree() chunks
 * allocated with malloc() or vice versa.  Since libxml might be used by
 * loadable modules, eg libperl, our only safe choices are to change the
 * functions at postmaster/backend launch or not at all.  Since we'd rather
 * not activate libxml in sessions that might never use it, the latter choice
 * is the preferred one.  However, for debugging purposes it can be awfully
 * handy to constrain libxml's allocations to be done in a specific palloc
 * context, where they're easy to track.  Therefore there is code here that
 * can be enabled in debug builds to redirect libxml's allocations into a
 * special context LibxmlContext.  It's not recommended to turn this on in
 * a production build because of the possibility of bad interactions with
 * external modules.
 */
/* #define USE_LIBXMLCONTEXT */

#include "postgres.h"

#ifdef USE_LIBXML
#include <libxml/chvalid.h>
#include <libxml/parser.h>
#include <libxml/parserInternals.h>
#include <libxml/tree.h>
#include <libxml/uri.h>
#include <libxml/xmlerror.h>
#include <libxml/xmlversion.h>
#include <libxml/xmlwriter.h>
#include <libxml/xpath.h>
#include <libxml/xpathInternals.h>

/*
 * We used to check for xmlStructuredErrorContext via a configure test; but
 * that doesn't work on Windows, so instead use this grottier method of
 * testing the library version number.
 */
#if LIBXML_VERSION >= 20704
#define HAVE_XMLSTRUCTUREDERRORCONTEXT 1
#endif
#endif   /* USE_LIBXML */

#include "access/htup_details.h"
#include "catalog/namespace.h"
#include "catalog/pg_type.h"
#include "commands/dbcommands.h"
#include "executor/executor.h"
#include "executor/spi.h"
#include "fmgr.h"
#include "lib/stringinfo.h"
#include "libpq/pqformat.h"
#include "mb/pg_wchar.h"
#include "miscadmin.h"
#include "nodes/execnodes.h"
#include "nodes/nodeFuncs.h"
#include "utils/array.h"
#include "utils/builtins.h"
#include "utils/date.h"
#include "utils/datetime.h"
#include "utils/lsyscache.h"
#include "utils/memutils.h"
#include "utils/rel.h"
#include "utils/syscache.h"
#include "utils/xml.h"


/* GUC variables */
int xmlbinary;
int xmloption;

#ifdef USE_LIBXML

/* random number to identify PgXmlErrorContext */
#define ERRCXT_MAGIC	68275028

static xmlParserInputPtr xmlPgEntityLoader(const char *URL, const char *ID,
				  xmlParserCtxtPtr ctxt);
struct PgXmlErrorContext
{
	int			magic;
	/* strictness argument passed to pg_xml_init */
	PgXmlStrictness strictness;
	/* current error status and accumulated message, if any */
	bool		err_occurred;
	StringInfoData err_buf;
	/* previous libxml error handling state (saved by pg_xml_init) */
	xmlStructuredErrorFunc saved_errfunc;
	void	   *saved_errcxt;
	/* previous libxml entity handler (saved by pg_xml_init) */
	xmlExternalEntityLoader saved_entityfunc;
};

static xmlParserInputPtr xmlPgEntityLoader(const char *URL, const char *ID,
				  xmlParserCtxtPtr ctxt);
static void xml_errorHandler(void *data, xmlErrorPtr error);
static void xml_ereport_by_code(int level, int sqlcode,
					const char *msg, int errcode);
static void chopStringInfoNewlines(StringInfo str);
static void appendStringInfoLineSeparator(StringInfo str);

#ifdef USE_LIBXMLCONTEXT

static MemoryContext LibxmlContext = NULL;

static void xml_memory_init(void);
static void *xml_palloc(size_t size);
static void *xml_repalloc(void *ptr, size_t size);
static void xml_pfree(void *ptr);
static char *xml_pstrdup(const char *string);
#endif   /* USE_LIBXMLCONTEXT */

static xmlChar *xml_text2xmlChar(text *in);
static int parse_xml_decl(const xmlChar *str, size_t *lenp,
			   xmlChar **version, xmlChar **encoding, int *standalone);
static bool print_xml_decl(StringInfo buf, const xmlChar *version,
			   pg_enc encoding, int standalone);
static xmlDocPtr xml_parse(text *data, XmlOptionType xmloption_arg,
		  bool preserve_whitespace, int encoding);
static text *xml_xmlnodetoxmltype(xmlNodePtr cur);
static int xml_xpathobjtoxmlarray(xmlXPathObjectPtr xpathobj,
					   ArrayBuildState **astate);
#endif   /* USE_LIBXML */

static StringInfo query_to_xml_internal(const char *query, char *tablename,
					  const char *xmlschema, bool nulls, bool tableforest,
					  const char *targetns, bool top_level);
static const char *map_sql_table_to_xmlschema(TupleDesc tupdesc, Oid relid,
						 bool nulls, bool tableforest, const char *targetns);
static const char *map_sql_schema_to_xmlschema_types(Oid nspid,
								  List *relid_list, bool nulls,
								  bool tableforest, const char *targetns);
static const char *map_sql_catalog_to_xmlschema_types(List *nspid_list,
								   bool nulls, bool tableforest,
								   const char *targetns);
static const char *map_sql_type_to_xml_name(Oid typeoid, int typmod);
static const char *map_sql_typecoll_to_xmlschema_types(List *tupdesc_list);
static const char *map_sql_type_to_xmlschema_type(Oid typeoid, int typmod);
static void SPI_sql_row_to_xmlelement(uint64 rownum, StringInfo result,
						  char *tablename, bool nulls, bool tableforest,
						  const char *targetns, bool top_level);

#define NO_XML_SUPPORT() \
	ereport(ERROR, \
			(errcode(ERRCODE_FEATURE_NOT_SUPPORTED), \
			 errmsg("unsupported XML feature"), \
			 errdetail("This functionality requires the server to be built with libxml support."), \
			 errhint("You need to rebuild PostgreSQL using --with-libxml.")))


/* from SQL/XML:2008 section 4.9 */
#define NAMESPACE_XSD "http://www.w3.org/2001/XMLSchema"
#define NAMESPACE_XSI "http://www.w3.org/2001/XMLSchema-instance"
#define NAMESPACE_SQLXML "http://standards.iso.org/iso/9075/2003/sqlxml"


#ifdef USE_LIBXML

static int
xmlChar_to_encoding(const xmlChar *encoding_name)
{
	int			encoding = pg_char_to_encoding((const char *) encoding_name);

	if (encoding < 0)
		ereport(ERROR,
				(errcode(ERRCODE_INVALID_PARAMETER_VALUE),
				 errmsg("invalid encoding name \"%s\"",
						(const char *) encoding_name)));
	return encoding;
}
#endif


/*
 * xml_in uses a plain C string to VARDATA conversion, so for the time being
 * we use the conversion function for the text datatype.
 *
 * This is only acceptable so long as xmltype and text use the same
 * representation.
 */
Datum
xml_in(PG_FUNCTION_ARGS)
{
#ifdef USE_LIBXML
	char	   *s = PG_GETARG_CSTRING(0);
	xmltype    *vardata;
	xmlDocPtr	doc;

	vardata = (xmltype *) cstring_to_text(s);

	/*
	 * Parse the data to check if it is well-formed XML data.  Assume that
	 * ERROR occurred if parsing failed.
	 */
	doc = xml_parse(vardata, xmloption, true, GetDatabaseEncoding());
	xmlFreeDoc(doc);

	PG_RETURN_XML_P(vardata);
#else
	NO_XML_SUPPORT();
	return 0;
#endif
}


#define PG_XML_DEFAULT_VERSION "1.0"


/*
 * xml_out_internal uses a plain VARDATA to C string conversion, so for the
 * time being we use the conversion function for the text datatype.
 *
 * This is only acceptable so long as xmltype and text use the same
 * representation.
 */
static char *
xml_out_internal(xmltype *x, pg_enc target_encoding)
{
	char	   *str = text_to_cstring((text *) x);

#ifdef USE_LIBXML
	size_t		len = strlen(str);
	xmlChar    *version;
	int			standalone;
	int			res_code;

	if ((res_code = parse_xml_decl((xmlChar *) str,
								   &len, &version, NULL, &standalone)) == 0)
	{
		StringInfoData buf;

		initStringInfo(&buf);

		if (!print_xml_decl(&buf, version, target_encoding, standalone))
		{
			/*
			 * If we are not going to produce an XML declaration, eat a single
			 * newline in the original string to prevent empty first lines in
			 * the output.
			 */
			if (*(str + len) == '\n')
				len += 1;
		}
		appendStringInfoString(&buf, str + len);

		pfree(str);

		return buf.data;
	}

	xml_ereport_by_code(WARNING, ERRCODE_INTERNAL_ERROR,
						"could not parse XML declaration in stored value",
						res_code);
#endif
	return str;
}


Datum
xml_out(PG_FUNCTION_ARGS)
{
	xmltype    *x = PG_GETARG_XML_P(0);

	/*
	 * xml_out removes the encoding property in all cases.  This is because we
	 * cannot control from here whether the datum will be converted to a
	 * different client encoding, so we'd do more harm than good by including
	 * it.
	 */
	PG_RETURN_CSTRING(xml_out_internal(x, 0));
}


Datum
xml_recv(PG_FUNCTION_ARGS)
{
#ifdef USE_LIBXML
	StringInfo	buf = (StringInfo) PG_GETARG_POINTER(0);
	xmltype    *result;
	char	   *str;
	char	   *newstr;
	int			nbytes;
	xmlDocPtr	doc;
	xmlChar    *encodingStr = NULL;
	int			encoding;

	/*
	 * Read the data in raw format. We don't know yet what the encoding is, as
	 * that information is embedded in the xml declaration; so we have to
	 * parse that before converting to server encoding.
	 */
	nbytes = buf->len - buf->cursor;
	str = (char *) pq_getmsgbytes(buf, nbytes);

	/*
	 * We need a null-terminated string to pass to parse_xml_decl().  Rather
	 * than make a separate copy, make the temporary result one byte bigger
	 * than it needs to be.
	 */
	result = palloc(nbytes + 1 + VARHDRSZ);
	SET_VARSIZE(result, nbytes + VARHDRSZ);
	memcpy(VARDATA(result), str, nbytes);
	str = VARDATA(result);
	str[nbytes] = '\0';

	parse_xml_decl((const xmlChar *) str, NULL, NULL, &encodingStr, NULL);

	/*
	 * If encoding wasn't explicitly specified in the XML header, treat it as
	 * UTF-8, as that's the default in XML. This is different from xml_in(),
	 * where the input has to go through the normal client to server encoding
	 * conversion.
	 */
	encoding = encodingStr ? xmlChar_to_encoding(encodingStr) : PG_UTF8;

	/*
	 * Parse the data to check if it is well-formed XML data.  Assume that
	 * xml_parse will throw ERROR if not.
	 */
	doc = xml_parse(result, xmloption, true, encoding);
	xmlFreeDoc(doc);

	/* Now that we know what we're dealing with, convert to server encoding */
	newstr = (char *) pg_do_encoding_conversion((unsigned char *) str,
												nbytes,
												encoding,
												GetDatabaseEncoding());

	if (newstr != str)
	{
		pfree(result);
		result = (xmltype *) cstring_to_text(newstr);
		pfree(newstr);
	}

	PG_RETURN_XML_P(result);
#else
	NO_XML_SUPPORT();
	return 0;
#endif
}


Datum
xml_send(PG_FUNCTION_ARGS)
{
	xmltype    *x = PG_GETARG_XML_P(0);
	char	   *outval;
	StringInfoData buf;

	/*
	 * xml_out_internal doesn't convert the encoding, it just prints the right
	 * declaration. pq_sendtext will do the conversion.
	 */
	outval = xml_out_internal(x, pg_get_client_encoding());

	pq_begintypsend(&buf);
	pq_sendtext(&buf, outval, strlen(outval));
	pfree(outval);
	PG_RETURN_BYTEA_P(pq_endtypsend(&buf));
}


#ifdef USE_LIBXML
static void
appendStringInfoText(StringInfo str, const text *t)
{
	appendBinaryStringInfo(str, VARDATA(t), VARSIZE(t) - VARHDRSZ);
}
#endif


static xmltype *
stringinfo_to_xmltype(StringInfo buf)
{
	return (xmltype *) cstring_to_text_with_len(buf->data, buf->len);
}


static xmltype *
cstring_to_xmltype(const char *string)
{
	return (xmltype *) cstring_to_text(string);
}


#ifdef USE_LIBXML
static xmltype *
xmlBuffer_to_xmltype(xmlBufferPtr buf)
{
	return (xmltype *) cstring_to_text_with_len((const char *) xmlBufferContent(buf),
												xmlBufferLength(buf));
}
#endif


Datum
xmlcomment(PG_FUNCTION_ARGS)
{
#ifdef USE_LIBXML
	text	   *arg = PG_GETARG_TEXT_P(0);
	char	   *argdata = VARDATA(arg);
	int			len = VARSIZE(arg) - VARHDRSZ;
	StringInfoData buf;
	int			i;

	/* check for "--" in string or "-" at the end */
	for (i = 1; i < len; i++)
	{
		if (argdata[i] == '-' && argdata[i - 1] == '-')
			ereport(ERROR,
					(errcode(ERRCODE_INVALID_XML_COMMENT),
					 errmsg("invalid XML comment")));
	}
	if (len > 0 && argdata[len - 1] == '-')
		ereport(ERROR,
				(errcode(ERRCODE_INVALID_XML_COMMENT),
				 errmsg("invalid XML comment")));

	initStringInfo(&buf);
	appendStringInfo(&buf, "<!--");
	appendStringInfoText(&buf, arg);
	appendStringInfo(&buf, "-->");

	PG_RETURN_XML_P(stringinfo_to_xmltype(&buf));
#else
	NO_XML_SUPPORT();
	return 0;
#endif
}



/*
 * TODO: xmlconcat needs to merge the notations and unparsed entities
 * of the argument values.  Not very important in practice, though.
 */
xmltype *
xmlconcat(List *args)
{
#ifdef USE_LIBXML
	int			global_standalone = 1;
	xmlChar    *global_version = NULL;
	bool		global_version_no_value = false;
	StringInfoData buf;
	ListCell   *v;

	initStringInfo(&buf);
	foreach(v, args)
	{
		xmltype    *x = DatumGetXmlP(PointerGetDatum(lfirst(v)));
		size_t		len;
		xmlChar    *version;
		int			standalone;
		char	   *str;

		len = VARSIZE(x) - VARHDRSZ;
		str = text_to_cstring((text *) x);

		parse_xml_decl((xmlChar *) str, &len, &version, NULL, &standalone);

		if (standalone == 0 && global_standalone == 1)
			global_standalone = 0;
		if (standalone < 0)
			global_standalone = -1;

		if (!version)
			global_version_no_value = true;
		else if (!global_version)
			global_version = version;
		else if (xmlStrcmp(version, global_version) != 0)
			global_version_no_value = true;

		appendStringInfoString(&buf, str + len);
		pfree(str);
	}

	if (!global_version_no_value || global_standalone >= 0)
	{
		StringInfoData buf2;

		initStringInfo(&buf2);

		print_xml_decl(&buf2,
					   (!global_version_no_value) ? global_version : NULL,
					   0,
					   global_standalone);

		appendStringInfoString(&buf2, buf.data);
		buf = buf2;
	}

	return stringinfo_to_xmltype(&buf);
#else
	NO_XML_SUPPORT();
	return NULL;
#endif
}


/*
 * XMLAGG support
 */
Datum
xmlconcat2(PG_FUNCTION_ARGS)
{
	if (PG_ARGISNULL(0))
	{
		if (PG_ARGISNULL(1))
			PG_RETURN_NULL();
		else
			PG_RETURN_XML_P(PG_GETARG_XML_P(1));
	}
	else if (PG_ARGISNULL(1))
		PG_RETURN_XML_P(PG_GETARG_XML_P(0));
	else
		PG_RETURN_XML_P(xmlconcat(list_make2(PG_GETARG_XML_P(0),
											 PG_GETARG_XML_P(1))));
}


Datum
texttoxml(PG_FUNCTION_ARGS)
{
	text	   *data = PG_GETARG_TEXT_P(0);

	PG_RETURN_XML_P(xmlparse(data, xmloption, true));
}


Datum
xmltotext(PG_FUNCTION_ARGS)
{
	xmltype    *data = PG_GETARG_XML_P(0);

	/* It's actually binary compatible. */
	PG_RETURN_TEXT_P((text *) data);
}


text *
xmltotext_with_xmloption(xmltype *data, XmlOptionType xmloption_arg)
{
	if (xmloption_arg == XMLOPTION_DOCUMENT && !xml_is_document(data))
		ereport(ERROR,
				(errcode(ERRCODE_NOT_AN_XML_DOCUMENT),
				 errmsg("not an XML document")));

	/* It's actually binary compatible, save for the above check. */
	return (text *) data;
}


xmltype *
xmlelement(XmlExprState *xmlExpr, ExprContext *econtext)
{
#ifdef USE_LIBXML
	XmlExpr    *xexpr = (XmlExpr *) xmlExpr->xprstate.expr;
	xmltype    *result;
	List	   *named_arg_strings;
	List	   *arg_strings;
	int			i;
	ListCell   *arg;
	ListCell   *narg;
	PgXmlErrorContext *xmlerrcxt;
	volatile xmlBufferPtr buf = NULL;
	volatile xmlTextWriterPtr writer = NULL;

	/*
	 * We first evaluate all the arguments, then start up libxml and create
	 * the result.  This avoids issues if one of the arguments involves a call
	 * to some other function or subsystem that wants to use libxml on its own
	 * terms.
	 */
	named_arg_strings = NIL;
	i = 0;
	foreach(arg, xmlExpr->named_args)
	{
		ExprState  *e = (ExprState *) lfirst(arg);
		Datum		value;
		bool		isnull;
		char	   *str;

		value = ExecEvalExpr(e, econtext, &isnull, NULL);
		if (isnull)
			str = NULL;
		else
			str = map_sql_value_to_xml_value(value, exprType((Node *) e->expr), false);
		named_arg_strings = lappend(named_arg_strings, str);
		i++;
	}

	arg_strings = NIL;
	foreach(arg, xmlExpr->args)
	{
		ExprState  *e = (ExprState *) lfirst(arg);
		Datum		value;
		bool		isnull;
		char	   *str;

		value = ExecEvalExpr(e, econtext, &isnull, NULL);
		/* here we can just forget NULL elements immediately */
		if (!isnull)
		{
			str = map_sql_value_to_xml_value(value,
										   exprType((Node *) e->expr), true);
			arg_strings = lappend(arg_strings, str);
		}
	}

	/* now safe to run libxml */
	xmlerrcxt = pg_xml_init(PG_XML_STRICTNESS_ALL);

	PG_TRY();
	{
		buf = xmlBufferCreate();
		if (buf == NULL || xmlerrcxt->err_occurred)
			xml_ereport(xmlerrcxt, ERROR, ERRCODE_OUT_OF_MEMORY,
						"could not allocate xmlBuffer");
		writer = xmlNewTextWriterMemory(buf, 0);
		if (writer == NULL || xmlerrcxt->err_occurred)
			xml_ereport(xmlerrcxt, ERROR, ERRCODE_OUT_OF_MEMORY,
						"could not allocate xmlTextWriter");

		xmlTextWriterStartElement(writer, (xmlChar *) xexpr->name);

		forboth(arg, named_arg_strings, narg, xexpr->arg_names)
		{
			char	   *str = (char *) lfirst(arg);
			char	   *argname = strVal(lfirst(narg));

			if (str)
				xmlTextWriterWriteAttribute(writer,
											(xmlChar *) argname,
											(xmlChar *) str);
		}

		foreach(arg, arg_strings)
		{
			char	   *str = (char *) lfirst(arg);

			xmlTextWriterWriteRaw(writer, (xmlChar *) str);
		}

		xmlTextWriterEndElement(writer);

		/* we MUST do this now to flush data out to the buffer ... */
		xmlFreeTextWriter(writer);
		writer = NULL;

		result = xmlBuffer_to_xmltype(buf);
	}
	PG_CATCH();
	{
		if (writer)
			xmlFreeTextWriter(writer);
		if (buf)
			xmlBufferFree(buf);

		pg_xml_done(xmlerrcxt, true);

		PG_RE_THROW();
	}
	PG_END_TRY();

	xmlBufferFree(buf);

	pg_xml_done(xmlerrcxt, false);

	return result;
#else
	NO_XML_SUPPORT();
	return NULL;
#endif
}

xmltype *
xmlparse(text *data, XmlOptionType xmloption_arg, bool preserve_whitespace)
{
#ifdef USE_LIBXML
	xmlDocPtr	doc;

	doc = xml_parse(data, xmloption_arg, preserve_whitespace,
					GetDatabaseEncoding());
	xmlFreeDoc(doc);

	return (xmltype *) data;
#else
	NO_XML_SUPPORT();
	return NULL;
#endif
}


xmltype *
xmlpi(char *target, text *arg, bool arg_is_null, bool *result_is_null)
{
#ifdef USE_LIBXML
	xmltype    *result;
	StringInfoData buf;

	if (pg_strcasecmp(target, "xml") == 0)
		ereport(ERROR,
				(errcode(ERRCODE_SYNTAX_ERROR), /* really */
				 errmsg("invalid XML processing instruction"),
				 errdetail("XML processing instruction target name cannot be \"%s\".", target)));

	/*
	 * Following the SQL standard, the null check comes after the syntax check
	 * above.
	 */
	*result_is_null = arg_is_null;
	if (*result_is_null)
		return NULL;

	initStringInfo(&buf);

	appendStringInfo(&buf, "<?%s", target);

	if (arg != NULL)
	{
		char	   *string;

		string = text_to_cstring(arg);
		if (strstr(string, "?>") != NULL)
			ereport(ERROR,
					(errcode(ERRCODE_INVALID_XML_PROCESSING_INSTRUCTION),
					 errmsg("invalid XML processing instruction"),
			errdetail("XML processing instruction cannot contain \"?>\".")));

		appendStringInfoChar(&buf, ' ');
		appendStringInfoString(&buf, string + strspn(string, " "));
		pfree(string);
	}
	appendStringInfoString(&buf, "?>");

	result = stringinfo_to_xmltype(&buf);
	pfree(buf.data);
	return result;
#else
	NO_XML_SUPPORT();
	return NULL;
#endif
}


xmltype *
xmlroot(xmltype *data, text *version, int standalone)
{
#ifdef USE_LIBXML
	char	   *str;
	size_t		len;
	xmlChar    *orig_version;
	int			orig_standalone;
	StringInfoData buf;

	len = VARSIZE(data) - VARHDRSZ;
	str = text_to_cstring((text *) data);

	parse_xml_decl((xmlChar *) str, &len, &orig_version, NULL, &orig_standalone);

	if (version)
		orig_version = xml_text2xmlChar(version);
	else
		orig_version = NULL;

	switch (standalone)
	{
		case XML_STANDALONE_YES:
			orig_standalone = 1;
			break;
		case XML_STANDALONE_NO:
			orig_standalone = 0;
			break;
		case XML_STANDALONE_NO_VALUE:
			orig_standalone = -1;
			break;
		case XML_STANDALONE_OMITTED:
			/* leave original value */
			break;
	}

	initStringInfo(&buf);
	print_xml_decl(&buf, orig_version, 0, orig_standalone);
	appendStringInfoString(&buf, str + len);

	return stringinfo_to_xmltype(&buf);
#else
	NO_XML_SUPPORT();
	return NULL;
#endif
}


/*
 * Validate document (given as string) against DTD (given as external link)
 *
 * This has been removed because it is a security hole: unprivileged users
 * should not be able to use Postgres to fetch arbitrary external files,
 * which unfortunately is exactly what libxml is willing to do with the DTD
 * parameter.
 */
Datum
xmlvalidate(PG_FUNCTION_ARGS)
{
	ereport(ERROR,
			(errcode(ERRCODE_FEATURE_NOT_SUPPORTED),
			 errmsg("xmlvalidate is not implemented")));
	return 0;
}


bool
xml_is_document(xmltype *arg)
{
#ifdef USE_LIBXML
	bool		result;
	volatile xmlDocPtr doc = NULL;
	MemoryContext ccxt = CurrentMemoryContext;

	/* We want to catch ereport(INVALID_XML_DOCUMENT) and return false */
	PG_TRY();
	{
		doc = xml_parse((text *) arg, XMLOPTION_DOCUMENT, true,
						GetDatabaseEncoding());
		result = true;
	}
	PG_CATCH();
	{
		ErrorData  *errdata;
		MemoryContext ecxt;

		ecxt = MemoryContextSwitchTo(ccxt);
		errdata = CopyErrorData();
		if (errdata->sqlerrcode == ERRCODE_INVALID_XML_DOCUMENT)
		{
			FlushErrorState();
			result = false;
		}
		else
		{
			MemoryContextSwitchTo(ecxt);
			PG_RE_THROW();
		}
	}
	PG_END_TRY();

	if (doc)
		xmlFreeDoc(doc);

	return result;
#else							/* not USE_LIBXML */
	NO_XML_SUPPORT();
	return false;
#endif   /* not USE_LIBXML */
}


#ifdef USE_LIBXML


/*
 * pg_xml_init_library --- set up for use of libxml
 *
 * This should be called by each function that is about to use libxml
 * facilities but doesn't require error handling.  It initializes libxml
 * and verifies compatibility with the loaded libxml version.  These are
 * once-per-session activities.
 *
 * TODO: xmlChar is utf8-char, make proper tuning (initdb with enc!=utf8 and
 * check)
 */
void
pg_xml_init_library(void)
{
	static bool first_time = true;

	if (first_time)
	{
		/* Stuff we need do only once per session */

		/*
		 * Currently, we have no pure UTF-8 support for internals -- check if
		 * we can work.
		 */
		if (sizeof(char) != sizeof(xmlChar))
			ereport(ERROR,
					(errmsg("could not initialize XML library"),
							errdetail("libxml2 has incompatible char type: sizeof(char)=%u, sizeof(xmlChar)=%u.",
									  (int) sizeof(char), (int) sizeof(xmlChar))));

#ifdef USE_LIBXMLCONTEXT
		/* Set up libxml's memory allocation our way */
		xml_memory_init();
#endif

		/* Check library compatibility */
		LIBXML_TEST_VERSION;

		first_time = false;
	}
}

/*
 * pg_xml_init --- set up for use of libxml and register an error handler
 *
 * This should be called by each function that is about to use libxml
 * facilities and requires error handling.	It initializes libxml with
 * pg_xml_init_library() and establishes our libxml error handler.
 *
 * strictness determines which errors are reported and which are ignored.
 *
 * Calls to this function MUST be followed by a PG_TRY block that guarantees
 * that pg_xml_done() is called during either normal or error exit.
 *
 * This is exported for use by contrib/xml2, as well as other code that might
 * wish to share use of this module's libxml error handler.
 */
PgXmlErrorContext *
pg_xml_init(PgXmlStrictness strictness)
{
	PgXmlErrorContext *errcxt;
	void	   *new_errcxt;

	/* Do one-time setup if needed */
	pg_xml_init_library();

	/* Create error handling context structure */
	errcxt = (PgXmlErrorContext *) palloc(sizeof(PgXmlErrorContext));
	errcxt->magic = ERRCXT_MAGIC;
	errcxt->strictness = strictness;
	errcxt->err_occurred = false;
	initStringInfo(&errcxt->err_buf);

	/*
	 * Save original error handler and install ours. libxml originally didn't
	 * distinguish between the contexts for generic and for structured error
	 * handlers.  If we're using an old libxml version, we must thus save the
	 * generic error context, even though we're using a structured error
	 * handler.
	 */
	errcxt->saved_errfunc = xmlStructuredError;

#ifdef HAVE_XMLSTRUCTUREDERRORCONTEXT
	errcxt->saved_errcxt = xmlStructuredErrorContext;
#else
	errcxt->saved_errcxt = xmlGenericErrorContext;
#endif

	xmlSetStructuredErrorFunc((void *) errcxt, xml_errorHandler);

	/* set up our entity loader, too */
	xmlSetExternalEntityLoader(xmlPgEntityLoader);

	/*
	 * Verify that xmlSetStructuredErrorFunc set the context variable we
	 * expected it to.	If not, the error context pointer we just saved is not
	 * the correct thing to restore, and since that leaves us without a way to
	 * restore the context in pg_xml_done, we must fail.
	 *
	 * The only known situation in which this test fails is if we compile with
	 * headers from a libxml2 that doesn't track the structured error context
	 * separately (< 2.7.4), but at runtime use a version that does, or vice
	 * versa.  The libxml2 authors did not treat that change as constituting
	 * an ABI break, so the LIBXML_TEST_VERSION test in pg_xml_init_library
	 * fails to protect us from this.
	 */

#ifdef HAVE_XMLSTRUCTUREDERRORCONTEXT
	new_errcxt = xmlStructuredErrorContext;
#else
	new_errcxt = xmlGenericErrorContext;
#endif

	if (new_errcxt != (void *) errcxt)
		ereport(ERROR,
				(errcode(ERRCODE_FEATURE_NOT_SUPPORTED),
						errmsg("could not set up XML error handler"),
						errhint("This probably indicates that the version of libxml2"
								" being used is not compatible with the libxml2"
								" header files that PostgreSQL was built with.")));

	/*
	 * Also, install an entity loader to prevent unwanted fetches of external
	 * files and URLs.
	 */
	errcxt->saved_entityfunc = xmlGetExternalEntityLoader();
	xmlSetExternalEntityLoader(xmlPgEntityLoader);

	/*
	 * Also, install an entity loader to prevent unwanted fetches of external
	 * files and URLs.
	 */
	errcxt->saved_entityfunc = xmlGetExternalEntityLoader();
	xmlSetExternalEntityLoader(xmlPgEntityLoader);

	return errcxt;
}

/*
 * pg_xml_done --- restore previous libxml error handling
 *
 * Resets libxml's global error-handling state to what it was before
 * pg_xml_init() was called.
 *
 * This routine verifies that all pending errors have been dealt with
 * (in assert-enabled builds, anyway).
 */
void
pg_xml_done(PgXmlErrorContext *errcxt, bool isError)
{
	void	   *cur_errcxt;

	/* An assert seems like enough protection here */
	Assert(errcxt->magic == ERRCXT_MAGIC);

	/*
	 * In a normal exit, there should be no un-handled libxml errors.  But we
	 * shouldn't try to enforce this during error recovery, since the longjmp
	 * could have been thrown before xml_ereport had a chance to run.
	 */
	Assert(!errcxt->err_occurred || isError);

	/*
	 * Check that libxml's global state is correct, warn if not.  This is a
	 * real test and not an Assert because it has a higher probability of
	 * happening.
	 */
#ifdef HAVE_XMLSTRUCTUREDERRORCONTEXT
	cur_errcxt = xmlStructuredErrorContext;
#else
	cur_errcxt = xmlGenericErrorContext;
#endif

	if (cur_errcxt != (void *) errcxt)
		elog(WARNING, "libxml error handling state is out of sync with xml.c");

	/* Restore the saved handlers */
	xmlSetStructuredErrorFunc(errcxt->saved_errcxt, errcxt->saved_errfunc);
	xmlSetExternalEntityLoader(errcxt->saved_entityfunc);

	/*
	 * Mark the struct as invalid, just in case somebody somehow manages to
	 * call xml_errorHandler or xml_ereport with it.
	 */
	errcxt->magic = 0;

	/* Release memory */
	pfree(errcxt->err_buf.data);
	pfree(errcxt);
}


/*
 * pg_xml_error_occurred() --- test the error flag
 */
bool
pg_xml_error_occurred(PgXmlErrorContext *errcxt)
{
	return errcxt->err_occurred;
}


/*
 * SQL/XML allows storing "XML documents" or "XML content".  "XML
 * documents" are specified by the XML specification and are parsed
 * easily by libxml.  "XML content" is specified by SQL/XML as the
 * production "XMLDecl? content".  But libxml can only parse the
 * "content" part, so we have to parse the XML declaration ourselves
 * to complete this.
 */

#define CHECK_XML_SPACE(p) \
	do { \
		if (!xmlIsBlank_ch(*(p))) \
			return XML_ERR_SPACE_REQUIRED; \
	} while (0)

#define SKIP_XML_SPACE(p) \
	while (xmlIsBlank_ch(*(p))) (p)++

/* Letter | Digit | '.' | '-' | '_' | ':' | CombiningChar | Extender */
/* Beware of multiple evaluations of argument! */
#define PG_XMLISNAMECHAR(c) \
	(xmlIsBaseChar_ch(c) || xmlIsIdeographicQ(c) \
			|| xmlIsDigit_ch(c) \
			|| c == '.' || c == '-' || c == '_' || c == ':' \
			|| xmlIsCombiningQ(c) \
			|| xmlIsExtender_ch(c))

/* pnstrdup, but deal with xmlChar not char; len is measured in xmlChars */
static xmlChar *
xml_pnstrdup(const xmlChar *str, size_t len)
{
	xmlChar    *result;

	result = (xmlChar *) palloc((len + 1) * sizeof(xmlChar));
	memcpy(result, str, len * sizeof(xmlChar));
	result[len] = 0;
	return result;
}

/*
 * str is the null-terminated input string.  Remaining arguments are
 * output arguments; each can be NULL if value is not wanted.
 * version and encoding are returned as locally-palloc'd strings.
 * Result is 0 if OK, an error code if not.
 */
static int
parse_xml_decl(const xmlChar *str, size_t *lenp,
			   xmlChar **version, xmlChar **encoding, int *standalone)
{
	const xmlChar *p;
	const xmlChar *save_p;
	size_t		len;
	int			utf8char;
	int			utf8len;

	/*
	 * Only initialize libxml.	We don't need error handling here, but we do
	 * need to make sure libxml is initialized before calling any of its
	 * functions.  Note that this is safe (and a no-op) if caller has already
	 * done pg_xml_init().
	 */
	pg_xml_init_library();

	/* Initialize output arguments to "not present" */
	if (version)
		*version = NULL;
	if (encoding)
		*encoding = NULL;
	if (standalone)
		*standalone = -1;

	p = str;

	if (xmlStrncmp(p, (xmlChar *) "<?xml", 5) != 0)
		goto finished;

	/* if next char is name char, it's a PI like <?xml-stylesheet ...?> */
	utf8len = strlen((const char *) (p + 5));
	utf8char = xmlGetUTF8Char(p + 5, &utf8len);
	if (PG_XMLISNAMECHAR(utf8char))
		goto finished;

	p += 5;

	/* version */
	CHECK_XML_SPACE(p);
	SKIP_XML_SPACE(p);
	if (xmlStrncmp(p, (xmlChar *) "version", 7) != 0)
		return XML_ERR_VERSION_MISSING;
	p += 7;
	SKIP_XML_SPACE(p);
	if (*p != '=')
		return XML_ERR_VERSION_MISSING;
	p += 1;
	SKIP_XML_SPACE(p);

	if (*p == '\'' || *p == '"')
	{
		const xmlChar *q;

		q = xmlStrchr(p + 1, *p);
		if (!q)
			return XML_ERR_VERSION_MISSING;

		if (version)
			*version = xml_pnstrdup(p + 1, q - p - 1);
		p = q + 1;
	}
	else
		return XML_ERR_VERSION_MISSING;

	/* encoding */
	save_p = p;
	SKIP_XML_SPACE(p);
	if (xmlStrncmp(p, (xmlChar *) "encoding", 8) == 0)
	{
		CHECK_XML_SPACE(save_p);
		p += 8;
		SKIP_XML_SPACE(p);
		if (*p != '=')
			return XML_ERR_MISSING_ENCODING;
		p += 1;
		SKIP_XML_SPACE(p);

		if (*p == '\'' || *p == '"')
		{
			const xmlChar *q;

			q = xmlStrchr(p + 1, *p);
			if (!q)
				return XML_ERR_MISSING_ENCODING;

			if (encoding)
				*encoding = xml_pnstrdup(p + 1, q - p - 1);
			p = q + 1;
		}
		else
			return XML_ERR_MISSING_ENCODING;
	}
	else
	{
		p = save_p;
	}

	/* standalone */
	save_p = p;
	SKIP_XML_SPACE(p);
	if (xmlStrncmp(p, (xmlChar *) "standalone", 10) == 0)
	{
		CHECK_XML_SPACE(save_p);
		p += 10;
		SKIP_XML_SPACE(p);
		if (*p != '=')
			return XML_ERR_STANDALONE_VALUE;
		p += 1;
		SKIP_XML_SPACE(p);
		if (xmlStrncmp(p, (xmlChar *) "'yes'", 5) == 0 ||
			xmlStrncmp(p, (xmlChar *) "\"yes\"", 5) == 0)
		{
			if (standalone)
				*standalone = 1;
			p += 5;
		}
		else if (xmlStrncmp(p, (xmlChar *) "'no'", 4) == 0 ||
				 xmlStrncmp(p, (xmlChar *) "\"no\"", 4) == 0)
		{
			if (standalone)
				*standalone = 0;
			p += 4;
		}
		else
			return XML_ERR_STANDALONE_VALUE;
	}
	else
	{
		p = save_p;
	}

	SKIP_XML_SPACE(p);
	if (xmlStrncmp(p, (xmlChar *) "?>", 2) != 0)
		return XML_ERR_XMLDECL_NOT_FINISHED;
	p += 2;

finished:
	len = p - str;

	for (p = str; p < str + len; p++)
		if (*p > 127)
			return XML_ERR_INVALID_CHAR;

	if (lenp)
		*lenp = len;

	return XML_ERR_OK;
}


/*
 * Write an XML declaration.  On output, we adjust the XML declaration
 * as follows.  (These rules are the moral equivalent of the clause
 * "Serialization of an XML value" in the SQL standard.)
 *
 * We try to avoid generating an XML declaration if possible.  This is
 * so that you don't get trivial things like xml '<foo/>' resulting in
 * '<?xml version="1.0"?><foo/>', which would surely be annoying.  We
 * must provide a declaration if the standalone property is specified
 * or if we include an encoding declaration.  If we have a
 * declaration, we must specify a version (XML requires this).
 * Otherwise we only make a declaration if the version is not "1.0",
 * which is the default version specified in SQL:2003.
 */
static bool
print_xml_decl(StringInfo buf, const xmlChar *version,
			   pg_enc encoding, int standalone)
{
	if ((version && strcmp((const char *) version, PG_XML_DEFAULT_VERSION) != 0)
		|| (encoding && encoding != PG_UTF8)
		|| standalone != -1)
	{
		appendStringInfoString(buf, "<?xml");

		if (version)
			appendStringInfo(buf, " version=\"%s\"", version);
		else
			appendStringInfo(buf, " version=\"%s\"", PG_XML_DEFAULT_VERSION);

		if (encoding && encoding != PG_UTF8)
		{
			/*
			 * XXX might be useful to convert this to IANA names (ISO-8859-1
			 * instead of LATIN1 etc.); needs field experience
			 */
			appendStringInfo(buf, " encoding=\"%s\"",
							 pg_encoding_to_char(encoding));
		}

		if (standalone == 1)
			appendStringInfoString(buf, " standalone=\"yes\"");
		else if (standalone == 0)
			appendStringInfoString(buf, " standalone=\"no\"");
		appendStringInfoString(buf, "?>");

		return true;
	}
	else
		return false;
}


/*
 * Convert a C string to XML internal representation
 *
 * Note: it is caller's responsibility to xmlFreeDoc() the result,
 * else a permanent memory leak will ensue!
 *
 * TODO maybe libxml2's xmlreader is better? (do not construct DOM,
 * yet do not use SAX - see xmlreader.c)
 */
static xmlDocPtr
xml_parse(text *data, XmlOptionType xmloption_arg, bool preserve_whitespace,
		  int encoding)
{
	int32		len;
	xmlChar    *string;
	xmlChar    *utf8string;
	PgXmlErrorContext *xmlerrcxt;
	volatile xmlParserCtxtPtr ctxt = NULL;
	volatile xmlDocPtr doc = NULL;

	len = VARSIZE(data) - VARHDRSZ;		/* will be useful later */
	string = xml_text2xmlChar(data);

	utf8string = pg_do_encoding_conversion(string,
										   len,
										   encoding,
										   PG_UTF8);

	/* Start up libxml and its parser */
	xmlerrcxt = pg_xml_init(PG_XML_STRICTNESS_WELLFORMED);

	/* Use a TRY block to ensure we clean up correctly */
	PG_TRY();
	{
		xmlInitParser();

		ctxt = xmlNewParserCtxt();
		if (ctxt == NULL || xmlerrcxt->err_occurred)
			xml_ereport(xmlerrcxt, ERROR, ERRCODE_OUT_OF_MEMORY,
						"could not allocate parser context");

		if (xmloption_arg == XMLOPTION_DOCUMENT)
		{
			/*
			 * Note, that here we try to apply DTD defaults
			 * (XML_PARSE_DTDATTR) according to SQL/XML:2008 GR 10.16.7.d:
			 * 'Default values defined by internal DTD are applied'. As for
			 * external DTDs, we try to support them too, (see SQL/XML:2008 GR
			 * 10.16.7.e)
			 */
			doc = xmlCtxtReadDoc(ctxt, utf8string,
								 NULL,
								 "UTF-8",
								 XML_PARSE_NOENT | XML_PARSE_DTDATTR
						   | (preserve_whitespace ? 0 : XML_PARSE_NOBLANKS));
			if (doc == NULL || xmlerrcxt->err_occurred)
				xml_ereport(xmlerrcxt, ERROR, ERRCODE_INVALID_XML_DOCUMENT,
							"invalid XML document");
		}
		else
		{
			int			res_code;
			size_t		count;
			xmlChar    *version;
			int			standalone;

			res_code = parse_xml_decl(utf8string,
									  &count, &version, NULL, &standalone);
			if (res_code != 0)
				xml_ereport_by_code(ERROR, ERRCODE_INVALID_XML_CONTENT,
							  "invalid XML content: invalid XML declaration",
									res_code);

			doc = xmlNewDoc(version);
			Assert(doc->encoding == NULL);
			doc->encoding = xmlStrdup((const xmlChar *) "UTF-8");
			doc->standalone = standalone;

			res_code = xmlParseBalancedChunkMemory(doc, NULL, NULL, 0,
												   utf8string + count, NULL);
			if (res_code != 0 || xmlerrcxt->err_occurred)
				xml_ereport(xmlerrcxt, ERROR, ERRCODE_INVALID_XML_CONTENT,
							"invalid XML content");
		}
	}
	PG_CATCH();
	{
		if (doc != NULL)
			xmlFreeDoc(doc);
		if (ctxt != NULL)
			xmlFreeParserCtxt(ctxt);

		pg_xml_done(xmlerrcxt, true);

		PG_RE_THROW();
	}
	PG_END_TRY();

	xmlFreeParserCtxt(ctxt);

	pg_xml_done(xmlerrcxt, false);

	return doc;
}


/*
 * xmlChar<->text conversions
 */
static xmlChar *
xml_text2xmlChar(text *in)
{
	return (xmlChar *) text_to_cstring(in);
}


#ifdef USE_LIBXMLCONTEXT

/*
 * Manage the special context used for all libxml allocations (but only
 * in special debug builds; see notes at top of file)
 */
static void
xml_memory_init(void)
{
	/* Create memory context if not there already */
	if (LibxmlContext == NULL)
		LibxmlContext = AllocSetContextCreate(TopMemoryContext,
											  "LibxmlContext",
											  ALLOCSET_DEFAULT_MINSIZE,
											  ALLOCSET_DEFAULT_INITSIZE,
											  ALLOCSET_DEFAULT_MAXSIZE);

	/* Re-establish the callbacks even if already set */
	xmlMemSetup(xml_pfree, xml_palloc, xml_repalloc, xml_pstrdup);
}

/*
 * Wrappers for memory management functions
 */
static void *
xml_palloc(size_t size)
{
	return MemoryContextAlloc(LibxmlContext, size);
}


static void *
xml_repalloc(void *ptr, size_t size)
{
	return repalloc(ptr, size);
}


static void
xml_pfree(void *ptr)
{
	/* At least some parts of libxml assume xmlFree(NULL) is allowed */
	if (ptr)
		pfree(ptr);
}


static char *
xml_pstrdup(const char *string)
{
	return MemoryContextStrdup(LibxmlContext, string);
}
#endif   /* USE_LIBXMLCONTEXT */


/*
 * xmlPgEntityLoader --- entity loader callback function
 *
<<<<<<< HEAD
 * Silently prevent any external entity URL from being loaded.  We don't want
=======
 * Silently prevent any external entity URL from being loaded.	We don't want
>>>>>>> e472b921
 * to throw an error, so instead make the entity appear to expand to an empty
 * string.
 *
 * We would prefer to allow loading entities that exist in the system's
 * global XML catalog; but the available libxml2 APIs make that a complex
 * and fragile task.  For now, just shut down all external access.
 */
static xmlParserInputPtr
xmlPgEntityLoader(const char *URL, const char *ID,
				  xmlParserCtxtPtr ctxt)
{
	return xmlNewStringInputStream(ctxt, (const xmlChar *) "");
}


/*
 * xml_ereport --- report an XML-related error
 *
 * The "msg" is the SQL-level message; some can be adopted from the SQL/XML
 * standard.  This function adds libxml's native error message, if any, as
 * detail.
 *
 * This is exported for modules that want to share the core libxml error
 * handler.  Note that pg_xml_init() *must* have been called previously.
 */
void
xml_ereport(PgXmlErrorContext *errcxt, int level, int sqlcode, const char *msg)
{
	char	   *detail;

	/* Defend against someone passing us a bogus context struct */
	if (errcxt->magic != ERRCXT_MAGIC)
		elog(ERROR, "xml_ereport called with invalid PgXmlErrorContext");

	/* Flag that the current libxml error has been reported */
	errcxt->err_occurred = false;

	/* Include detail only if we have some text from libxml */
	if (errcxt->err_buf.len > 0)
		detail = errcxt->err_buf.data;
	else
		detail = NULL;

	ereport(level,
			(errcode(sqlcode),
			 errmsg_internal("%s", msg),
			 detail ? errdetail_internal("%s", detail) : 0));
}


/*
 * Error handler for libxml errors and warnings
 */
static void
xml_errorHandler(void *data, xmlErrorPtr error)
{
	PgXmlErrorContext *xmlerrcxt = (PgXmlErrorContext *) data;
	xmlParserCtxtPtr ctxt = (xmlParserCtxtPtr) error->ctxt;
	xmlParserInputPtr input = (ctxt != NULL) ? ctxt->input : NULL;
	xmlNodePtr	node = error->node;
	const xmlChar *name = (node != NULL &&
						 node->type == XML_ELEMENT_NODE) ? node->name : NULL;
	int			domain = error->domain;
	int			level = error->level;
	StringInfo	errorBuf;

	/*
	 * Defend against someone passing us a bogus context struct.
	 *
	 * We force a backend exit if this check fails because longjmp'ing out of
	 * libxml would likely render it unsafe to use further.
	 */
	if (xmlerrcxt->magic != ERRCXT_MAGIC)
		elog(FATAL, "xml_errorHandler called with invalid PgXmlErrorContext");

	/*----------
	 * Older libxml versions report some errors differently.
	 * First, some errors were previously reported as coming from the parser
	 * domain but are now reported as coming from the namespace domain.
	 * Second, some warnings were upgraded to errors.
	 * We attempt to compensate for that here.
	 *----------
	 */
	switch (error->code)
	{
		case XML_WAR_NS_URI:
			level = XML_ERR_ERROR;
			domain = XML_FROM_NAMESPACE;
			break;

		case XML_ERR_NS_DECL_ERROR:
		case XML_WAR_NS_URI_RELATIVE:
		case XML_WAR_NS_COLUMN:
		case XML_NS_ERR_XML_NAMESPACE:
		case XML_NS_ERR_UNDEFINED_NAMESPACE:
		case XML_NS_ERR_QNAME:
		case XML_NS_ERR_ATTRIBUTE_REDEFINED:
		case XML_NS_ERR_EMPTY:
			domain = XML_FROM_NAMESPACE;
			break;
	}

	/* Decide whether to act on the error or not */
	switch (domain)
	{
		case XML_FROM_PARSER:
		case XML_FROM_NONE:
		case XML_FROM_MEMORY:
		case XML_FROM_IO:
<<<<<<< HEAD
=======

>>>>>>> e472b921
			/*
			 * Suppress warnings about undeclared entities.  We need to do
			 * this to avoid problems due to not loading DTD definitions.
			 */
			if (error->code == XML_WAR_UNDECLARED_ENTITY)
				return;

			/* Otherwise, accept error regardless of the parsing purpose */
			break;

		default:
			/* Ignore error if only doing well-formedness check */
			if (xmlerrcxt->strictness == PG_XML_STRICTNESS_WELLFORMED)
				return;
			break;
	}

	/* Prepare error message in errorBuf */
	errorBuf = makeStringInfo();

	if (error->line > 0)
		appendStringInfo(errorBuf, "line %d: ", error->line);
	if (name != NULL)
		appendStringInfo(errorBuf, "element %s: ", name);
	appendStringInfoString(errorBuf, error->message);

	/*
	 * Append context information to errorBuf.
	 *
	 * xmlParserPrintFileContext() uses libxml's "generic" error handler to
	 * write the context.  Since we don't want to duplicate libxml
	 * functionality here, we set up a generic error handler temporarily.
	 *
	 * We use appendStringInfo() directly as libxml's generic error handler.
	 * This should work because it has essentially the same signature as
	 * libxml expects, namely (void *ptr, const char *msg, ...).
	 */
	if (input != NULL)
	{
		xmlGenericErrorFunc errFuncSaved = xmlGenericError;
		void	   *errCtxSaved = xmlGenericErrorContext;

		xmlSetGenericErrorFunc((void *) errorBuf,
							   (xmlGenericErrorFunc) appendStringInfo);

		/* Add context information to errorBuf */
		appendStringInfoLineSeparator(errorBuf);

		xmlParserPrintFileContext(input);

		/* Restore generic error func */
		xmlSetGenericErrorFunc(errCtxSaved, errFuncSaved);
	}

	/* Get rid of any trailing newlines in errorBuf */
	chopStringInfoNewlines(errorBuf);

	/*
	 * Legacy error handling mode.	err_occurred is never set, we just add the
	 * message to err_buf.	This mode exists because the xml2 contrib module
	 * uses our error-handling infrastructure, but we don't want to change its
	 * behaviour since it's deprecated anyway.  This is also why we don't
	 * distinguish between notices, warnings and errors here --- the old-style
	 * generic error handler wouldn't have done that either.
	 */
	if (xmlerrcxt->strictness == PG_XML_STRICTNESS_LEGACY)
	{
		appendStringInfoLineSeparator(&xmlerrcxt->err_buf);
		appendStringInfoString(&xmlerrcxt->err_buf, errorBuf->data);

		pfree(errorBuf->data);
		pfree(errorBuf);
		return;
	}

	/*
	 * We don't want to ereport() here because that'd probably leave libxml in
	 * an inconsistent state.  Instead, we remember the error and ereport()
	 * from xml_ereport().
	 *
	 * Warnings and notices can be reported immediately since they won't cause
	 * a longjmp() out of libxml.
	 */
	if (level >= XML_ERR_ERROR)
	{
		appendStringInfoLineSeparator(&xmlerrcxt->err_buf);
		appendStringInfoString(&xmlerrcxt->err_buf, errorBuf->data);

		xmlerrcxt->err_occurred = true;
	}
	else if (level >= XML_ERR_WARNING)
	{
		ereport(WARNING,
				(errmsg_internal("%s", errorBuf->data)));
	}
	else
	{
		ereport(NOTICE,
				(errmsg_internal("%s", errorBuf->data)));
	}

	pfree(errorBuf->data);
	pfree(errorBuf);
}


/*
 * Wrapper for "ereport" function for XML-related errors.  The "msg"
 * is the SQL-level message; some can be adopted from the SQL/XML
 * standard.  This function uses "code" to create a textual detail
 * message.  At the moment, we only need to cover those codes that we
 * may raise in this file.
 */
static void
xml_ereport_by_code(int level, int sqlcode,
					const char *msg, int code)
{
	const char *det;

	switch (code)
	{
		case XML_ERR_INVALID_CHAR:
			det = gettext_noop("Invalid character value.");
			break;
		case XML_ERR_SPACE_REQUIRED:
			det = gettext_noop("Space required.");
			break;
		case XML_ERR_STANDALONE_VALUE:
			det = gettext_noop("standalone accepts only 'yes' or 'no'.");
			break;
		case XML_ERR_VERSION_MISSING:
			det = gettext_noop("Malformed declaration: missing version.");
			break;
		case XML_ERR_MISSING_ENCODING:
			det = gettext_noop("Missing encoding in text declaration.");
			break;
		case XML_ERR_XMLDECL_NOT_FINISHED:
			det = gettext_noop("Parsing XML declaration: '?>' expected.");
			break;
		default:
			det = gettext_noop("Unrecognized libxml error code: %d.");
			break;
	}

	ereport(level,
			(errcode(sqlcode),
			 errmsg_internal("%s", msg),
			 errdetail(det, code)));
}


/*
 * Remove all trailing newlines from a StringInfo string
 */
static void
chopStringInfoNewlines(StringInfo str)
{
	while (str->len > 0 && str->data[str->len - 1] == '\n')
		str->data[--str->len] = '\0';
}


/*
 * Append a newline after removing any existing trailing newlines
 */
static void
appendStringInfoLineSeparator(StringInfo str)
{
	chopStringInfoNewlines(str);
	if (str->len > 0)
		appendStringInfoChar(str, '\n');
}


/*
 * Convert one char in the current server encoding to a Unicode codepoint.
 */
static pg_wchar
sqlchar_to_unicode(char *s)
{
	char	   *utf8string;
	pg_wchar	ret[2];			/* need space for trailing zero */

	utf8string = (char *) pg_do_encoding_conversion((unsigned char *) s,
													pg_mblen(s),
													GetDatabaseEncoding(),
													PG_UTF8);

	pg_encoding_mb2wchar_with_len(PG_UTF8, utf8string, ret,
								  pg_encoding_mblen(PG_UTF8, utf8string));

	if (utf8string != s)
		pfree(utf8string);

	return ret[0];
}


static bool
is_valid_xml_namefirst(pg_wchar c)
{
	/* (Letter | '_' | ':') */
	return (xmlIsBaseCharQ(c) || xmlIsIdeographicQ(c)
			|| c == '_' || c == ':');
}


static bool
is_valid_xml_namechar(pg_wchar c)
{
	/* Letter | Digit | '.' | '-' | '_' | ':' | CombiningChar | Extender */
	return (xmlIsBaseCharQ(c) || xmlIsIdeographicQ(c)
			|| xmlIsDigitQ(c)
			|| c == '.' || c == '-' || c == '_' || c == ':'
			|| xmlIsCombiningQ(c)
			|| xmlIsExtenderQ(c));
}
#endif   /* USE_LIBXML */


/*
 * Map SQL identifier to XML name; see SQL/XML:2008 section 9.1.
 */
char *
map_sql_identifier_to_xml_name(char *ident, bool fully_escaped,
							   bool escape_period)
{
#ifdef USE_LIBXML
	StringInfoData buf;
	char	   *p;

	/*
	 * SQL/XML doesn't make use of this case anywhere, so it's probably a
	 * mistake.
	 */
	Assert(fully_escaped || !escape_period);

	initStringInfo(&buf);

	for (p = ident; *p; p += pg_mblen(p))
	{
		if (*p == ':' && (p == ident || fully_escaped))
			appendStringInfo(&buf, "_x003A_");
		else if (*p == '_' && *(p + 1) == 'x')
			appendStringInfo(&buf, "_x005F_");
		else if (fully_escaped && p == ident &&
				 pg_strncasecmp(p, "xml", 3) == 0)
		{
			if (*p == 'x')
				appendStringInfo(&buf, "_x0078_");
			else
				appendStringInfo(&buf, "_x0058_");
		}
		else if (escape_period && *p == '.')
			appendStringInfo(&buf, "_x002E_");
		else
		{
			pg_wchar	u = sqlchar_to_unicode(p);

			if ((p == ident)
				? !is_valid_xml_namefirst(u)
				: !is_valid_xml_namechar(u))
				appendStringInfo(&buf, "_x%04X_", (unsigned int) u);
			else
				appendBinaryStringInfo(&buf, p, pg_mblen(p));
		}
	}

	return buf.data;
#else							/* not USE_LIBXML */
	NO_XML_SUPPORT();
	return NULL;
#endif   /* not USE_LIBXML */
}


/*
 * Map a Unicode codepoint into the current server encoding.
 */
static char *
unicode_to_sqlchar(pg_wchar c)
{
	unsigned char utf8string[5];	/* need room for trailing zero */
	char	   *result;

	memset(utf8string, 0, sizeof(utf8string));
	unicode_to_utf8(c, utf8string);

	result = (char *) pg_do_encoding_conversion(utf8string,
												pg_encoding_mblen(PG_UTF8,
														(char *) utf8string),
												PG_UTF8,
												GetDatabaseEncoding());
	/* if pg_do_encoding_conversion didn't strdup, we must */
	if (result == (char *) utf8string)
		result = pstrdup(result);
	return result;
}


/*
 * Map XML name to SQL identifier; see SQL/XML:2008 section 9.3.
 */
char *
map_xml_name_to_sql_identifier(char *name)
{
	StringInfoData buf;
	char	   *p;

	initStringInfo(&buf);

	for (p = name; *p; p += pg_mblen(p))
	{
		if (*p == '_' && *(p + 1) == 'x'
			&& isxdigit((unsigned char) *(p + 2))
			&& isxdigit((unsigned char) *(p + 3))
			&& isxdigit((unsigned char) *(p + 4))
			&& isxdigit((unsigned char) *(p + 5))
			&& *(p + 6) == '_')
		{
			unsigned int u;

			sscanf(p + 2, "%X", &u);
			appendStringInfoString(&buf, unicode_to_sqlchar(u));
			p += 6;
		}
		else
			appendBinaryStringInfo(&buf, p, pg_mblen(p));
	}

	return buf.data;
}

/*
 * Map SQL value to XML value; see SQL/XML:2008 section 9.8.
 *
 * When xml_escape_strings is true, then certain characters in string
 * values are replaced by entity references (&lt; etc.), as specified
 * in SQL/XML:2008 section 9.8 GR 9) a) iii).   This is normally what is
 * wanted.  The false case is mainly useful when the resulting value
 * is used with xmlTextWriterWriteAttribute() to write out an
 * attribute, because that function does the escaping itself.
 */
char *
map_sql_value_to_xml_value(Datum value, Oid type, bool xml_escape_strings)
{
	if (type_is_array_domain(type))
	{
		ArrayType  *array;
		Oid			elmtype;
		int16		elmlen;
		bool		elmbyval;
		char		elmalign;
		int			num_elems;
		Datum	   *elem_values;
		bool	   *elem_nulls;
		StringInfoData buf;
		int			i;

		array = DatumGetArrayTypeP(value);
		elmtype = ARR_ELEMTYPE(array);
		get_typlenbyvalalign(elmtype, &elmlen, &elmbyval, &elmalign);

		deconstruct_array(array, elmtype,
						  elmlen, elmbyval, elmalign,
						  &elem_values, &elem_nulls,
						  &num_elems);

		initStringInfo(&buf);

		for (i = 0; i < num_elems; i++)
		{
			if (elem_nulls[i])
				continue;
			appendStringInfoString(&buf, "<element>");
			appendStringInfoString(&buf,
								   map_sql_value_to_xml_value(elem_values[i],
															  elmtype, true));
			appendStringInfoString(&buf, "</element>");
		}

		pfree(elem_values);
		pfree(elem_nulls);

		return buf.data;
	}
	else
	{
		Oid			typeOut;
		bool		isvarlena;
		char	   *str;

		/*
		 * Flatten domains; the special-case treatments below should apply to,
		 * eg, domains over boolean not just boolean.
		 */
		type = getBaseType(type);

		/*
		 * Special XSD formatting for some data types
		 */
		switch (type)
		{
			case BOOLOID:
				if (DatumGetBool(value))
					return "true";
				else
					return "false";

			case DATEOID:
				{
					DateADT		date;
					struct pg_tm tm;
					char		buf[MAXDATELEN + 1];

					date = DatumGetDateADT(value);
					/* XSD doesn't support infinite values */
					if (DATE_NOT_FINITE(date))
						ereport(ERROR,
								(errcode(ERRCODE_DATETIME_VALUE_OUT_OF_RANGE),
								 errmsg("date out of range"),
								 errdetail("XML does not support infinite date values.")));
					j2date(date + POSTGRES_EPOCH_JDATE,
						   &(tm.tm_year), &(tm.tm_mon), &(tm.tm_mday));
					EncodeDateOnly(&tm, USE_XSD_DATES, buf);

					return pstrdup(buf);
				}

			case TIMESTAMPOID:
				{
					Timestamp	timestamp;
					struct pg_tm tm;
					fsec_t		fsec;
					char		buf[MAXDATELEN + 1];

					timestamp = DatumGetTimestamp(value);

					/* XSD doesn't support infinite values */
					if (TIMESTAMP_NOT_FINITE(timestamp))
						ereport(ERROR,
								(errcode(ERRCODE_DATETIME_VALUE_OUT_OF_RANGE),
								 errmsg("timestamp out of range"),
								 errdetail("XML does not support infinite timestamp values.")));
					else if (timestamp2tm(timestamp, NULL, &tm, &fsec, NULL, NULL) == 0)
						EncodeDateTime(&tm, fsec, false, 0, NULL, USE_XSD_DATES, buf);
					else
						ereport(ERROR,
								(errcode(ERRCODE_DATETIME_VALUE_OUT_OF_RANGE),
								 errmsg("timestamp out of range")));

					return pstrdup(buf);
				}

			case TIMESTAMPTZOID:
				{
					TimestampTz timestamp;
					struct pg_tm tm;
					int			tz;
					fsec_t		fsec;
					const char *tzn = NULL;
					char		buf[MAXDATELEN + 1];

					timestamp = DatumGetTimestamp(value);

					/* XSD doesn't support infinite values */
					if (TIMESTAMP_NOT_FINITE(timestamp))
						ereport(ERROR,
								(errcode(ERRCODE_DATETIME_VALUE_OUT_OF_RANGE),
								 errmsg("timestamp out of range"),
								 errdetail("XML does not support infinite timestamp values.")));
					else if (timestamp2tm(timestamp, &tz, &tm, &fsec, &tzn, NULL) == 0)
						EncodeDateTime(&tm, fsec, true, tz, tzn, USE_XSD_DATES, buf);
					else
						ereport(ERROR,
								(errcode(ERRCODE_DATETIME_VALUE_OUT_OF_RANGE),
								 errmsg("timestamp out of range")));

					return pstrdup(buf);
				}

#ifdef USE_LIBXML
			case BYTEAOID:
				{
					bytea	   *bstr = DatumGetByteaPP(value);
					PgXmlErrorContext *xmlerrcxt;
					volatile xmlBufferPtr buf = NULL;
					volatile xmlTextWriterPtr writer = NULL;
					char	   *result;

					xmlerrcxt = pg_xml_init(PG_XML_STRICTNESS_ALL);

					PG_TRY();
					{
						buf = xmlBufferCreate();
						if (buf == NULL || xmlerrcxt->err_occurred)
							xml_ereport(xmlerrcxt, ERROR, ERRCODE_OUT_OF_MEMORY,
										"could not allocate xmlBuffer");
						writer = xmlNewTextWriterMemory(buf, 0);
						if (writer == NULL || xmlerrcxt->err_occurred)
							xml_ereport(xmlerrcxt, ERROR, ERRCODE_OUT_OF_MEMORY,
										"could not allocate xmlTextWriter");

						if (xmlbinary == XMLBINARY_BASE64)
							xmlTextWriterWriteBase64(writer, VARDATA_ANY(bstr),
												 0, VARSIZE_ANY_EXHDR(bstr));
						else
							xmlTextWriterWriteBinHex(writer, VARDATA_ANY(bstr),
												 0, VARSIZE_ANY_EXHDR(bstr));

						/* we MUST do this now to flush data out to the buffer */
						xmlFreeTextWriter(writer);
						writer = NULL;

						result = pstrdup((const char *) xmlBufferContent(buf));
					}
					PG_CATCH();
					{
						if (writer)
							xmlFreeTextWriter(writer);
						if (buf)
							xmlBufferFree(buf);

						pg_xml_done(xmlerrcxt, true);

						PG_RE_THROW();
					}
					PG_END_TRY();

					xmlBufferFree(buf);

					pg_xml_done(xmlerrcxt, false);

					return result;
				}
#endif   /* USE_LIBXML */

		}

		/*
		 * otherwise, just use the type's native text representation
		 */
		getTypeOutputInfo(type, &typeOut, &isvarlena);
		str = OidOutputFunctionCall(typeOut, value);

		/* ... exactly as-is for XML, and when escaping is not wanted */
		if (type == XMLOID || !xml_escape_strings)
			return str;

		/* otherwise, translate special characters as needed */
		return escape_xml(str);
	}
}


/*
 * Escape characters in text that have special meanings in XML.
 *
 * Returns a palloc'd string.
 *
 * NB: this is intentionally not dependent on libxml.
 */
char *
escape_xml(const char *str)
{
	StringInfoData buf;
	const char *p;

	initStringInfo(&buf);
	for (p = str; *p; p++)
	{
		switch (*p)
		{
			case '&':
				appendStringInfoString(&buf, "&amp;");
				break;
			case '<':
				appendStringInfoString(&buf, "&lt;");
				break;
			case '>':
				appendStringInfoString(&buf, "&gt;");
				break;
			case '\r':
				appendStringInfoString(&buf, "&#x0d;");
				break;
			default:
				appendStringInfoCharMacro(&buf, *p);
				break;
		}
	}
	return buf.data;
}


static char *
_SPI_strdup(const char *s)
{
	size_t		len = strlen(s) + 1;
	char	   *ret = SPI_palloc(len);

	memcpy(ret, s, len);
	return ret;
}


/*
 * SQL to XML mapping functions
 *
 * What follows below was at one point intentionally organized so that
 * you can read along in the SQL/XML standard. The functions are
 * mostly split up the way the clauses lay out in the standards
 * document, and the identifiers are also aligned with the standard
 * text.  Unfortunately, SQL/XML:2006 reordered the clauses
 * differently than SQL/XML:2003, so the order below doesn't make much
 * sense anymore.
 *
 * There are many things going on there:
 *
 * There are two kinds of mappings: Mapping SQL data (table contents)
 * to XML documents, and mapping SQL structure (the "schema") to XML
 * Schema.  And there are functions that do both at the same time.
 *
 * Then you can map a database, a schema, or a table, each in both
 * ways.  This breaks down recursively: Mapping a database invokes
 * mapping schemas, which invokes mapping tables, which invokes
 * mapping rows, which invokes mapping columns, although you can't
 * call the last two from the outside.  Because of this, there are a
 * number of xyz_internal() functions which are to be called both from
 * the function manager wrapper and from some upper layer in a
 * recursive call.
 *
 * See the documentation about what the common function arguments
 * nulls, tableforest, and targetns mean.
 *
 * Some style guidelines for XML output: Use double quotes for quoting
 * XML attributes.  Indent XML elements by two spaces, but remember
 * that a lot of code is called recursively at different levels, so
 * it's better not to indent rather than create output that indents
 * and outdents weirdly.  Add newlines to make the output look nice.
 */


/*
 * Visibility of objects for XML mappings; see SQL/XML:2008 section
 * 4.10.8.
 */

/*
 * Given a query, which must return type oid as first column, produce
 * a list of Oids with the query results.
 */
static List *
query_to_oid_list(const char *query)
{
	uint64			i;
	List	   *list = NIL;

	SPI_execute(query, true, 0);

	for (i = 0; i < SPI_processed; i++)
	{
		Datum		oid;
		bool		isnull;

		oid = SPI_getbinval(SPI_tuptable->vals[i],
							SPI_tuptable->tupdesc,
							1,
							&isnull);
		if (!isnull)
			list = lappend_oid(list, DatumGetObjectId(oid));
	}

	return list;
}


static List *
schema_get_xml_visible_tables(Oid nspid)
{
	StringInfoData query;

	initStringInfo(&query);
	appendStringInfo(&query, "SELECT oid FROM pg_catalog.pg_class WHERE relnamespace = %u AND relkind IN ('r', 'm', 'v') AND pg_catalog.has_table_privilege (oid, 'SELECT') ORDER BY relname;", nspid);

	return query_to_oid_list(query.data);
}


/*
 * Including the system schemas is probably not useful for a database
 * mapping.
 */
#define XML_VISIBLE_SCHEMAS_EXCLUDE "(nspname ~ '^pg_' OR nspname = 'information_schema')"

#define XML_VISIBLE_SCHEMAS "SELECT oid FROM pg_catalog.pg_namespace WHERE pg_catalog.has_schema_privilege (oid, 'USAGE') AND NOT " XML_VISIBLE_SCHEMAS_EXCLUDE


static List *
database_get_xml_visible_schemas(void)
{
	return query_to_oid_list(XML_VISIBLE_SCHEMAS " ORDER BY nspname;");
}


static List *
database_get_xml_visible_tables(void)
{
	/* At the moment there is no order required here. */
	return query_to_oid_list("SELECT oid FROM pg_catalog.pg_class WHERE relkind IN ('r', 'm', 'v') AND pg_catalog.has_table_privilege (pg_class.oid, 'SELECT') AND relnamespace IN (" XML_VISIBLE_SCHEMAS ");");
}


/*
 * Map SQL table to XML and/or XML Schema document; see SQL/XML:2008
 * section 9.11.
 */

static StringInfo
table_to_xml_internal(Oid relid,
					  const char *xmlschema, bool nulls, bool tableforest,
					  const char *targetns, bool top_level)
{
	StringInfoData query;

	initStringInfo(&query);
	appendStringInfo(&query, "SELECT * FROM %s",
					 DatumGetCString(DirectFunctionCall1(regclassout,
												  ObjectIdGetDatum(relid))));
	return query_to_xml_internal(query.data, get_rel_name(relid),
								 xmlschema, nulls, tableforest,
								 targetns, top_level);
}


Datum
table_to_xml(PG_FUNCTION_ARGS)
{
	Oid			relid = PG_GETARG_OID(0);
	bool		nulls = PG_GETARG_BOOL(1);
	bool		tableforest = PG_GETARG_BOOL(2);
	const char *targetns = text_to_cstring(PG_GETARG_TEXT_PP(3));

	PG_RETURN_XML_P(stringinfo_to_xmltype(table_to_xml_internal(relid, NULL,
														  nulls, tableforest,
														   targetns, true)));
}


Datum
query_to_xml(PG_FUNCTION_ARGS)
{
	char	   *query = text_to_cstring(PG_GETARG_TEXT_PP(0));
	bool		nulls = PG_GETARG_BOOL(1);
	bool		tableforest = PG_GETARG_BOOL(2);
	const char *targetns = text_to_cstring(PG_GETARG_TEXT_PP(3));

	PG_RETURN_XML_P(stringinfo_to_xmltype(query_to_xml_internal(query, NULL,
													NULL, nulls, tableforest,
														   targetns, true)));
}


Datum
cursor_to_xml(PG_FUNCTION_ARGS)
{
	char	   *name = text_to_cstring(PG_GETARG_TEXT_PP(0));
	int32		count = PG_GETARG_INT32(1);
	bool		nulls = PG_GETARG_BOOL(2);
	bool		tableforest = PG_GETARG_BOOL(3);
	const char *targetns = text_to_cstring(PG_GETARG_TEXT_PP(4));

	StringInfoData result;
	Portal		portal;
	uint64			i;

	initStringInfo(&result);

	SPI_connect();
	portal = SPI_cursor_find(name);
	if (portal == NULL)
		ereport(ERROR,
				(errcode(ERRCODE_UNDEFINED_CURSOR),
				 errmsg("cursor \"%s\" does not exist", name)));

	SPI_cursor_fetch(portal, true, count);
	for (i = 0; i < SPI_processed; i++)
		SPI_sql_row_to_xmlelement(i, &result, NULL, nulls,
								  tableforest, targetns, true);

	SPI_finish();

	PG_RETURN_XML_P(stringinfo_to_xmltype(&result));
}


/*
 * Write the start tag of the root element of a data mapping.
 *
 * top_level means that this is the very top level of the eventual
 * output.  For example, when the user calls table_to_xml, then a call
 * with a table name to this function is the top level.  When the user
 * calls database_to_xml, then a call with a schema name to this
 * function is not the top level.  If top_level is false, then the XML
 * namespace declarations are omitted, because they supposedly already
 * appeared earlier in the output.  Repeating them is not wrong, but
 * it looks ugly.
 */
static void
xmldata_root_element_start(StringInfo result, const char *eltname,
						   const char *xmlschema, const char *targetns,
						   bool top_level)
{
	/* This isn't really wrong but currently makes no sense. */
	Assert(top_level || !xmlschema);

	appendStringInfo(result, "<%s", eltname);
	if (top_level)
	{
		appendStringInfoString(result, " xmlns:xsi=\"" NAMESPACE_XSI "\"");
		if (strlen(targetns) > 0)
			appendStringInfo(result, " xmlns=\"%s\"", targetns);
	}
	if (xmlschema)
	{
		/* FIXME: better targets */
		if (strlen(targetns) > 0)
			appendStringInfo(result, " xsi:schemaLocation=\"%s #\"", targetns);
		else
			appendStringInfo(result, " xsi:noNamespaceSchemaLocation=\"#\"");
	}
	appendStringInfo(result, ">\n");
}


static void
xmldata_root_element_end(StringInfo result, const char *eltname)
{
	appendStringInfo(result, "</%s>\n", eltname);
}


static StringInfo
query_to_xml_internal(const char *query, char *tablename,
					  const char *xmlschema, bool nulls, bool tableforest,
					  const char *targetns, bool top_level)
{
	StringInfo	result;
	char	   *xmltn;
	uint64			i;

	if (tablename)
		xmltn = map_sql_identifier_to_xml_name(tablename, true, false);
	else
		xmltn = "table";

	result = makeStringInfo();

	SPI_connect();
	if (SPI_execute(query, true, 0) != SPI_OK_SELECT)
		ereport(ERROR,
				(errcode(ERRCODE_DATA_EXCEPTION),
				 errmsg("invalid query")));

	if (!tableforest)
	{
		xmldata_root_element_start(result, xmltn, xmlschema,
								   targetns, top_level);
		appendStringInfoString(result, "\n");
	}

	if (xmlschema)
		appendStringInfo(result, "%s\n\n", xmlschema);

	for (i = 0; i < SPI_processed; i++)
		SPI_sql_row_to_xmlelement(i, result, tablename, nulls,
								  tableforest, targetns, top_level);

	if (!tableforest)
		xmldata_root_element_end(result, xmltn);

	SPI_finish();

	return result;
}


Datum
table_to_xmlschema(PG_FUNCTION_ARGS)
{
	Oid			relid = PG_GETARG_OID(0);
	bool		nulls = PG_GETARG_BOOL(1);
	bool		tableforest = PG_GETARG_BOOL(2);
	const char *targetns = text_to_cstring(PG_GETARG_TEXT_PP(3));
	const char *result;
	Relation	rel;

	rel = heap_open(relid, AccessShareLock);
	result = map_sql_table_to_xmlschema(rel->rd_att, relid, nulls,
										tableforest, targetns);
	heap_close(rel, NoLock);

	PG_RETURN_XML_P(cstring_to_xmltype(result));
}


Datum
query_to_xmlschema(PG_FUNCTION_ARGS)
{
	char	   *query = text_to_cstring(PG_GETARG_TEXT_PP(0));
	bool		nulls = PG_GETARG_BOOL(1);
	bool		tableforest = PG_GETARG_BOOL(2);
	const char *targetns = text_to_cstring(PG_GETARG_TEXT_PP(3));
	const char *result;
	SPIPlanPtr	plan;
	Portal		portal;

	SPI_connect();

	if ((plan = SPI_prepare(query, 0, NULL)) == NULL)
		elog(ERROR, "SPI_prepare(\"%s\") failed", query);

	if ((portal = SPI_cursor_open(NULL, plan, NULL, NULL, true)) == NULL)
		elog(ERROR, "SPI_cursor_open(\"%s\") failed", query);

	result = _SPI_strdup(map_sql_table_to_xmlschema(portal->tupDesc,
													InvalidOid, nulls,
													tableforest, targetns));
	SPI_cursor_close(portal);
	SPI_finish();

	PG_RETURN_XML_P(cstring_to_xmltype(result));
}


Datum
cursor_to_xmlschema(PG_FUNCTION_ARGS)
{
	char	   *name = text_to_cstring(PG_GETARG_TEXT_PP(0));
	bool		nulls = PG_GETARG_BOOL(1);
	bool		tableforest = PG_GETARG_BOOL(2);
	const char *targetns = text_to_cstring(PG_GETARG_TEXT_PP(3));
	const char *xmlschema;
	Portal		portal;

	SPI_connect();
	portal = SPI_cursor_find(name);
	if (portal == NULL)
		ereport(ERROR,
				(errcode(ERRCODE_UNDEFINED_CURSOR),
				 errmsg("cursor \"%s\" does not exist", name)));

	xmlschema = _SPI_strdup(map_sql_table_to_xmlschema(portal->tupDesc,
													   InvalidOid, nulls,
													 tableforest, targetns));
	SPI_finish();

	PG_RETURN_XML_P(cstring_to_xmltype(xmlschema));
}


Datum
table_to_xml_and_xmlschema(PG_FUNCTION_ARGS)
{
	Oid			relid = PG_GETARG_OID(0);
	bool		nulls = PG_GETARG_BOOL(1);
	bool		tableforest = PG_GETARG_BOOL(2);
	const char *targetns = text_to_cstring(PG_GETARG_TEXT_PP(3));
	Relation	rel;
	const char *xmlschema;

	rel = heap_open(relid, AccessShareLock);
	xmlschema = map_sql_table_to_xmlschema(rel->rd_att, relid, nulls,
										   tableforest, targetns);
	heap_close(rel, NoLock);

	PG_RETURN_XML_P(stringinfo_to_xmltype(table_to_xml_internal(relid,
											   xmlschema, nulls, tableforest,
														   targetns, true)));
}


Datum
query_to_xml_and_xmlschema(PG_FUNCTION_ARGS)
{
	char	   *query = text_to_cstring(PG_GETARG_TEXT_PP(0));
	bool		nulls = PG_GETARG_BOOL(1);
	bool		tableforest = PG_GETARG_BOOL(2);
	const char *targetns = text_to_cstring(PG_GETARG_TEXT_PP(3));

	const char *xmlschema;
	SPIPlanPtr	plan;
	Portal		portal;

	SPI_connect();

	if ((plan = SPI_prepare(query, 0, NULL)) == NULL)
		elog(ERROR, "SPI_prepare(\"%s\") failed", query);

	if ((portal = SPI_cursor_open(NULL, plan, NULL, NULL, true)) == NULL)
		elog(ERROR, "SPI_cursor_open(\"%s\") failed", query);

	xmlschema = _SPI_strdup(map_sql_table_to_xmlschema(portal->tupDesc,
								  InvalidOid, nulls, tableforest, targetns));
	SPI_cursor_close(portal);
	SPI_finish();

	PG_RETURN_XML_P(stringinfo_to_xmltype(query_to_xml_internal(query, NULL,
											   xmlschema, nulls, tableforest,
														   targetns, true)));
}


/*
 * Map SQL schema to XML and/or XML Schema document; see SQL/XML:2008
 * sections 9.13, 9.14.
 */

static StringInfo
schema_to_xml_internal(Oid nspid, const char *xmlschema, bool nulls,
					   bool tableforest, const char *targetns, bool top_level)
{
	StringInfo	result;
	char	   *xmlsn;
	List	   *relid_list;
	ListCell   *cell;

	xmlsn = map_sql_identifier_to_xml_name(get_namespace_name(nspid),
										   true, false);
	result = makeStringInfo();

	xmldata_root_element_start(result, xmlsn, xmlschema, targetns, top_level);
	appendStringInfoString(result, "\n");

	if (xmlschema)
		appendStringInfo(result, "%s\n\n", xmlschema);

	SPI_connect();

	relid_list = schema_get_xml_visible_tables(nspid);

	SPI_push();

	foreach(cell, relid_list)
	{
		Oid			relid = lfirst_oid(cell);
		StringInfo	subres;

		subres = table_to_xml_internal(relid, NULL, nulls, tableforest,
									   targetns, false);

		appendStringInfoString(result, subres->data);
		appendStringInfoChar(result, '\n');
	}

	SPI_pop();
	SPI_finish();

	xmldata_root_element_end(result, xmlsn);

	return result;
}


Datum
schema_to_xml(PG_FUNCTION_ARGS)
{
	Name		name = PG_GETARG_NAME(0);
	bool		nulls = PG_GETARG_BOOL(1);
	bool		tableforest = PG_GETARG_BOOL(2);
	const char *targetns = text_to_cstring(PG_GETARG_TEXT_PP(3));

	char	   *schemaname;
	Oid			nspid;

	schemaname = NameStr(*name);
	nspid = LookupExplicitNamespace(schemaname, false);

	PG_RETURN_XML_P(stringinfo_to_xmltype(schema_to_xml_internal(nspid, NULL,
									   nulls, tableforest, targetns, true)));
}


/*
 * Write the start element of the root element of an XML Schema mapping.
 */
static void
xsd_schema_element_start(StringInfo result, const char *targetns)
{
	appendStringInfoString(result,
						   "<xsd:schema\n"
						   "    xmlns:xsd=\"" NAMESPACE_XSD "\"");
	if (strlen(targetns) > 0)
		appendStringInfo(result,
						 "\n"
						 "    targetNamespace=\"%s\"\n"
						 "    elementFormDefault=\"qualified\"",
						 targetns);
	appendStringInfoString(result,
						   ">\n\n");
}


static void
xsd_schema_element_end(StringInfo result)
{
	appendStringInfoString(result, "</xsd:schema>");
}


static StringInfo
schema_to_xmlschema_internal(const char *schemaname, bool nulls,
							 bool tableforest, const char *targetns)
{
	Oid			nspid;
	List	   *relid_list;
	List	   *tupdesc_list;
	ListCell   *cell;
	StringInfo	result;

	result = makeStringInfo();

	nspid = LookupExplicitNamespace(schemaname, false);

	xsd_schema_element_start(result, targetns);

	SPI_connect();

	relid_list = schema_get_xml_visible_tables(nspid);

	tupdesc_list = NIL;
	foreach(cell, relid_list)
	{
		Relation	rel;

		rel = heap_open(lfirst_oid(cell), AccessShareLock);
		tupdesc_list = lappend(tupdesc_list, CreateTupleDescCopy(rel->rd_att));
		heap_close(rel, NoLock);
	}

	appendStringInfoString(result,
						   map_sql_typecoll_to_xmlschema_types(tupdesc_list));

	appendStringInfoString(result,
						 map_sql_schema_to_xmlschema_types(nspid, relid_list,
											  nulls, tableforest, targetns));

	xsd_schema_element_end(result);

	SPI_finish();

	return result;
}


Datum
schema_to_xmlschema(PG_FUNCTION_ARGS)
{
	Name		name = PG_GETARG_NAME(0);
	bool		nulls = PG_GETARG_BOOL(1);
	bool		tableforest = PG_GETARG_BOOL(2);
	const char *targetns = text_to_cstring(PG_GETARG_TEXT_PP(3));

	PG_RETURN_XML_P(stringinfo_to_xmltype(schema_to_xmlschema_internal(NameStr(*name),
											 nulls, tableforest, targetns)));
}


Datum
schema_to_xml_and_xmlschema(PG_FUNCTION_ARGS)
{
	Name		name = PG_GETARG_NAME(0);
	bool		nulls = PG_GETARG_BOOL(1);
	bool		tableforest = PG_GETARG_BOOL(2);
	const char *targetns = text_to_cstring(PG_GETARG_TEXT_PP(3));
	char	   *schemaname;
	Oid			nspid;
	StringInfo	xmlschema;

	schemaname = NameStr(*name);
	nspid = LookupExplicitNamespace(schemaname, false);

	xmlschema = schema_to_xmlschema_internal(schemaname, nulls,
											 tableforest, targetns);

	PG_RETURN_XML_P(stringinfo_to_xmltype(schema_to_xml_internal(nspid,
													  xmlschema->data, nulls,
											  tableforest, targetns, true)));
}


/*
 * Map SQL database to XML and/or XML Schema document; see SQL/XML:2008
 * sections 9.16, 9.17.
 */

static StringInfo
database_to_xml_internal(const char *xmlschema, bool nulls,
						 bool tableforest, const char *targetns)
{
	StringInfo	result;
	List	   *nspid_list;
	ListCell   *cell;
	char	   *xmlcn;

	xmlcn = map_sql_identifier_to_xml_name(get_database_name(MyDatabaseId),
										   true, false);
	result = makeStringInfo();

	xmldata_root_element_start(result, xmlcn, xmlschema, targetns, true);
	appendStringInfoString(result, "\n");

	if (xmlschema)
		appendStringInfo(result, "%s\n\n", xmlschema);

	SPI_connect();

	nspid_list = database_get_xml_visible_schemas();

	SPI_push();

	foreach(cell, nspid_list)
	{
		Oid			nspid = lfirst_oid(cell);
		StringInfo	subres;

		subres = schema_to_xml_internal(nspid, NULL, nulls,
										tableforest, targetns, false);

		appendStringInfoString(result, subres->data);
		appendStringInfoChar(result, '\n');
	}

	SPI_pop();
	SPI_finish();

	xmldata_root_element_end(result, xmlcn);

	return result;
}


Datum
database_to_xml(PG_FUNCTION_ARGS)
{
	bool		nulls = PG_GETARG_BOOL(0);
	bool		tableforest = PG_GETARG_BOOL(1);
	const char *targetns = text_to_cstring(PG_GETARG_TEXT_PP(2));

	PG_RETURN_XML_P(stringinfo_to_xmltype(database_to_xml_internal(NULL, nulls,
													tableforest, targetns)));
}


static StringInfo
database_to_xmlschema_internal(bool nulls, bool tableforest,
							   const char *targetns)
{
	List	   *relid_list;
	List	   *nspid_list;
	List	   *tupdesc_list;
	ListCell   *cell;
	StringInfo	result;

	result = makeStringInfo();

	xsd_schema_element_start(result, targetns);

	SPI_connect();

	relid_list = database_get_xml_visible_tables();
	nspid_list = database_get_xml_visible_schemas();

	tupdesc_list = NIL;
	foreach(cell, relid_list)
	{
		Relation	rel;

		rel = heap_open(lfirst_oid(cell), AccessShareLock);
		tupdesc_list = lappend(tupdesc_list, CreateTupleDescCopy(rel->rd_att));
		heap_close(rel, NoLock);
	}

	appendStringInfoString(result,
						   map_sql_typecoll_to_xmlschema_types(tupdesc_list));

	appendStringInfoString(result,
						   map_sql_catalog_to_xmlschema_types(nspid_list, nulls, tableforest, targetns));

	xsd_schema_element_end(result);

	SPI_finish();

	return result;
}


Datum
database_to_xmlschema(PG_FUNCTION_ARGS)
{
	bool		nulls = PG_GETARG_BOOL(0);
	bool		tableforest = PG_GETARG_BOOL(1);
	const char *targetns = text_to_cstring(PG_GETARG_TEXT_PP(2));

	PG_RETURN_XML_P(stringinfo_to_xmltype(database_to_xmlschema_internal(nulls,
													tableforest, targetns)));
}


Datum
database_to_xml_and_xmlschema(PG_FUNCTION_ARGS)
{
	bool		nulls = PG_GETARG_BOOL(0);
	bool		tableforest = PG_GETARG_BOOL(1);
	const char *targetns = text_to_cstring(PG_GETARG_TEXT_PP(2));
	StringInfo	xmlschema;

	xmlschema = database_to_xmlschema_internal(nulls, tableforest, targetns);

	PG_RETURN_XML_P(stringinfo_to_xmltype(database_to_xml_internal(xmlschema->data,
											 nulls, tableforest, targetns)));
}


/*
 * Map a multi-part SQL name to an XML name; see SQL/XML:2008 section
 * 9.2.
 */
static char *
map_multipart_sql_identifier_to_xml_name(char *a, char *b, char *c, char *d)
{
	StringInfoData result;

	initStringInfo(&result);

	if (a)
		appendStringInfo(&result, "%s",
						 map_sql_identifier_to_xml_name(a, true, true));
	if (b)
		appendStringInfo(&result, ".%s",
						 map_sql_identifier_to_xml_name(b, true, true));
	if (c)
		appendStringInfo(&result, ".%s",
						 map_sql_identifier_to_xml_name(c, true, true));
	if (d)
		appendStringInfo(&result, ".%s",
						 map_sql_identifier_to_xml_name(d, true, true));

	return result.data;
}


/*
 * Map an SQL table to an XML Schema document; see SQL/XML:2008
 * section 9.11.
 *
 * Map an SQL table to XML Schema data types; see SQL/XML:2008 section
 * 9.9.
 */
static const char *
map_sql_table_to_xmlschema(TupleDesc tupdesc, Oid relid, bool nulls,
						   bool tableforest, const char *targetns)
{
	int			i;
	char	   *xmltn;
	char	   *tabletypename;
	char	   *rowtypename;
	StringInfoData result;

	initStringInfo(&result);

	if (OidIsValid(relid))
	{
		HeapTuple	tuple;
		Form_pg_class reltuple;

		tuple = SearchSysCache1(RELOID, ObjectIdGetDatum(relid));
		if (!HeapTupleIsValid(tuple))
			elog(ERROR, "cache lookup failed for relation %u", relid);
		reltuple = (Form_pg_class) GETSTRUCT(tuple);

		xmltn = map_sql_identifier_to_xml_name(NameStr(reltuple->relname),
											   true, false);

		tabletypename = map_multipart_sql_identifier_to_xml_name("TableType",
											 get_database_name(MyDatabaseId),
								  get_namespace_name(reltuple->relnamespace),
												 NameStr(reltuple->relname));

		rowtypename = map_multipart_sql_identifier_to_xml_name("RowType",
											 get_database_name(MyDatabaseId),
								  get_namespace_name(reltuple->relnamespace),
												 NameStr(reltuple->relname));

		ReleaseSysCache(tuple);
	}
	else
	{
		if (tableforest)
			xmltn = "row";
		else
			xmltn = "table";

		tabletypename = "TableType";
		rowtypename = "RowType";
	}

	xsd_schema_element_start(&result, targetns);

	appendStringInfoString(&result,
				   map_sql_typecoll_to_xmlschema_types(list_make1(tupdesc)));

	appendStringInfo(&result,
					 "<xsd:complexType name=\"%s\">\n"
					 "  <xsd:sequence>\n",
					 rowtypename);

	for (i = 0; i < tupdesc->natts; i++)
	{
		if (tupdesc->attrs[i]->attisdropped)
			continue;
		appendStringInfo(&result,
			   "    <xsd:element name=\"%s\" type=\"%s\"%s></xsd:element>\n",
		  map_sql_identifier_to_xml_name(NameStr(tupdesc->attrs[i]->attname),
										 true, false),
				   map_sql_type_to_xml_name(tupdesc->attrs[i]->atttypid, -1),
						 nulls ? " nillable=\"true\"" : " minOccurs=\"0\"");
	}

	appendStringInfoString(&result,
						   "  </xsd:sequence>\n"
						   "</xsd:complexType>\n\n");

	if (!tableforest)
	{
		appendStringInfo(&result,
						 "<xsd:complexType name=\"%s\">\n"
						 "  <xsd:sequence>\n"
						 "    <xsd:element name=\"row\" type=\"%s\" minOccurs=\"0\" maxOccurs=\"unbounded\"/>\n"
						 "  </xsd:sequence>\n"
						 "</xsd:complexType>\n\n",
						 tabletypename, rowtypename);

		appendStringInfo(&result,
						 "<xsd:element name=\"%s\" type=\"%s\"/>\n\n",
						 xmltn, tabletypename);
	}
	else
		appendStringInfo(&result,
						 "<xsd:element name=\"%s\" type=\"%s\"/>\n\n",
						 xmltn, rowtypename);

	xsd_schema_element_end(&result);

	return result.data;
}


/*
 * Map an SQL schema to XML Schema data types; see SQL/XML:2008
 * section 9.12.
 */
static const char *
map_sql_schema_to_xmlschema_types(Oid nspid, List *relid_list, bool nulls,
								  bool tableforest, const char *targetns)
{
	char	   *dbname;
	char	   *nspname;
	char	   *xmlsn;
	char	   *schematypename;
	StringInfoData result;
	ListCell   *cell;

	dbname = get_database_name(MyDatabaseId);
	nspname = get_namespace_name(nspid);

	initStringInfo(&result);

	xmlsn = map_sql_identifier_to_xml_name(nspname, true, false);

	schematypename = map_multipart_sql_identifier_to_xml_name("SchemaType",
															  dbname,
															  nspname,
															  NULL);

	appendStringInfo(&result,
					 "<xsd:complexType name=\"%s\">\n", schematypename);
	if (!tableforest)
		appendStringInfoString(&result,
							   "  <xsd:all>\n");
	else
		appendStringInfoString(&result,
							   "  <xsd:sequence>\n");

	foreach(cell, relid_list)
	{
		Oid			relid = lfirst_oid(cell);
		char	   *relname = get_rel_name(relid);
		char	   *xmltn = map_sql_identifier_to_xml_name(relname, true, false);
		char	   *tabletypename = map_multipart_sql_identifier_to_xml_name(tableforest ? "RowType" : "TableType",
																	  dbname,
																	 nspname,
																	relname);

		if (!tableforest)
			appendStringInfo(&result,
							 "    <xsd:element name=\"%s\" type=\"%s\"/>\n",
							 xmltn, tabletypename);
		else
			appendStringInfo(&result,
							 "    <xsd:element name=\"%s\" type=\"%s\" minOccurs=\"0\" maxOccurs=\"unbounded\"/>\n",
							 xmltn, tabletypename);
	}

	if (!tableforest)
		appendStringInfoString(&result,
							   "  </xsd:all>\n");
	else
		appendStringInfoString(&result,
							   "  </xsd:sequence>\n");
	appendStringInfoString(&result,
						   "</xsd:complexType>\n\n");

	appendStringInfo(&result,
					 "<xsd:element name=\"%s\" type=\"%s\"/>\n\n",
					 xmlsn, schematypename);

	return result.data;
}


/*
 * Map an SQL catalog to XML Schema data types; see SQL/XML:2008
 * section 9.15.
 */
static const char *
map_sql_catalog_to_xmlschema_types(List *nspid_list, bool nulls,
								   bool tableforest, const char *targetns)
{
	char	   *dbname;
	char	   *xmlcn;
	char	   *catalogtypename;
	StringInfoData result;
	ListCell   *cell;

	dbname = get_database_name(MyDatabaseId);

	initStringInfo(&result);

	xmlcn = map_sql_identifier_to_xml_name(dbname, true, false);

	catalogtypename = map_multipart_sql_identifier_to_xml_name("CatalogType",
															   dbname,
															   NULL,
															   NULL);

	appendStringInfo(&result,
					 "<xsd:complexType name=\"%s\">\n", catalogtypename);
	appendStringInfoString(&result,
						   "  <xsd:all>\n");

	foreach(cell, nspid_list)
	{
		Oid			nspid = lfirst_oid(cell);
		char	   *nspname = get_namespace_name(nspid);
		char	   *xmlsn = map_sql_identifier_to_xml_name(nspname, true, false);
		char	   *schematypename = map_multipart_sql_identifier_to_xml_name("SchemaType",
																	  dbname,
																	 nspname,
																	   NULL);

		appendStringInfo(&result,
						 "    <xsd:element name=\"%s\" type=\"%s\"/>\n",
						 xmlsn, schematypename);
	}

	appendStringInfoString(&result,
						   "  </xsd:all>\n");
	appendStringInfoString(&result,
						   "</xsd:complexType>\n\n");

	appendStringInfo(&result,
					 "<xsd:element name=\"%s\" type=\"%s\"/>\n\n",
					 xmlcn, catalogtypename);

	return result.data;
}


/*
 * Map an SQL data type to an XML name; see SQL/XML:2008 section 9.4.
 */
static const char *
map_sql_type_to_xml_name(Oid typeoid, int typmod)
{
	StringInfoData result;

	initStringInfo(&result);

	switch (typeoid)
	{
		case BPCHAROID:
			if (typmod == -1)
				appendStringInfo(&result, "CHAR");
			else
				appendStringInfo(&result, "CHAR_%d", typmod - VARHDRSZ);
			break;
		case VARCHAROID:
			if (typmod == -1)
				appendStringInfo(&result, "VARCHAR");
			else
				appendStringInfo(&result, "VARCHAR_%d", typmod - VARHDRSZ);
			break;
		case NUMERICOID:
			if (typmod == -1)
				appendStringInfo(&result, "NUMERIC");
			else
				appendStringInfo(&result, "NUMERIC_%d_%d",
								 ((typmod - VARHDRSZ) >> 16) & 0xffff,
								 (typmod - VARHDRSZ) & 0xffff);
			break;
		case INT4OID:
			appendStringInfo(&result, "INTEGER");
			break;
		case INT2OID:
			appendStringInfo(&result, "SMALLINT");
			break;
		case INT8OID:
			appendStringInfo(&result, "BIGINT");
			break;
		case FLOAT4OID:
			appendStringInfo(&result, "REAL");
			break;
		case FLOAT8OID:
			appendStringInfo(&result, "DOUBLE");
			break;
		case BOOLOID:
			appendStringInfo(&result, "BOOLEAN");
			break;
		case TIMEOID:
			if (typmod == -1)
				appendStringInfo(&result, "TIME");
			else
				appendStringInfo(&result, "TIME_%d", typmod);
			break;
		case TIMETZOID:
			if (typmod == -1)
				appendStringInfo(&result, "TIME_WTZ");
			else
				appendStringInfo(&result, "TIME_WTZ_%d", typmod);
			break;
		case TIMESTAMPOID:
			if (typmod == -1)
				appendStringInfo(&result, "TIMESTAMP");
			else
				appendStringInfo(&result, "TIMESTAMP_%d", typmod);
			break;
		case TIMESTAMPTZOID:
			if (typmod == -1)
				appendStringInfo(&result, "TIMESTAMP_WTZ");
			else
				appendStringInfo(&result, "TIMESTAMP_WTZ_%d", typmod);
			break;
		case DATEOID:
			appendStringInfo(&result, "DATE");
			break;
		case XMLOID:
			appendStringInfo(&result, "XML");
			break;
		default:
			{
				HeapTuple	tuple;
				Form_pg_type typtuple;

				tuple = SearchSysCache1(TYPEOID, ObjectIdGetDatum(typeoid));
				if (!HeapTupleIsValid(tuple))
					elog(ERROR, "cache lookup failed for type %u", typeoid);
				typtuple = (Form_pg_type) GETSTRUCT(tuple);

				appendStringInfoString(&result,
									   map_multipart_sql_identifier_to_xml_name((typtuple->typtype == TYPTYPE_DOMAIN) ? "Domain" : "UDT",
											 get_database_name(MyDatabaseId),
								  get_namespace_name(typtuple->typnamespace),
												NameStr(typtuple->typname)));

				ReleaseSysCache(tuple);
			}
	}

	return result.data;
}


/*
 * Map a collection of SQL data types to XML Schema data types; see
 * SQL/XML:2008 section 9.7.
 */
static const char *
map_sql_typecoll_to_xmlschema_types(List *tupdesc_list)
{
	List	   *uniquetypes = NIL;
	int			i;
	StringInfoData result;
	ListCell   *cell0;

	/* extract all column types used in the set of TupleDescs */
	foreach(cell0, tupdesc_list)
	{
		TupleDesc	tupdesc = (TupleDesc) lfirst(cell0);

		for (i = 0; i < tupdesc->natts; i++)
		{
			if (tupdesc->attrs[i]->attisdropped)
				continue;
			uniquetypes = list_append_unique_oid(uniquetypes,
												 tupdesc->attrs[i]->atttypid);
		}
	}

	/* add base types of domains */
	foreach(cell0, uniquetypes)
	{
		Oid			typid = lfirst_oid(cell0);
		Oid			basetypid = getBaseType(typid);

		if (basetypid != typid)
			uniquetypes = list_append_unique_oid(uniquetypes, basetypid);
	}

	/* Convert to textual form */
	initStringInfo(&result);

	foreach(cell0, uniquetypes)
	{
		appendStringInfo(&result, "%s\n",
						 map_sql_type_to_xmlschema_type(lfirst_oid(cell0),
														-1));
	}

	return result.data;
}


/*
 * Map an SQL data type to a named XML Schema data type; see
 * SQL/XML:2008 sections 9.5 and 9.6.
 *
 * (The distinction between 9.5 and 9.6 is basically that 9.6 adds
 * a name attribute, which this function does.  The name-less version
 * 9.5 doesn't appear to be required anywhere.)
 */
static const char *
map_sql_type_to_xmlschema_type(Oid typeoid, int typmod)
{
	StringInfoData result;
	const char *typename = map_sql_type_to_xml_name(typeoid, typmod);

	initStringInfo(&result);

	if (typeoid == XMLOID)
	{
		appendStringInfo(&result,
						 "<xsd:complexType mixed=\"true\">\n"
						 "  <xsd:sequence>\n"
						 "    <xsd:any name=\"element\" minOccurs=\"0\" maxOccurs=\"unbounded\" processContents=\"skip\"/>\n"
						 "  </xsd:sequence>\n"
						 "</xsd:complexType>\n");
	}
	else
	{
		appendStringInfo(&result,
						 "<xsd:simpleType name=\"%s\">\n", typename);

		switch (typeoid)
		{
			case BPCHAROID:
			case VARCHAROID:
			case TEXTOID:
				appendStringInfo(&result,
								 "  <xsd:restriction base=\"xsd:string\">\n");
				if (typmod != -1)
					appendStringInfo(&result,
									 "    <xsd:maxLength value=\"%d\"/>\n",
									 typmod - VARHDRSZ);
				appendStringInfo(&result,
								 "  </xsd:restriction>\n");
				break;

			case BYTEAOID:
				appendStringInfo(&result,
								 "  <xsd:restriction base=\"xsd:%s\">\n"
								 "  </xsd:restriction>\n",
				xmlbinary == XMLBINARY_BASE64 ? "base64Binary" : "hexBinary");
				break;

			case NUMERICOID:
				if (typmod != -1)
					appendStringInfo(&result,
								 "  <xsd:restriction base=\"xsd:decimal\">\n"
									 "    <xsd:totalDigits value=\"%d\"/>\n"
								   "    <xsd:fractionDigits value=\"%d\"/>\n"
									 "  </xsd:restriction>\n",
									 ((typmod - VARHDRSZ) >> 16) & 0xffff,
									 (typmod - VARHDRSZ) & 0xffff);
				break;

			case INT2OID:
				appendStringInfo(&result,
								 "  <xsd:restriction base=\"xsd:short\">\n"
								 "    <xsd:maxInclusive value=\"%d\"/>\n"
								 "    <xsd:minInclusive value=\"%d\"/>\n"
								 "  </xsd:restriction>\n",
								 SHRT_MAX, SHRT_MIN);
				break;

			case INT4OID:
				appendStringInfo(&result,
								 "  <xsd:restriction base=\"xsd:int\">\n"
								 "    <xsd:maxInclusive value=\"%d\"/>\n"
								 "    <xsd:minInclusive value=\"%d\"/>\n"
								 "  </xsd:restriction>\n",
								 INT_MAX, INT_MIN);
				break;

			case INT8OID:
				appendStringInfo(&result,
								 "  <xsd:restriction base=\"xsd:long\">\n"
					   "    <xsd:maxInclusive value=\"" INT64_FORMAT "\"/>\n"
					   "    <xsd:minInclusive value=\"" INT64_FORMAT "\"/>\n"
								 "  </xsd:restriction>\n",
							   (((uint64) 1) << (sizeof(int64) * 8 - 1)) - 1,
								 (((uint64) 1) << (sizeof(int64) * 8 - 1)));
				break;

			case FLOAT4OID:
				appendStringInfo(&result,
				"  <xsd:restriction base=\"xsd:float\"></xsd:restriction>\n");
				break;

			case FLOAT8OID:
				appendStringInfo(&result,
								 "  <xsd:restriction base=\"xsd:double\"></xsd:restriction>\n");
				break;

			case BOOLOID:
				appendStringInfo(&result,
								 "  <xsd:restriction base=\"xsd:boolean\"></xsd:restriction>\n");
				break;

			case TIMEOID:
			case TIMETZOID:
				{
					const char *tz = (typeoid == TIMETZOID ? "(+|-)\\p{Nd}{2}:\\p{Nd}{2}" : "");

					if (typmod == -1)
						appendStringInfo(&result,
									"  <xsd:restriction base=\"xsd:time\">\n"
										 "    <xsd:pattern value=\"\\p{Nd}{2}:\\p{Nd}{2}:\\p{Nd}{2}(.\\p{Nd}+)?%s\"/>\n"
										 "  </xsd:restriction>\n", tz);
					else if (typmod == 0)
						appendStringInfo(&result,
									"  <xsd:restriction base=\"xsd:time\">\n"
										 "    <xsd:pattern value=\"\\p{Nd}{2}:\\p{Nd}{2}:\\p{Nd}{2}%s\"/>\n"
										 "  </xsd:restriction>\n", tz);
					else
						appendStringInfo(&result,
									"  <xsd:restriction base=\"xsd:time\">\n"
										 "    <xsd:pattern value=\"\\p{Nd}{2}:\\p{Nd}{2}:\\p{Nd}{2}.\\p{Nd}{%d}%s\"/>\n"
							"  </xsd:restriction>\n", typmod - VARHDRSZ, tz);
					break;
				}

			case TIMESTAMPOID:
			case TIMESTAMPTZOID:
				{
					const char *tz = (typeoid == TIMESTAMPTZOID ? "(+|-)\\p{Nd}{2}:\\p{Nd}{2}" : "");

					if (typmod == -1)
						appendStringInfo(&result,
								"  <xsd:restriction base=\"xsd:dateTime\">\n"
										 "    <xsd:pattern value=\"\\p{Nd}{4}-\\p{Nd}{2}-\\p{Nd}{2}T\\p{Nd}{2}:\\p{Nd}{2}:\\p{Nd}{2}(.\\p{Nd}+)?%s\"/>\n"
										 "  </xsd:restriction>\n", tz);
					else if (typmod == 0)
						appendStringInfo(&result,
								"  <xsd:restriction base=\"xsd:dateTime\">\n"
										 "    <xsd:pattern value=\"\\p{Nd}{4}-\\p{Nd}{2}-\\p{Nd}{2}T\\p{Nd}{2}:\\p{Nd}{2}:\\p{Nd}{2}%s\"/>\n"
										 "  </xsd:restriction>\n", tz);
					else
						appendStringInfo(&result,
								"  <xsd:restriction base=\"xsd:dateTime\">\n"
										 "    <xsd:pattern value=\"\\p{Nd}{4}-\\p{Nd}{2}-\\p{Nd}{2}T\\p{Nd}{2}:\\p{Nd}{2}:\\p{Nd}{2}.\\p{Nd}{%d}%s\"/>\n"
							"  </xsd:restriction>\n", typmod - VARHDRSZ, tz);
					break;
				}

			case DATEOID:
				appendStringInfo(&result,
								 "  <xsd:restriction base=\"xsd:date\">\n"
								 "    <xsd:pattern value=\"\\p{Nd}{4}-\\p{Nd}{2}-\\p{Nd}{2}\"/>\n"
								 "  </xsd:restriction>\n");
				break;

			default:
				if (get_typtype(typeoid) == TYPTYPE_DOMAIN)
				{
					Oid			base_typeoid;
					int32		base_typmod = -1;

					base_typeoid = getBaseTypeAndTypmod(typeoid, &base_typmod);

					appendStringInfo(&result,
									 "  <xsd:restriction base=\"%s\"/>\n",
						map_sql_type_to_xml_name(base_typeoid, base_typmod));
				}
				break;
		}
		appendStringInfo(&result,
						 "</xsd:simpleType>\n");
	}

	return result.data;
}


/*
 * Map an SQL row to an XML element, taking the row from the active
 * SPI cursor.  See also SQL/XML:2008 section 9.10.
 */
static void
SPI_sql_row_to_xmlelement(uint64 rownum, StringInfo result, char *tablename,
						  bool nulls, bool tableforest,
						  const char *targetns, bool top_level)
{
	int			i;
	char	   *xmltn;

	if (tablename)
		xmltn = map_sql_identifier_to_xml_name(tablename, true, false);
	else
	{
		if (tableforest)
			xmltn = "row";
		else
			xmltn = "table";
	}

	if (tableforest)
		xmldata_root_element_start(result, xmltn, NULL, targetns, top_level);
	else
		appendStringInfoString(result, "<row>\n");

	for (i = 1; i <= SPI_tuptable->tupdesc->natts; i++)
	{
		char	   *colname;
		Datum		colval;
		bool		isnull;

		colname = map_sql_identifier_to_xml_name(SPI_fname(SPI_tuptable->tupdesc, i),
												 true, false);
		colval = SPI_getbinval(SPI_tuptable->vals[rownum],
							   SPI_tuptable->tupdesc,
							   i,
							   &isnull);
		if (isnull)
		{
			if (nulls)
				appendStringInfo(result, "  <%s xsi:nil=\"true\"/>\n", colname);
		}
		else
			appendStringInfo(result, "  <%s>%s</%s>\n",
							 colname,
							 map_sql_value_to_xml_value(colval,
							  SPI_gettypeid(SPI_tuptable->tupdesc, i), true),
							 colname);
	}

	if (tableforest)
	{
		xmldata_root_element_end(result, xmltn);
		appendStringInfoChar(result, '\n');
	}
	else
		appendStringInfoString(result, "</row>\n\n");
}


/*
 * XPath related functions
 */

#ifdef USE_LIBXML

/*
 * Convert XML node to text (dump subtree in case of element,
 * return value otherwise)
 */
static text *
xml_xmlnodetoxmltype(xmlNodePtr cur)
{
	xmltype    *result;

	if (cur->type == XML_ELEMENT_NODE)
	{
		xmlBufferPtr buf;
		xmlNodePtr	cur_copy;

		buf = xmlBufferCreate();

		/*
		 * The result of xmlNodeDump() won't contain namespace definitions
		 * from parent nodes, but xmlCopyNode() duplicates a node along with
		 * its required namespace definitions.
		 */
		cur_copy = xmlCopyNode(cur, 1);

		Assert(cur_copy != NULL);

		PG_TRY();
		{
			xmlNodeDump(buf, NULL, cur_copy, 0, 1);
			result = xmlBuffer_to_xmltype(buf);
		}
		PG_CATCH();
		{
			xmlFreeNode(cur_copy);
			xmlBufferFree(buf);
			PG_RE_THROW();
		}
		PG_END_TRY();
		xmlFreeNode(cur_copy);
		xmlBufferFree(buf);
	}
	else
	{
		xmlChar    *str;

		str = xmlXPathCastNodeToString(cur);
		PG_TRY();
		{
			/* Here we rely on XML having the same representation as TEXT */
			char	   *escaped = escape_xml((char *) str);

			result = (xmltype *) cstring_to_text(escaped);
			pfree(escaped);
		}
		PG_CATCH();
		{
			xmlFree(str);
			PG_RE_THROW();
		}
		PG_END_TRY();
		xmlFree(str);
	}

	return result;
}

/*
 * Convert an XML XPath object (the result of evaluating an XPath expression)
 * to an array of xml values, which is returned at *astate.  The function
 * result value is the number of elements in the array.
 *
 * If "astate" is NULL then we don't generate the array value, but we still
 * return the number of elements it would have had.
 *
 * Nodesets are converted to an array containing the nodes' textual
 * representations.  Primitive values (float, double, string) are converted
 * to a single-element array containing the value's string representation.
 */
static int
xml_xpathobjtoxmlarray(xmlXPathObjectPtr xpathobj,
					   ArrayBuildState **astate)
{
	int			result = 0;
	Datum		datum;
	Oid			datumtype;
	char	   *result_str;

	if (astate != NULL)
		*astate = NULL;

	switch (xpathobj->type)
	{
		case XPATH_NODESET:
			if (xpathobj->nodesetval != NULL)
			{
				result = xpathobj->nodesetval->nodeNr;
				if (astate != NULL)
				{
					int			i;

					for (i = 0; i < result; i++)
					{
						datum = PointerGetDatum(xml_xmlnodetoxmltype(xpathobj->nodesetval->nodeTab[i]));
						*astate = accumArrayResult(*astate, datum,
												   false, XMLOID,
												   CurrentMemoryContext);
					}
				}
			}
			return result;

		case XPATH_BOOLEAN:
			if (astate == NULL)
				return 1;
			datum = BoolGetDatum(xpathobj->boolval);
			datumtype = BOOLOID;
			break;

		case XPATH_NUMBER:
			if (astate == NULL)
				return 1;
			datum = Float8GetDatum(xpathobj->floatval);
			datumtype = FLOAT8OID;
			break;

		case XPATH_STRING:
			if (astate == NULL)
				return 1;
			datum = CStringGetDatum((char *) xpathobj->stringval);
			datumtype = CSTRINGOID;
			break;

		default:
			elog(ERROR, "xpath expression result type %d is unsupported",
				 xpathobj->type);
			return 0;			/* keep compiler quiet */
	}

	/* Common code for scalar-value cases */
	result_str = map_sql_value_to_xml_value(datum, datumtype, true);
	datum = PointerGetDatum(cstring_to_xmltype(result_str));
	*astate = accumArrayResult(*astate, datum,
							   false, XMLOID,
							   CurrentMemoryContext);
	return 1;
}


/*
 * Common code for xpath() and xmlexists()
 *
 * Evaluate XPath expression and return number of nodes in res_items
 * and array of XML values in astate.  Either of those pointers can be
 * NULL if the corresponding result isn't wanted.
 *
 * It is up to the user to ensure that the XML passed is in fact
 * an XML document - XPath doesn't work easily on fragments without
 * a context node being known.
 */
static void
xpath_internal(text *xpath_expr_text, xmltype *data, ArrayType *namespaces,
			   int *res_nitems, ArrayBuildState **astate)
{
	PgXmlErrorContext *xmlerrcxt;
	volatile xmlParserCtxtPtr ctxt = NULL;
	volatile xmlDocPtr doc = NULL;
	volatile xmlXPathContextPtr xpathctx = NULL;
	volatile xmlXPathCompExprPtr xpathcomp = NULL;
	volatile xmlXPathObjectPtr xpathobj = NULL;
	char	   *datastr;
	int32		len;
	int32		xpath_len;
	xmlChar    *string;
	xmlChar    *xpath_expr;
	int			i;
	int			ndim;
	Datum	   *ns_names_uris;
	bool	   *ns_names_uris_nulls;
	int			ns_count;

	/*
	 * Namespace mappings are passed as text[].  If an empty array is passed
	 * (ndim = 0, "0-dimensional"), then there are no namespace mappings.
	 * Else, a 2-dimensional array with length of the second axis being equal
	 * to 2 should be passed, i.e., every subarray contains 2 elements, the
	 * first element defining the name, the second one the URI.  Example:
	 * ARRAY[ARRAY['myns', 'http://example.com'], ARRAY['myns2',
	 * 'http://example2.com']].
	 */
	ndim = namespaces ? ARR_NDIM(namespaces) : 0;
	if (ndim != 0)
	{
		int		   *dims;

		dims = ARR_DIMS(namespaces);

		if (ndim != 2 || dims[1] != 2)
			ereport(ERROR,
					(errcode(ERRCODE_DATA_EXCEPTION),
					 errmsg("invalid array for XML namespace mapping"),
					 errdetail("The array must be two-dimensional with length of the second axis equal to 2.")));

		Assert(ARR_ELEMTYPE(namespaces) == TEXTOID);

		deconstruct_array(namespaces, TEXTOID, -1, false, 'i',
						  &ns_names_uris, &ns_names_uris_nulls,
						  &ns_count);

		Assert((ns_count % 2) == 0);	/* checked above */
		ns_count /= 2;			/* count pairs only */
	}
	else
	{
		ns_names_uris = NULL;
		ns_names_uris_nulls = NULL;
		ns_count = 0;
	}

	datastr = VARDATA(data);
	len = VARSIZE(data) - VARHDRSZ;
	xpath_len = VARSIZE(xpath_expr_text) - VARHDRSZ;
	if (xpath_len == 0)
		ereport(ERROR,
				(errcode(ERRCODE_DATA_EXCEPTION),
				 errmsg("empty XPath expression")));

	string = (xmlChar *) palloc((len + 1) * sizeof(xmlChar));
	memcpy(string, datastr, len);
	string[len] = '\0';

	xpath_expr = (xmlChar *) palloc((xpath_len + 1) * sizeof(xmlChar));
	memcpy(xpath_expr, VARDATA(xpath_expr_text), xpath_len);
	xpath_expr[xpath_len] = '\0';

	xmlerrcxt = pg_xml_init(PG_XML_STRICTNESS_ALL);

	PG_TRY();
	{
		xmlInitParser();

		/*
		 * redundant XML parsing (two parsings for the same value during one
		 * command execution are possible)
		 */
		ctxt = xmlNewParserCtxt();
		if (ctxt == NULL || xmlerrcxt->err_occurred)
			xml_ereport(xmlerrcxt, ERROR, ERRCODE_OUT_OF_MEMORY,
						"could not allocate parser context");
		doc = xmlCtxtReadMemory(ctxt, (char *) string, len, NULL, NULL, 0);
		if (doc == NULL || xmlerrcxt->err_occurred)
			xml_ereport(xmlerrcxt, ERROR, ERRCODE_INVALID_XML_DOCUMENT,
						"could not parse XML document");
		xpathctx = xmlXPathNewContext(doc);
		if (xpathctx == NULL || xmlerrcxt->err_occurred)
			xml_ereport(xmlerrcxt, ERROR, ERRCODE_OUT_OF_MEMORY,
						"could not allocate XPath context");
		xpathctx->node = xmlDocGetRootElement(doc);
		if (xpathctx->node == NULL || xmlerrcxt->err_occurred)
			xml_ereport(xmlerrcxt, ERROR, ERRCODE_INTERNAL_ERROR,
						"could not find root XML element");

		/* register namespaces, if any */
		if (ns_count > 0)
		{
			for (i = 0; i < ns_count; i++)
			{
				char	   *ns_name;
				char	   *ns_uri;

				if (ns_names_uris_nulls[i * 2] ||
					ns_names_uris_nulls[i * 2 + 1])
					ereport(ERROR,
							(errcode(ERRCODE_NULL_VALUE_NOT_ALLOWED),
					  errmsg("neither namespace name nor URI may be null")));
				ns_name = TextDatumGetCString(ns_names_uris[i * 2]);
				ns_uri = TextDatumGetCString(ns_names_uris[i * 2 + 1]);
				if (xmlXPathRegisterNs(xpathctx,
									   (xmlChar *) ns_name,
									   (xmlChar *) ns_uri) != 0)
					ereport(ERROR,		/* is this an internal error??? */
							(errmsg("could not register XML namespace with name \"%s\" and URI \"%s\"",
									ns_name, ns_uri)));
			}
		}

		xpathcomp = xmlXPathCompile(xpath_expr);
		if (xpathcomp == NULL || xmlerrcxt->err_occurred)
			xml_ereport(xmlerrcxt, ERROR, ERRCODE_INTERNAL_ERROR,
						"invalid XPath expression");

		/*
		 * Version 2.6.27 introduces a function named
		 * xmlXPathCompiledEvalToBoolean, which would be enough for xmlexists,
		 * but we can derive the existence by whether any nodes are returned,
		 * thereby preventing a library version upgrade and keeping the code
		 * the same.
		 */
		xpathobj = xmlXPathCompiledEval(xpathcomp, xpathctx);
		if (xpathobj == NULL || xmlerrcxt->err_occurred)
			xml_ereport(xmlerrcxt, ERROR, ERRCODE_INTERNAL_ERROR,
						"could not create XPath object");

		/*
		 * Extract the results as requested.
		 */
		if (res_nitems != NULL)
			*res_nitems = xml_xpathobjtoxmlarray(xpathobj, astate);
		else
			(void) xml_xpathobjtoxmlarray(xpathobj, astate);
	}
	PG_CATCH();
	{
		if (xpathobj)
			xmlXPathFreeObject(xpathobj);
		if (xpathcomp)
			xmlXPathFreeCompExpr(xpathcomp);
		if (xpathctx)
			xmlXPathFreeContext(xpathctx);
		if (doc)
			xmlFreeDoc(doc);
		if (ctxt)
			xmlFreeParserCtxt(ctxt);

		pg_xml_done(xmlerrcxt, true);

		PG_RE_THROW();
	}
	PG_END_TRY();

	xmlXPathFreeObject(xpathobj);
	xmlXPathFreeCompExpr(xpathcomp);
	xmlXPathFreeContext(xpathctx);
	xmlFreeDoc(doc);
	xmlFreeParserCtxt(ctxt);

	pg_xml_done(xmlerrcxt, false);
}
#endif   /* USE_LIBXML */

/*
 * Evaluate XPath expression and return array of XML values.
 *
 * As we have no support of XQuery sequences yet, this function seems
 * to be the most useful one (array of XML functions plays a role of
 * some kind of substitution for XQuery sequences).
 */
Datum
xpath(PG_FUNCTION_ARGS)
{
#ifdef USE_LIBXML
	text	   *xpath_expr_text = PG_GETARG_TEXT_P(0);
	xmltype    *data = PG_GETARG_XML_P(1);
	ArrayType  *namespaces = PG_GETARG_ARRAYTYPE_P(2);
	int			res_nitems;
	ArrayBuildState *astate;

	xpath_internal(xpath_expr_text, data, namespaces,
				   &res_nitems, &astate);

	if (res_nitems == 0)
		PG_RETURN_ARRAYTYPE_P(construct_empty_array(XMLOID));
	else
		PG_RETURN_ARRAYTYPE_P(DatumGetArrayTypeP(makeArrayResult(astate, CurrentMemoryContext)));
#else
	NO_XML_SUPPORT();
	return 0;
#endif
}

/*
 * Determines if the node specified by the supplied XPath exists
 * in a given XML document, returning a boolean.
 */
Datum
xmlexists(PG_FUNCTION_ARGS)
{
#ifdef USE_LIBXML
	text	   *xpath_expr_text = PG_GETARG_TEXT_P(0);
	xmltype    *data = PG_GETARG_XML_P(1);
	int			res_nitems;

	xpath_internal(xpath_expr_text, data, NULL,
				   &res_nitems, NULL);

	PG_RETURN_BOOL(res_nitems > 0);
#else
	NO_XML_SUPPORT();
	return 0;
#endif
}

/*
 * Determines if the node specified by the supplied XPath exists
 * in a given XML document, returning a boolean. Differs from
 * xmlexists as it supports namespaces and is not defined in SQL/XML.
 */
Datum
xpath_exists(PG_FUNCTION_ARGS)
{
#ifdef USE_LIBXML
	text	   *xpath_expr_text = PG_GETARG_TEXT_P(0);
	xmltype    *data = PG_GETARG_XML_P(1);
	ArrayType  *namespaces = PG_GETARG_ARRAYTYPE_P(2);
	int			res_nitems;

	xpath_internal(xpath_expr_text, data, namespaces,
				   &res_nitems, NULL);

	PG_RETURN_BOOL(res_nitems > 0);
#else
	NO_XML_SUPPORT();
	return 0;
#endif
}

/*
 * Functions for checking well-formed-ness
 */

#ifdef USE_LIBXML
static bool
wellformed_xml(text *data, XmlOptionType xmloption_arg)
{
	bool		result;
	volatile xmlDocPtr doc = NULL;

	/* We want to catch any exceptions and return false */
	PG_TRY();
	{
		doc = xml_parse(data, xmloption_arg, true, GetDatabaseEncoding());
		result = true;
	}
	PG_CATCH();
	{
		FlushErrorState();
		result = false;
	}
	PG_END_TRY();

	if (doc)
		xmlFreeDoc(doc);

	return result;
}
#endif

Datum
xml_is_well_formed(PG_FUNCTION_ARGS)
{
#ifdef USE_LIBXML
	text	   *data = PG_GETARG_TEXT_P(0);

	PG_RETURN_BOOL(wellformed_xml(data, xmloption));
#else
	NO_XML_SUPPORT();
	return 0;
#endif   /* not USE_LIBXML */
}

Datum
xml_is_well_formed_document(PG_FUNCTION_ARGS)
{
#ifdef USE_LIBXML
	text	   *data = PG_GETARG_TEXT_P(0);

	PG_RETURN_BOOL(wellformed_xml(data, XMLOPTION_DOCUMENT));
#else
	NO_XML_SUPPORT();
	return 0;
#endif   /* not USE_LIBXML */
}

Datum
xml_is_well_formed_content(PG_FUNCTION_ARGS)
{
#ifdef USE_LIBXML
	text	   *data = PG_GETARG_TEXT_P(0);

	PG_RETURN_BOOL(wellformed_xml(data, XMLOPTION_CONTENT));
#else
	NO_XML_SUPPORT();
	return 0;
#endif   /* not USE_LIBXML */
}<|MERGE_RESOLUTION|>--- conflicted
+++ resolved
@@ -1510,11 +1510,7 @@
 /*
  * xmlPgEntityLoader --- entity loader callback function
  *
-<<<<<<< HEAD
- * Silently prevent any external entity URL from being loaded.  We don't want
-=======
  * Silently prevent any external entity URL from being loaded.	We don't want
->>>>>>> e472b921
  * to throw an error, so instead make the entity appear to expand to an empty
  * string.
  *
@@ -1624,10 +1620,7 @@
 		case XML_FROM_NONE:
 		case XML_FROM_MEMORY:
 		case XML_FROM_IO:
-<<<<<<< HEAD
-=======
-
->>>>>>> e472b921
+
 			/*
 			 * Suppress warnings about undeclared entities.  We need to do
 			 * this to avoid problems due to not loading DTD definitions.
