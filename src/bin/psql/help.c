/*
 * psql - the PostgreSQL interactive terminal
 *
 * Copyright (c) 2000-2016, PostgreSQL Global Development Group
 *
 * src/bin/psql/help.c
 */
#include "postgres_fe.h"

#ifndef WIN32
#include <sys/types.h>			/* (ditto) */
#include <unistd.h>				/* for geteuid() */
#else
#include <win32.h>
#endif

#ifndef WIN32
#include <sys/ioctl.h>			/* for ioctl() */
#endif

#ifdef HAVE_TERMIOS_H
#include <termios.h>
#endif

#include "common.h"
#include "common/username.h"
#include "help.h"
#include "input.h"
#include "settings.h"
#include "sql_help.h"


/*
 * PLEASE:
 * If you change something in this file, also make the same changes
 * in the DocBook documentation, file ref/psql-ref.sgml. If you don't
 * know how to do it, please find someone who can help you.
 */


/*
 * usage
 *
 * print out command line arguments
 */
#define ON(var) (var ? _("on") : _("off"))

void
usage(unsigned short int pager)
{
	const char *env;
	const char *user;
	char	   *errstr;
	FILE	   *output;

	/* Find default user, in case we need it. */
	user = getenv("PGUSER");
	if (!user)
	{
		user = get_user_name(&errstr);
		if (!user)
		{
			psql_error("%s\n", errstr);
			exit(EXIT_FAILURE);
		}
	}

	/*
	 * Keep this line count in sync with the number of lines printed below!
	 * Use "psql --help=options | wc" to count correctly.
	 */
	output = PageOutput(60, pager ? &(pset.popt.topt) : NULL);

	fprintf(output, _("psql is the PostgreSQL interactive terminal (Greenplum version).\n\n"));
	fprintf(output, _("Usage:\n"));
	fprintf(output, _("  psql [OPTION]... [DBNAME [USERNAME]]\n\n"));

	fprintf(output, _("General options:\n"));
	/* Display default database */
	env = getenv("PGDATABASE");
	if (!env)
		env = user;
	fprintf(output, _("  -c, --command=COMMAND    run only single command (SQL or internal) and exit\n"));
	fprintf(output, _("  -d, --dbname=DBNAME      database name to connect to (default: \"%s\")\n"), env);
	fprintf(output, _("  -f, --file=FILENAME      execute commands from file, then exit\n"));
	fprintf(output, _("  -l, --list               list available databases, then exit\n"));
	fprintf(output, _("  -v, --set=, --variable=NAME=VALUE\n"
			   "                           set psql variable NAME to VALUE\n"
				 "                           (e.g., -v ON_ERROR_STOP=1)\n"));
	fprintf(output, _("  -V, --version            output version information, then exit\n"));
	fprintf(output, _("  -X, --no-psqlrc          do not read startup file (~/.psqlrc)\n"));
	fprintf(output, _("  -1 (\"one\"), --single-transaction\n"
					  "                           execute as a single transaction (if non-interactive)\n"));
	fprintf(output, _("  -?, --help[=options]     show this help, then exit\n"));
	fprintf(output, _("      --help=commands      list backslash commands, then exit\n"));
	fprintf(output, _("      --help=variables     list special variables, then exit\n"));

	fprintf(output, _("\nInput and output options:\n"));
	fprintf(output, _("  -a, --echo-all           echo all input from script\n"));
	fprintf(output, _("  -b, --echo-errors        echo failed commands\n"));
	fprintf(output, _("  -e, --echo-queries       echo commands sent to server\n"));
	fprintf(output, _("  -E, --echo-hidden        display queries that internal commands generate\n"));
	fprintf(output, _("  -L, --log-file=FILENAME  send session log to file\n"));
	fprintf(output, _("  -n, --no-readline        disable enhanced command line editing (readline)\n"));
	fprintf(output, _("  -o, --output=FILENAME    send query results to file (or |pipe)\n"));
	fprintf(output, _("  -q, --quiet              run quietly (no messages, only query output)\n"));
	fprintf(output, _("  -s, --single-step        single-step mode (confirm each query)\n"));
	fprintf(output, _("  -S, --single-line        single-line mode (end of line terminates SQL command)\n"));

	fprintf(output, _("\nOutput format options:\n"));
	fprintf(output, _("  -A, --no-align           unaligned table output mode\n"));
	fprintf(output, _("  -F, --field-separator=STRING\n"
					  "                           field separator for unaligned output (default: \"%s\")\n"),
			DEFAULT_FIELD_SEP);
	fprintf(output, _("  -H, --html               HTML table output mode\n"));
	fprintf(output, _("  -P, --pset=VAR[=ARG]     set printing option VAR to ARG (see \\pset command)\n"));
	fprintf(output, _("  -R, --record-separator=STRING\n"
					  "                           record separator for unaligned output (default: newline)\n"));
	fprintf(output, _("  -t, --tuples-only        print rows only\n"));
	fprintf(output, _("  -T, --table-attr=TEXT    set HTML table tag attributes (e.g., width, border)\n"));
	fprintf(output, _("  -x, --expanded           turn on expanded table output\n"));
	fprintf(output, _("  -z, --field-separator-zero\n"
					  "                           set field separator for unaligned output to zero byte\n"));
	fprintf(output, _("  -0, --record-separator-zero\n"
					  "                           set record separator for unaligned output to zero byte\n"));

	fprintf(output, _("\nConnection options:\n"));
	/* Display default host */
	env = getenv("PGHOST");
	fprintf(output, _("  -h, --host=HOSTNAME      database server host or socket directory (default: \"%s\")\n"),
			env ? env : _("local socket"));
	/* Display default port */
	env = getenv("PGPORT");
	fprintf(output, _("  -p, --port=PORT          database server port (default: \"%s\")\n"),
			env ? env : DEF_PGPORT_STR);
	/* Display default user */
	env = getenv("PGUSER");
	if (!env)
		env = user;
	fprintf(output, _("  -U, --username=USERNAME  database user name (default: \"%s\")\n"), env);
	fprintf(output, _("  -w, --no-password        never prompt for password\n"));
	fprintf(output, _("  -W, --password           force password prompt (should happen automatically)\n"));

	fprintf(output, _("\nFor more information, type \"\\?\" (for internal commands) or \"\\help\" (for SQL\n"
					  "commands) from within psql, or consult the psql section in the PostgreSQL\n"
					  "documentation.\n\n"));
	fprintf(output, _("Report bugs to <bugs@greenplum.org>.\n"));

	ClosePager(output);
}


/*
 * slashUsage
 *
 * print out help for the backslash commands
 */
void
slashUsage(unsigned short int pager)
{
	FILE	   *output;
	char	   *currdb;

	currdb = PQdb(pset.db);
	if (currdb == NULL)
		currdb = "";

	/*
	 * Keep this line count in sync with the number of lines printed below!
	 * Use "psql --help=commands | wc" to count correctly.  It's okay to count
	 * the USE_READLINE line even in builds without that.
	 */
	output = PageOutput(111, pager ? &(pset.popt.topt) : NULL);

	fprintf(output, _("General\n"));
	fprintf(output, _("  \\copyright             show PostgreSQL usage and distribution terms\n"));
	fprintf(output, _("  \\errverbose            show most recent error message at maximum verbosity\n"));
	fprintf(output, _("  \\g [FILE] or ;         execute query (and send results to file or |pipe)\n"));
	fprintf(output, _("  \\gexec                 execute query, then execute each value in its result\n"));
	fprintf(output, _("  \\gset [PREFIX]         execute query and store results in psql variables\n"));
	fprintf(output, _("  \\q                     quit psql\n"));
	fprintf(output, _("  \\crosstabview [COLUMNS] execute query and display results in crosstab\n"));
	fprintf(output, _("  \\watch [SEC]           execute query every SEC seconds\n"));
	fprintf(output, "\n");

	fprintf(output, _("Help\n"));

	fprintf(output, _("  \\? [commands]          show help on backslash commands\n"));
	fprintf(output, _("  \\? options             show help on psql command-line options\n"));
	fprintf(output, _("  \\? variables           show help on special variables\n"));
	fprintf(output, _("  \\h [NAME]              help on syntax of SQL commands, * for all commands\n"));
	fprintf(output, "\n");

	fprintf(output, _("Query Buffer\n"));
	fprintf(output, _("  \\e [FILE] [LINE]       edit the query buffer (or file) with external editor\n"));
	fprintf(output, _("  \\ef [FUNCNAME [LINE]]  edit function definition with external editor\n"));
	fprintf(output, _("  \\ev [VIEWNAME [LINE]]  edit view definition with external editor\n"));
	fprintf(output, _("  \\p                     show the contents of the query buffer\n"));
	fprintf(output, _("  \\r                     reset (clear) the query buffer\n"));
#ifdef USE_READLINE
	fprintf(output, _("  \\s [FILE]              display history or save it to file\n"));
#endif
	fprintf(output, _("  \\w FILE                write query buffer to file\n"));
	fprintf(output, "\n");

	fprintf(output, _("Input/Output\n"));
	fprintf(output, _("  \\copy ...              perform SQL COPY with data stream to the client host\n"));
	fprintf(output, _("  \\echo [STRING]         write string to standard output\n"));
	fprintf(output, _("  \\i FILE                execute commands from file\n"));
	fprintf(output, _("  \\ir FILE               as \\i, but relative to location of current script\n"));
	fprintf(output, _("  \\o [FILE]              send all query results to file or |pipe\n"));
	fprintf(output, _("  \\qecho [STRING]        write string to query output stream (see \\o)\n"));
	fprintf(output, "\n");

	fprintf(output, _("Informational\n"));
	fprintf(output, _("  (options: S = show system objects, + = additional detail)\n"));
	fprintf(output, _("  \\d[S+]                 list tables, views, and sequences\n"));
	fprintf(output, _("  \\d[S+]  NAME           describe table, view, sequence, or index\n"));
	fprintf(output, _("  \\da[S]  [PATTERN]      list aggregates\n"));
	fprintf(output, _("  \\dA[+]  [PATTERN]      list access methods\n"));
	fprintf(output, _("  \\db[+]  [PATTERN]      list tablespaces\n"));
	fprintf(output, _("  \\dc[S+] [PATTERN]      list conversions\n"));
	fprintf(output, _("  \\dC[+]  [PATTERN]      list casts\n"));
	fprintf(output, _("  \\dd[S]  [PATTERN]      show object descriptions not displayed elsewhere\n"));
	fprintf(output, _("  \\ddp    [PATTERN]      list default privileges\n"));
	fprintf(output, _("  \\dD[S+] [PATTERN]      list domains\n"));
	fprintf(output, _("  \\det[+] [PATTERN]      list foreign tables\n"));
	fprintf(output, _("  \\des[+] [PATTERN]      list foreign servers\n"));
	fprintf(output, _("  \\deu[+] [PATTERN]      list user mappings\n"));
	fprintf(output, _("  \\dew[+] [PATTERN]      list foreign-data wrappers\n"));
	fprintf(output, _("  \\df[antw][S+] [PATRN]  list [only agg/normal/trigger/window] functions\n"));
	fprintf(output, _("  \\dF[+]  [PATTERN]      list text search configurations\n"));
	fprintf(output, _("  \\dFd[+] [PATTERN]      list text search dictionaries\n"));
	fprintf(output, _("  \\dFp[+] [PATTERN]      list text search parsers\n"));
	fprintf(output, _("  \\dFt[+] [PATTERN]      list text search templates\n"));
	fprintf(output, _("  \\dg[S+] [PATTERN]      list roles\n"));
	fprintf(output, _("  \\di[S+] [PATTERN]      list indexes\n"));
	fprintf(output, _("  \\dl                    list large objects, same as \\lo_list\n"));
	fprintf(output, _("  \\dL[S+] [PATTERN]      list procedural languages\n"));
	fprintf(output, _("  \\dm[S+] [PATTERN]      list materialized views\n"));
	fprintf(output, _("  \\dn[S+] [PATTERN]      list schemas\n"));
	fprintf(output, _("  \\do[S]  [PATTERN]      list operators\n"));
	fprintf(output, _("  \\dO[S+] [PATTERN]      list collations\n"));
	fprintf(output, _("  \\dp     [PATTERN]      list table, view, and sequence access privileges\n"));
	fprintf(output, _("  \\drds [PATRN1 [PATRN2]] list per-database role settings\n"));
	fprintf(output, _("  \\ds[S+] [PATTERN]      list sequences\n"));
	fprintf(output, _("  \\dt[S+] [PATTERN]      list tables\n"));
	fprintf(output, _("  \\dT[S+] [PATTERN]      list data types\n"));
	fprintf(output, _("  \\du[S+] [PATTERN]      list roles\n"));
	fprintf(output, _("  \\dv[S+] [PATTERN]      list views\n"));
	/* In GPDB, we use \dE for both external and foreign tables. */
	fprintf(output, _("  \\dE[S+] [PATTERN]      list foreign and external tables\n"));
	fprintf(output, _("  \\dx[+]  [PATTERN]      list extensions\n"));
	fprintf(output, _("  \\dy     [PATTERN]      list event triggers\n"));
	fprintf(output, _("  \\l[+]   [PATTERN]      list databases\n"));
	fprintf(output, _("  \\sf[+]  FUNCNAME       show a function's definition\n"));
	fprintf(output, _("  \\sv[+]  VIEWNAME       show a view's definition\n"));
	fprintf(output, _("  \\z      [PATTERN]      same as \\dp\n"));
	fprintf(output, "\n");

	fprintf(output, _("Formatting\n"));
	fprintf(output, _("  \\a                     toggle between unaligned and aligned output mode\n"));
	fprintf(output, _("  \\C [STRING]            set table title, or unset if none\n"));
	fprintf(output, _("  \\f [STRING]            show or set field separator for unaligned query output\n"));
	fprintf(output, _("  \\H                     toggle HTML output mode (currently %s)\n"),
			ON(pset.popt.topt.format == PRINT_HTML));
	fprintf(output, _("  \\pset [NAME [VALUE]]   set table output option\n"
					  "                         (NAME := {format|border|expanded|fieldsep|fieldsep_zero|footer|null|\n"
					  "                         numericlocale|recordsep|recordsep_zero|tuples_only|title|tableattr|pager|\n"
					  "                         unicode_border_linestyle|unicode_column_linestyle|unicode_header_linestyle})\n"));
	fprintf(output, _("  \\t [on|off]            show only rows (currently %s)\n"),
			ON(pset.popt.topt.tuples_only));
	fprintf(output, _("  \\T [STRING]            set HTML <table> tag attributes, or unset if none\n"));
	fprintf(output, _("  \\x [on|off|auto]       toggle expanded output (currently %s)\n"),
		pset.popt.topt.expanded == 2 ? "auto" : ON(pset.popt.topt.expanded));
	fprintf(output, "\n");

	fprintf(output, _("Connection\n"));
	if (currdb)
		fprintf(output, _("  \\c[onnect] {[DBNAME|- USER|- HOST|- PORT|-] | conninfo}\n"
						  "                         connect to new database (currently \"%s\")\n"),
				currdb);
	else
		fprintf(output, _("  \\c[onnect] {[DBNAME|- USER|- HOST|- PORT|-] | conninfo}\n"
						  "                         connect to new database (currently no connection)\n"));
	fprintf(output, _("  \\encoding [ENCODING]   show or set client encoding\n"));
	fprintf(output, _("  \\password [USERNAME]   securely change the password for a user\n"));
	fprintf(output, _("  \\conninfo              display information about current connection\n"));
	fprintf(output, "\n");

	fprintf(output, _("Operating System\n"));
	fprintf(output, _("  \\cd [DIR]              change the current working directory\n"));
	fprintf(output, _("  \\setenv NAME [VALUE]   set or unset environment variable\n"));
	fprintf(output, _("  \\timing [on|off]       toggle timing of commands (currently %s)\n"),
			ON(pset.timing));
	fprintf(output, _("  \\! [COMMAND]           execute command in shell or start interactive shell\n"));
	fprintf(output, "\n");

	fprintf(output, _("Variables\n"));
	fprintf(output, _("  \\prompt [TEXT] NAME    prompt user to set internal variable\n"));
	fprintf(output, _("  \\set [NAME [VALUE]]    set internal variable, or list all if no parameters\n"));
	fprintf(output, _("  \\unset NAME            unset (delete) internal variable\n"));
	fprintf(output, "\n");

	fprintf(output, _("Large Objects\n"));
	fprintf(output, _("  \\lo_export LOBOID FILE\n"
					  "  \\lo_import FILE [COMMENT]\n"
					  "  \\lo_list\n"
					  "  \\lo_unlink LOBOID      large object operations\n"));

	ClosePager(output);
}


/*
 * helpVariables
 *
 * show list of available variables (options) from command line
 */
void
helpVariables(unsigned short int pager)
{
	FILE	   *output;

	/*
	 * Keep this line count in sync with the number of lines printed below!
	 * Use "psql --help=variables | wc" to count correctly; but notice that
	 * Windows builds currently print one more line than non-Windows builds.
	 * Using the larger number is fine.
	 */
	output = PageOutput(87, pager ? &(pset.popt.topt) : NULL);

	fprintf(output, _("List of specially treated variables\n\n"));

	fprintf(output, _("psql variables:\n"));
	fprintf(output, _("Usage:\n"));
	fprintf(output, _("  psql --set=NAME=VALUE\n  or \\set NAME VALUE inside psql\n\n"));

	fprintf(output, _("  AUTOCOMMIT         if set, successful SQL commands are automatically committed\n"));
	fprintf(output, _("  COMP_KEYWORD_CASE  determines the case used to complete SQL key words\n"
	"                     [lower, upper, preserve-lower, preserve-upper]\n"));
	fprintf(output, _("  DBNAME             the currently connected database name\n"));
	fprintf(output, _("  ECHO               controls what input is written to standard output\n"
					  "                     [all, errors, none, queries]\n"));
	fprintf(output, _("  ECHO_HIDDEN        if set, display internal queries executed by backslash commands;\n"
					  "                     if set to \"noexec\", just show without execution\n"));
	fprintf(output, _("  ENCODING           current client character set encoding\n"));
	fprintf(output, _("  FETCH_COUNT        the number of result rows to fetch and display at a time\n"
					  "                     (default: 0=unlimited)\n"));
	fprintf(output, _("  HISTCONTROL        controls command history [ignorespace, ignoredups, ignoreboth]\n"));
	fprintf(output, _("  HISTFILE           file name used to store the command history\n"));
	fprintf(output, _("  HISTSIZE           the number of commands to store in the command history\n"));
	fprintf(output, _("  HOST               the currently connected database server host\n"));
	fprintf(output, _("  IGNOREEOF          if unset, sending an EOF to interactive session terminates application\n"));
	fprintf(output, _("  LASTOID            value of the last affected OID\n"));
	fprintf(output, _("  ON_ERROR_ROLLBACK  if set, an error doesn't stop a transaction (uses implicit savepoints)\n"));
	fprintf(output, _("  ON_ERROR_STOP      stop batch execution after error\n"));
	fprintf(output, _("  PORT               server port of the current connection\n"));
	fprintf(output, _("  PROMPT1            specifies the standard psql prompt\n"));
	fprintf(output, _("  PROMPT2            specifies the prompt used when a statement continues from a previous line\n"));
	fprintf(output, _("  PROMPT3            specifies the prompt used during COPY ... FROM STDIN\n"));
	fprintf(output, _("  QUIET              run quietly (same as -q option)\n"));
	fprintf(output, _("  SHOW_CONTEXT       controls display of message context fields [never, errors, always]\n"));
	fprintf(output, _("  SINGLELINE         end of line terminates SQL command mode (same as -S option)\n"));
	fprintf(output, _("  SINGLESTEP         single-step mode (same as -s option)\n"));
	fprintf(output, _("  USER               the currently connected database user\n"));
	fprintf(output, _("  VERBOSITY          controls verbosity of error reports [default, verbose, terse]\n"));

	fprintf(output, _("\nDisplay settings:\n"));
	fprintf(output, _("Usage:\n"));
	fprintf(output, _("  psql --pset=NAME[=VALUE]\n  or \\pset NAME [VALUE] inside psql\n\n"));

	fprintf(output, _("  border             border style (number)\n"));
	fprintf(output, _("  columns            target width for the wrapped format\n"));
	fprintf(output, _("  expanded (or x)    expanded output [on, off, auto]\n"));
	fprintf(output, _("  fieldsep           field separator for unaligned output (default \"%s\")\n"), DEFAULT_FIELD_SEP);
	fprintf(output, _("  fieldsep_zero      set field separator for unaligned output to zero byte\n"));
	fprintf(output, _("  footer             enable or disable display of the table footer [on, off]\n"));
	fprintf(output, _("  format             set output format [unaligned, aligned, wrapped, html, asciidoc, ...]\n"));
	fprintf(output, _("  linestyle          set the border line drawing style [ascii, old-ascii, unicode]\n"));
	fprintf(output, _("  null               set the string to be printed in place of a null value\n"));
	fprintf(output, _("  numericlocale      enable or disable display of a locale-specific character to separate\n"
					  "                     groups of digits [on, off]\n"));
	fprintf(output, _("  pager              control when an external pager is used [yes, no, always]\n"));
	fprintf(output, _("  recordsep          record (line) separator for unaligned output\n"));
	fprintf(output, _("  recordsep_zero     set record separator for unaligned output to zero byte\n"));
	fprintf(output, _("  tableattr (or T)   specify attributes for table tag in html format or proportional\n"
					  "                     column widths for left-aligned data types in latex-longtable format\n"));
	fprintf(output, _("  title              set the table title for any subsequently printed tables\n"));
	fprintf(output, _("  tuples_only        if set, only actual table data is shown\n"));
	fprintf(output, _("  unicode_border_linestyle\n"
					  "  unicode_column_linestyle\n"
					  "  unicode_header_linestyle\n"
					  "                     set the style of Unicode line drawing [single, double]\n"));

	fprintf(output, _("\nEnvironment variables:\n"));
	fprintf(output, _("Usage:\n"));

#ifndef WIN32
	fprintf(output, _("  NAME=VALUE [NAME=VALUE] psql ...\n  or \\setenv NAME [VALUE] inside psql\n\n"));
#else
	fprintf(output, _("  set NAME=VALUE\n  psql ...\n  or \\setenv NAME [VALUE] inside psql\n\n"));
#endif

	fprintf(output, _("  COLUMNS            number of columns for wrapped format\n"));
	fprintf(output, _("  PAGER              name of external pager program\n"));
	fprintf(output, _("  PGAPPNAME          same as the application_name connection parameter\n"));
	fprintf(output, _("  PGDATABASE         same as the dbname connection parameter\n"));
	fprintf(output, _("  PGHOST             same as the host connection parameter\n"));
	fprintf(output, _("  PGPORT             same as the port connection parameter\n"));
	fprintf(output, _("  PGUSER             same as the user connection parameter\n"));
	fprintf(output, _("  PGPASSWORD         connection password (not recommended)\n"));
	fprintf(output, _("  PGPASSFILE         password file name\n"));
	fprintf(output, _("  PSQL_EDITOR, EDITOR, VISUAL\n"
					  "                     editor used by the \\e, \\ef, and \\ev commands\n"));
	fprintf(output, _("  PSQL_EDITOR_LINENUMBER_ARG\n"
					  "                     how to specify a line number when invoking the editor\n"));
	fprintf(output, _("  PSQL_HISTORY       alternative location for the command history file\n"));
	fprintf(output, _("  PSQLRC             alternative location for the user's .psqlrc file\n"));
	fprintf(output, _("  SHELL              shell used by the \\! command\n"));
	fprintf(output, _("  TMPDIR             directory for temporary files\n"));

	ClosePager(output);
}


/*
 * helpSQL -- help with SQL commands
 *
 * Note: we assume caller removed any trailing spaces in "topic".
 */
void
helpSQL(const char *topic, unsigned short int pager)
{
#define VALUE_OR_NULL(a) ((a) ? (a) : "")

	if (!topic || strlen(topic) == 0)
	{
		/* Print all the available command names */
		int			screen_width;
		int			ncolumns;
		int			nrows;
		FILE	   *output;
		int			i;
		int			j;

#ifdef TIOCGWINSZ
		struct winsize screen_size;

		if (ioctl(fileno(stdout), TIOCGWINSZ, &screen_size) == -1)
			screen_width = 80;	/* ioctl failed, assume 80 */
		else
			screen_width = screen_size.ws_col;
#else
		screen_width = 80;		/* default assumption */
#endif

		ncolumns = (screen_width - 3) / (QL_MAX_CMD_LEN + 1);
		ncolumns = Max(ncolumns, 1);
		nrows = (QL_HELP_COUNT + (ncolumns - 1)) / ncolumns;

		output = PageOutput(nrows + 1, pager ? &(pset.popt.topt) : NULL);

		fputs(_("Available help:\n"), output);

		for (i = 0; i < nrows; i++)
		{
			fprintf(output, "  ");
			for (j = 0; j < ncolumns - 1; j++)
				fprintf(output, "%-*s",
						QL_MAX_CMD_LEN + 1,
						VALUE_OR_NULL(QL_HELP[i + j * nrows].cmd));
			if (i + j * nrows < QL_HELP_COUNT)
				fprintf(output, "%s",
						VALUE_OR_NULL(QL_HELP[i + j * nrows].cmd));
			fputc('\n', output);
		}

		ClosePager(output);
	}
	else
	{
		int			i,
					j,
					x = 0;
		bool		help_found = false;
		FILE	   *output = NULL;
		size_t		len,
					wordlen;
		int			nl_count = 0;

		/*
		 * We first try exact match, then first + second words, then first
		 * word only.
		 */
		len = strlen(topic);

		for (x = 1; x <= 3; x++)
		{
			if (x > 1)			/* Nothing on first pass - try the opening
								 * word(s) */
			{
				wordlen = j = 1;
				while (topic[j] != ' ' && j++ < len)
					wordlen++;
				if (x == 2)
				{
					j++;
					while (topic[j] != ' ' && j++ <= len)
						wordlen++;
				}
				if (wordlen >= len)		/* Don't try again if the same word */
				{
					if (!output)
						output = PageOutput(nl_count, pager ? &(pset.popt.topt) : NULL);
					break;
				}
				len = wordlen;
			}

			/* Count newlines for pager */
			for (i = 0; QL_HELP[i].cmd; i++)
			{
				if (pg_strncasecmp(topic, QL_HELP[i].cmd, len) == 0 ||
					strcmp(topic, "*") == 0)
				{
					nl_count += 5 + QL_HELP[i].nl_count;

					/* If we have an exact match, exit.  Fixes \h SELECT */
					if (pg_strcasecmp(topic, QL_HELP[i].cmd) == 0)
						break;
				}
			}

			if (!output)
				output = PageOutput(nl_count, pager ? &(pset.popt.topt) : NULL);

			for (i = 0; QL_HELP[i].cmd; i++)
			{
				if (pg_strncasecmp(topic, QL_HELP[i].cmd, len) == 0 ||
					strcmp(topic, "*") == 0)
				{
					PQExpBufferData buffer;

					initPQExpBuffer(&buffer);
					QL_HELP[i].syntaxfunc(&buffer);
					help_found = true;
					fprintf(output, _("Command:     %s\n"
									  "Description: %s\n"
									  "Syntax:\n%s\n\n"),
							QL_HELP[i].cmd,
							_(QL_HELP[i].help),
							buffer.data);
					/* If we have an exact match, exit.  Fixes \h SELECT */
					if (pg_strcasecmp(topic, QL_HELP[i].cmd) == 0)
						break;
				}
			}
			if (help_found)		/* Don't keep trying if we got a match */
				break;
		}

		if (!help_found)
			fprintf(output, _("No help available for \"%s\".\nTry \\h with no arguments to see available help.\n"), topic);

		ClosePager(output);
	}
}



void
print_copyright(void)
{
	puts(
<<<<<<< HEAD
		 "Greenplum Database version of PostgreSQL Database Management System\n"
		 "Portions Copyright (c) 1996-2014, PostgreSQL Global Development Group\n\n"
		 "Portions Copyright (c) 2014-Present Pivotal Software, Inc.\n\n"
		 "Portions Copyright (c) 2011-2014 EMC\n\n"
		 "This software is based on Postgres95, formerly known as Postgres, which\n"
		 "contains the following notice:\n\n"
=======
		 "PostgreSQL Database Management System\n"
		 "(formerly known as Postgres, then as Postgres95)\n\n"
		 "Portions Copyright (c) 1996-2016, PostgreSQL Global Development Group\n\n"
>>>>>>> b5bce6c1
		 "Portions Copyright (c) 1994, The Regents of the University of California\n\n"
	"Permission to use, copy, modify, and distribute this software and its\n"
		 "documentation for any purpose, without fee, and without a written agreement\n"
	 "is hereby granted, provided that the above copyright notice and this\n"
	   "paragraph and the following two paragraphs appear in all copies.\n\n"
		 "IN NO EVENT SHALL THE UNIVERSITY OF CALIFORNIA BE LIABLE TO ANY PARTY FOR\n"
		 "DIRECT, INDIRECT, SPECIAL, INCIDENTAL, OR CONSEQUENTIAL DAMAGES, INCLUDING\n"
		 "LOST PROFITS, ARISING OUT OF THE USE OF THIS SOFTWARE AND ITS\n"
		 "DOCUMENTATION, EVEN IF THE UNIVERSITY OF CALIFORNIA HAS BEEN ADVISED OF THE\n"
		 "POSSIBILITY OF SUCH DAMAGE.\n\n"
	  "THE UNIVERSITY OF CALIFORNIA SPECIFICALLY DISCLAIMS ANY WARRANTIES,\n"
		 "INCLUDING, BUT NOT LIMITED TO, THE IMPLIED WARRANTIES OF MERCHANTABILITY\n"
		 "AND FITNESS FOR A PARTICULAR PURPOSE.  THE SOFTWARE PROVIDED HEREUNDER IS\n"
		 "ON AN \"AS IS\" BASIS, AND THE UNIVERSITY OF CALIFORNIA HAS NO OBLIGATIONS TO\n"
	"PROVIDE MAINTENANCE, SUPPORT, UPDATES, ENHANCEMENTS, OR MODIFICATIONS.\n"
		);
}<|MERGE_RESOLUTION|>--- conflicted
+++ resolved
@@ -573,18 +573,12 @@
 print_copyright(void)
 {
 	puts(
-<<<<<<< HEAD
 		 "Greenplum Database version of PostgreSQL Database Management System\n"
-		 "Portions Copyright (c) 1996-2014, PostgreSQL Global Development Group\n\n"
+		 "Portions Copyright (c) 1996-2016, PostgreSQL Global Development Group\n\n"
 		 "Portions Copyright (c) 2014-Present Pivotal Software, Inc.\n\n"
 		 "Portions Copyright (c) 2011-2014 EMC\n\n"
 		 "This software is based on Postgres95, formerly known as Postgres, which\n"
 		 "contains the following notice:\n\n"
-=======
-		 "PostgreSQL Database Management System\n"
-		 "(formerly known as Postgres, then as Postgres95)\n\n"
-		 "Portions Copyright (c) 1996-2016, PostgreSQL Global Development Group\n\n"
->>>>>>> b5bce6c1
 		 "Portions Copyright (c) 1994, The Regents of the University of California\n\n"
 	"Permission to use, copy, modify, and distribute this software and its\n"
 		 "documentation for any purpose, without fee, and without a written agreement\n"
