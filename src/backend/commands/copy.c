--- conflicted
+++ resolved
@@ -71,75 +71,6 @@
 	CopyState	cstate;			/* CopyStateData for the command */
 } DR_copy;
 
-<<<<<<< HEAD
-=======
-
-/*
- * These macros centralize code used to process line_buf and raw_buf buffers.
- * They are macros because they often do continue/break control and to avoid
- * function call overhead in tight COPY loops.
- *
- * We must use "if (1)" because the usual "do {...} while(0)" wrapper would
- * prevent the continue/break processing from working.	We end the "if (1)"
- * with "else ((void) 0)" to ensure the "if" does not unintentionally match
- * any "else" in the calling code, and to avoid any compiler warnings about
- * empty statements.  See http://www.cit.gu.edu.au/~anthony/info/C/C.macros.
- */
-
-/*
- * This keeps the character read at the top of the loop in the buffer
- * even if there is more than one read-ahead.
- */
-#define IF_NEED_REFILL_AND_NOT_EOF_CONTINUE(extralen) \
-if (1) \
-{ \
-	if (raw_buf_ptr + (extralen) >= copy_buf_len && !hit_eof) \
-	{ \
-		raw_buf_ptr = prev_raw_ptr; /* undo fetch */ \
-		need_data = true; \
-		continue; \
-	} \
-} else ((void) 0)
-
-/* This consumes the remainder of the buffer and breaks */
-#define IF_NEED_REFILL_AND_EOF_BREAK(extralen) \
-if (1) \
-{ \
-	if (raw_buf_ptr + (extralen) >= copy_buf_len && hit_eof) \
-	{ \
-		if (extralen) \
-			raw_buf_ptr = copy_buf_len; /* consume the partial character */ \
-		/* backslash just before EOF, treat as data char */ \
-		result = true; \
-		break; \
-	} \
-} else ((void) 0)
-
-/*
- * Transfer any approved data to line_buf; must do this to be sure
- * there is some room in raw_buf.
- */
-#define REFILL_LINEBUF \
-if (1) \
-{ \
-	if (raw_buf_ptr > cstate->raw_buf_index) \
-	{ \
-		appendBinaryStringInfo(&cstate->line_buf, \
-							 cstate->raw_buf + cstate->raw_buf_index, \
-							   raw_buf_ptr - cstate->raw_buf_index); \
-		cstate->raw_buf_index = raw_buf_ptr; \
-	} \
-} else ((void) 0)
-
-/* Undo any read-ahead and jump out of the block. */
-#define NO_END_OF_COPY_GOTO \
-if (1) \
-{ \
-	raw_buf_ptr = prev_raw_ptr + 1; \
-	goto not_end_of_copy; \
-} else ((void) 0)
-
->>>>>>> 4d53a2f9
 static const char BinarySignature[11] = "PGCOPY\n\377\r\n\0";
 
 
@@ -913,7 +844,7 @@
 		if (strlen(delim) != 1 && !delim_off)
 			ereport(ERROR,
 					(errcode(ERRCODE_FEATURE_NOT_SUPPORTED),
-					errmsg("delimiter must be a single byte character, or \'off\'")));
+					errmsg("delimiter must be a single one-byte character, or \'off\'")));
 	}
 	else
 	{
@@ -921,7 +852,7 @@
 		if ((strlen(delim) != 1 || IS_HIGHBIT_SET(delim[0])) && !delim_off )
 			ereport(ERROR,
 					(errcode(ERRCODE_FEATURE_NOT_SUPPORTED),
-					errmsg("delimiter must be a single ASCII character, or \'off\'")));
+					errmsg("delimiter must be a single one-byte character, or \'off\'")));
 	}
 
 	if (strchr(delim, '\r') != NULL ||
@@ -936,59 +867,10 @@
 				(errcode(ERRCODE_INVALID_PARAMETER_VALUE),
 				errmsg("null representation cannot use newline or carriage return")));
 
-<<<<<<< HEAD
 	if (!csv_mode && strchr(delim, '\\') != NULL)
 		ereport(ERROR,
 				(errcode(ERRCODE_INVALID_PARAMETER_VALUE),
 				errmsg("delimiter cannot be backslash")));
-=======
-/*
- *	 DoCopy executes the SQL COPY statement
- *
- * Either unload or reload contents of table <relation>, depending on <from>.
- * (<from> = TRUE means we are inserting into the table.)  In the "TO" case
- * we also support copying the output of an arbitrary SELECT query.
- *
- * If <pipe> is false, transfer is between the table and the file named
- * <filename>.	Otherwise, transfer is between the table and our regular
- * input/output stream. The latter could be either stdin/stdout or a
- * socket, depending on whether we're running under Postmaster control.
- *
- * Iff <binary>, unload or reload in the binary format, as opposed to the
- * more wasteful but more robust and portable text format.
- *
- * Iff <oids>, unload or reload the format that includes OID information.
- * On input, we accept OIDs whether or not the table has an OID column,
- * but silently drop them if it does not.  On output, we report an error
- * if the user asks for OIDs in a table that has none (not providing an
- * OID column might seem friendlier, but could seriously confuse programs).
- *
- * If in the text format, delimit columns with delimiter <delim> and print
- * NULL values as <null_print>.
- *
- * Do not allow a Postgres user without superuser privilege to read from
- * or write to a file.
- *
- * Do not allow the copy if user doesn't have proper permission to access
- * the table or the specifically requested columns.
- */
-uint64
-DoCopy(const CopyStmt *stmt, const char *queryString)
-{
-	CopyState	cstate;
-	bool		is_from = stmt->is_from;
-	bool		pipe = (stmt->filename == NULL);
-	List	   *attnamelist = stmt->attlist;
-	List	   *force_quote = NIL;
-	List	   *force_notnull = NIL;
-	AclMode		required_access = (is_from ? ACL_INSERT : ACL_SELECT);
-	AclMode		relPerms;
-	AclMode		remainingPerms;
-	ListCell   *option;
-	TupleDesc	tupDesc;
-	int			num_phys_attrs;
-	uint64		processed;
->>>>>>> 4d53a2f9
 
 	if (strchr(null_print, delim[0]) != NULL && !delim_off)
 		ereport(ERROR,
@@ -1000,8 +882,8 @@
 	 * backslash because it would be ambiguous.  We can't allow the other
 	 * cases because data characters matching the delimiter must be
 	 * backslashed, and certain backslash combinations are interpreted
-	 * non-literally by COPY IN.  Disallowing all lower case ASCII letters
-	 * is more than strictly necessary, but seems best for consistency and
+	 * non-literally by COPY IN.  Disallowing all lower case ASCII letters is
+	 * more than strictly necessary, but seems best for consistency and
 	 * future-proofing.  Likewise we disallow all digits though only octal
 	 * digits are actually dangerous.
 	 */
@@ -1191,7 +1073,7 @@
  * or write to a file.
  *
  * Do not allow the copy if user doesn't have proper permission to access
- * the table.
+ * the table or the specifically requested columns.
  */
 uint64
 DoCopyInternal(const CopyStmt *stmt, const char *queryString, CopyState cstate)
@@ -1202,7 +1084,8 @@
 	List	   *force_quote = NIL;
 	List	   *force_notnull = NIL;
 	AclMode		required_access = (is_from ? ACL_INSERT : ACL_SELECT);
-	AclResult	aclresult;
+	AclMode		relPerms;
+	AclMode		remainingPerms;
 	ListCell   *option;
 	TupleDesc	tupDesc;
 	int			num_phys_attrs;
@@ -1389,7 +1272,6 @@
 			cstate->escape = cstate->quote;
 	}
 
-<<<<<<< HEAD
 	if (!cstate->csv_mode && !cstate->escape)
 		cstate->escape = "\\";			/* default escape for text mode */
 
@@ -1403,76 +1285,6 @@
 		bool		log_to_file = false;
 
 		sreh = (SingleRowErrorDesc *)stmt->sreh;
-=======
-	/* Only single-byte delimiter strings are supported. */
-	if (strlen(cstate->delim) != 1)
-		ereport(ERROR,
-				(errcode(ERRCODE_FEATURE_NOT_SUPPORTED),
-			  errmsg("COPY delimiter must be a single one-byte character")));
-
-	/* Disallow end-of-line characters */
-	if (strchr(cstate->delim, '\r') != NULL ||
-		strchr(cstate->delim, '\n') != NULL)
-		ereport(ERROR,
-				(errcode(ERRCODE_INVALID_PARAMETER_VALUE),
-			 errmsg("COPY delimiter cannot be newline or carriage return")));
-
-	if (strchr(cstate->null_print, '\r') != NULL ||
-		strchr(cstate->null_print, '\n') != NULL)
-		ereport(ERROR,
-				(errcode(ERRCODE_INVALID_PARAMETER_VALUE),
-				 errmsg("COPY null representation cannot use newline or carriage return")));
-
-	/*
-	 * Disallow unsafe delimiter characters in non-CSV mode.  We can't allow
-	 * backslash because it would be ambiguous.  We can't allow the other
-	 * cases because data characters matching the delimiter must be
-	 * backslashed, and certain backslash combinations are interpreted
-	 * non-literally by COPY IN.  Disallowing all lower case ASCII letters is
-	 * more than strictly necessary, but seems best for consistency and
-	 * future-proofing.  Likewise we disallow all digits though only octal
-	 * digits are actually dangerous.
-	 */
-	if (!cstate->csv_mode &&
-		strchr("\\.abcdefghijklmnopqrstuvwxyz0123456789",
-			   cstate->delim[0]) != NULL)
-		ereport(ERROR,
-				(errcode(ERRCODE_INVALID_PARAMETER_VALUE),
-				 errmsg("COPY delimiter cannot be \"%s\"", cstate->delim)));
-
-	/* Check header */
-	if (!cstate->csv_mode && cstate->header_line)
-		ereport(ERROR,
-				(errcode(ERRCODE_FEATURE_NOT_SUPPORTED),
-				 errmsg("COPY HEADER available only in CSV mode")));
-
-	/* Check quote */
-	if (!cstate->csv_mode && cstate->quote != NULL)
-		ereport(ERROR,
-				(errcode(ERRCODE_FEATURE_NOT_SUPPORTED),
-				 errmsg("COPY quote available only in CSV mode")));
-
-	if (cstate->csv_mode && strlen(cstate->quote) != 1)
-		ereport(ERROR,
-				(errcode(ERRCODE_FEATURE_NOT_SUPPORTED),
-				 errmsg("COPY quote must be a single one-byte character")));
-
-	if (cstate->csv_mode && cstate->delim[0] == cstate->quote[0])
-		ereport(ERROR,
-				(errcode(ERRCODE_INVALID_PARAMETER_VALUE),
-				 errmsg("COPY delimiter and quote must be different")));
-
-	/* Check escape */
-	if (!cstate->csv_mode && cstate->escape != NULL)
-		ereport(ERROR,
-				(errcode(ERRCODE_FEATURE_NOT_SUPPORTED),
-				 errmsg("COPY escape available only in CSV mode")));
-
-	if (cstate->csv_mode && strlen(cstate->escape) != 1)
-		ereport(ERROR,
-				(errcode(ERRCODE_FEATURE_NOT_SUPPORTED),
-				 errmsg("COPY escape must be a single one-byte character")));
->>>>>>> 4d53a2f9
 
 		if (!is_from)
 			ereport(ERROR,
@@ -1562,7 +1374,6 @@
 
 			replaceStringInfoString(&filepath, "<SEG_DATA_DIR>", DataDir);
 
-<<<<<<< HEAD
 			if (strstr(stmt->filename, "<SEGID>") == NULL)
 				ereport(ERROR,
 					(errcode(ERRCODE_INVALID_PARAMETER_VALUE),
@@ -1680,18 +1491,6 @@
 		/* save relation oid for auto-stats call later */
 		relationOid = RelationGetRelid(cstate->rel);
 
-		/* Check relation permissions. */
-		aclresult = pg_class_aclcheck(RelationGetRelid(cstate->rel),
-									  GetUserId(),
-									  required_access);
-		if (aclresult != ACLCHECK_OK)
-			aclcheck_error(aclresult, ACL_KIND_CLASS,
-						   RelationGetRelationName(cstate->rel));
-
-		/* check read-only transaction */
-		if (XactReadOnly && is_from &&
-			!isTempNamespace(RelationGetNamespace(cstate->rel)))
-=======
 		tupDesc = RelationGetDescr(cstate->rel);
 
 		/* Check relation permissions. */
@@ -1720,7 +1519,6 @@
 
 		/* check read-only transaction */
 		if (XactReadOnly && is_from && !cstate->rel->rd_islocaltemp)
->>>>>>> 4d53a2f9
 			ereport(ERROR,
 					(errcode(ERRCODE_READ_ONLY_SQL_TRANSACTION),
 					 errmsg("transaction is read-only")));
@@ -1731,15 +1529,10 @@
 					(errcode(ERRCODE_UNDEFINED_COLUMN),
 					 errmsg("table \"%s\" does not have OIDs",
 							RelationGetRelationName(cstate->rel))));
-<<<<<<< HEAD
-
-		tupDesc = RelationGetDescr(cstate->rel);
 
 		/* Update error log info */
 		if (cstate->cdbsreh)
 			cstate->cdbsreh->relid = RelationGetRelid(cstate->rel);
-=======
->>>>>>> 4d53a2f9
 	}
 	else
 	{
@@ -5687,7 +5480,6 @@
 
 				if (*last_ch == '\r')
 				{
-<<<<<<< HEAD
 					if (cstate->eol_type == EOL_CRLF)
 						cstate->cr_in_prevbuf = true;
 				}
@@ -5695,58 +5487,6 @@
 
 			cstate->line_done = CopyCheckIsLastLine(cstate);
 			cstate->raw_buf_done = true;
-=======
-					raw_buf_ptr++;		/* eat newline */
-					cstate->eol_type = EOL_CRNL;		/* in case not set yet */
-				}
-				else
-				{
-					/* found \r, but no \n */
-					if (cstate->eol_type == EOL_CRNL)
-						ereport(ERROR,
-								(errcode(ERRCODE_BAD_COPY_FILE_FORMAT),
-								 !cstate->csv_mode ?
-							errmsg("literal carriage return found in data") :
-							errmsg("unquoted carriage return found in data"),
-								 !cstate->csv_mode ?
-						errhint("Use \"\\r\" to represent carriage return.") :
-								 errhint("Use quoted CSV field to represent carriage return.")));
-
-					/*
-					 * if we got here, it is the first line and we didn't find
-					 * \n, so don't consume the peeked character
-					 */
-					cstate->eol_type = EOL_CR;
-				}
-			}
-			else if (cstate->eol_type == EOL_NL)
-				ereport(ERROR,
-						(errcode(ERRCODE_BAD_COPY_FILE_FORMAT),
-						 !cstate->csv_mode ?
-						 errmsg("literal carriage return found in data") :
-						 errmsg("unquoted carriage return found in data"),
-						 !cstate->csv_mode ?
-					   errhint("Use \"\\r\" to represent carriage return.") :
-						 errhint("Use quoted CSV field to represent carriage return.")));
-			/* If reach here, we have found the line terminator */
-			break;
-		}
-
-		/* Process \n */
-		if (c == '\n' && (!cstate->csv_mode || !in_quote))
-		{
-			if (cstate->eol_type == EOL_CR || cstate->eol_type == EOL_CRNL)
-				ereport(ERROR,
-						(errcode(ERRCODE_BAD_COPY_FILE_FORMAT),
-						 !cstate->csv_mode ?
-						 errmsg("literal newline found in data") :
-						 errmsg("unquoted newline found in data"),
-						 !cstate->csv_mode ?
-						 errhint("Use \"\\n\" to represent newline.") :
-					 errhint("Use quoted CSV field to represent newline.")));
-			cstate->eol_type = EOL_NL;	/* in case not set yet */
-			/* If reach here, we have found the line terminator */
->>>>>>> 4d53a2f9
 			break;
 		}
 		else
@@ -6104,7 +5844,7 @@
 	int			hex_val;
 	int			attnum = 0;		/* attribute number being parsed */
 	int			attribute = 1;
-	bool		saw_high_bit = false;
+	bool		saw_non_ascii = false;
 	ListCell   *cur;			/* cursor to attribute list used for this COPY */
 
 	/* init variables for attribute scan */
@@ -6160,19 +5900,7 @@
 		}
 		*(stop-1) = endchar;
 
-<<<<<<< HEAD
 		scan_end = (*scanner != '\0' ? (char *) scanner : NULL);
-=======
-	/* Outer loop iterates over fields */
-	fieldno = 0;
-	for (;;)
-	{
-		bool		found_delim = false;
-		char	   *start_ptr;
-		char	   *end_ptr;
-		int			input_len;
-		bool		saw_non_ascii = false;
->>>>>>> 4d53a2f9
 
 		if (scan_end == NULL)
 		{
@@ -6341,16 +6069,10 @@
 								skip++;
 								oct_val = (oct_val << 3) + OCTVALUE(nextc);
 							}
-<<<<<<< HEAD
-=======
-							c = val & 0377;
-							if (c == '\0' || IS_HIGHBIT_SET(c))
-								saw_non_ascii = true;
->>>>>>> 4d53a2f9
 						}
 						newc = oct_val & 0377;	/* the escaped byte value */
-						if (IS_HIGHBIT_SET(newc))
-							saw_high_bit = true;
+						if (newc == '\0' || IS_HIGHBIT_SET(newc))
+							saw_non_ascii = true;
 						break;
 					case 'x':
 						/* Handle \x3F */
@@ -6365,30 +6087,12 @@
 
 							if (isxdigit((unsigned char)nextc))
 							{
-<<<<<<< HEAD
 								skip++;
 								hex_val = (hex_val << 4) + GetDecimalFromHex(nextc);
-=======
-								int			val = GetDecimalFromHex(hexchar);
-
-								cur_ptr++;
-								if (cur_ptr < line_end_ptr)
-								{
-									hexchar = *cur_ptr;
-									if (isxdigit((unsigned char) hexchar))
-									{
-										cur_ptr++;
-										val = (val << 4) + GetDecimalFromHex(hexchar);
-									}
-								}
-								c = val & 0xff;
-								if (c == '\0' || IS_HIGHBIT_SET(c))
-									saw_non_ascii = true;
->>>>>>> 4d53a2f9
 							}
 							newc = hex_val & 0xff;
-							if (IS_HIGHBIT_SET(newc))
-								saw_high_bit = true;
+							if (newc == '\0' || IS_HIGHBIT_SET(newc))
+								saw_non_ascii = true;
 						}
 						else
 						{
@@ -6451,7 +6155,6 @@
 				/* update to current length, escaped char */
 				attr_post_len += scan_end - scan_start + 1;
 
-<<<<<<< HEAD
 				/*
 				 * Need to get rid of the escape character. This is done by
 				 * loading the chunk up to including the escape character
@@ -6465,16 +6168,6 @@
 				chunk_start = cstate->line_buf.cursor;
 				chunk_len = 0;
 			}
-=======
-		/*
-		 * If we de-escaped a non-7-bit-ASCII char, make sure we still have
-		 * valid data for the db encoding. Avoid calling strlen here for the
-		 * sake of efficiency.
-		 */
-		if (saw_non_ascii)
-		{
-			char	   *fld = fieldvals[fieldno];
->>>>>>> 4d53a2f9
 
 		}						/* end delimiter/backslash */
 
@@ -6501,7 +6194,7 @@
 	 * such octal sequences are so rare in client data that it wouldn't
 	 * affect performance at all anyway.
 	 */
-	if(saw_high_bit)
+	if (saw_non_ascii)
 	{
 		for (attribute = 0; attribute < num_phys_attrs; attribute++)
 		{
@@ -6560,23 +6253,8 @@
 	{
 		end_cursor = cstate->line_buf.cursor;
 
-<<<<<<< HEAD
 		/* finished processing attributes in line */
 		if (cstate->line_buf.cursor >= cstate->line_buf.len - 1)
-=======
-		/* Remember start of field on both input and output sides */
-		start_ptr = cur_ptr;
-		fieldvals[fieldno] = output_ptr;
-
-		/*
-		 * Scan data for field,
-		 *
-		 * The loop starts in "not quote" mode and then toggles between that
-		 * and "in quote" mode. The loop exits normally if it is in "not
-		 * quote" mode and a delimiter or line end is seen.
-		 */
-		for (;;)
->>>>>>> 4d53a2f9
 		{
 			input_len = end_cursor - start_cursor;
 
@@ -6637,7 +6315,6 @@
 							 errmsg("missing data for column \"%s\"",
 									NameStr(attr[lfirst_int(lnext(cur)) - 1]->attname))));
 
-<<<<<<< HEAD
 				else if (attribute == 1 && input_len == 0)
 					ereport(ERROR,
 							(errcode(ERRCODE_BAD_COPY_FILE_FORMAT),
@@ -6700,34 +6377,6 @@
 			if (Gp_role == GP_ROLE_DISPATCH)
 			{
 				if (attribute == cstate->last_hash_field)
-=======
-				/* escape within a quoted field */
-				if (c == escapec)
-				{
-					/*
-					 * peek at the next char if available, and escape it if it
-					 * is an escape char or a quote char
-					 */
-					if (cur_ptr < line_end_ptr)
-					{
-						char		nextc = *cur_ptr;
-
-						if (nextc == escapec || nextc == quotec)
-						{
-							*output_ptr++ = nextc;
-							cur_ptr++;
-							continue;
-						}
-					}
-				}
-
-				/*
-				 * end of quoted field. Must do this test after testing for
-				 * escape in case quote char and escape char are the same
-				 * (which is the common case).
-				 */
-				if (c == quotec)
->>>>>>> 4d53a2f9
 					break;
 			}
 
@@ -6747,8 +6396,8 @@
 		if (in_quote && c == escapec)
 		{
 			/*
-			 * peek at the next char if available, and escape it if it is
-			 * an escape char or a quote char
+			 * peek at the next char if available, and escape it if it
+			 * is an escape char or a quote char
 			 */
 			if (cstate->line_buf.cursor <= cstate->line_buf.len)
 			{
@@ -6765,9 +6414,9 @@
 		}
 
 		/*
-		 * end of quoted field. Must do this test after testing for escape
-		 * in case quote char and escape char are the same (which is the
-		 * common case).
+		 * end of quoted field. Must do this test after testing for
+		 * escape in case quote char and escape char are the same
+		 * (which is the common case).
 		 */
 		if (in_quote && c == quotec)
 		{
@@ -6827,16 +6476,8 @@
 	int			attr_len = 0;
 	int			bytes_remaining;
 
-<<<<<<< HEAD
 	/* reset attribute buf to empty */
 	RESET_ATTRBUF;
-=======
-				/* Add c to output string */
-				*output_ptr++ = c;
-			}
-		}
-endfield:
->>>>>>> 4d53a2f9
 
 	/* # of bytes that were not yet processed in this line */
 	bytes_remaining = cstate->line_buf.len - cstate->line_buf.cursor;
