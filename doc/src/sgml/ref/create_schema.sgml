<!--
doc/src/sgml/ref/create_schema.sgml
PostgreSQL documentation
-->

<refentry id="SQL-CREATESCHEMA">
 <refmeta>
  <refentrytitle>CREATE SCHEMA</refentrytitle>
  <manvolnum>7</manvolnum>
  <refmiscinfo>SQL - Language Statements</refmiscinfo>
 </refmeta>

 <refnamediv>
  <refname>CREATE SCHEMA</refname>
  <refpurpose>define a new schema</refpurpose>
 </refnamediv>

 <indexterm zone="sql-createschema">
  <primary>CREATE SCHEMA</primary>
 </indexterm>

 <refsynopsisdiv>
<synopsis>
CREATE SCHEMA <replaceable class="parameter">schema_name</replaceable> [ AUTHORIZATION <replaceable class="parameter">user_name</replaceable> ] [ <replaceable class="parameter">schema_element</replaceable> [ ... ] ]
CREATE SCHEMA AUTHORIZATION <replaceable class="parameter">user_name</replaceable> [ <replaceable class="parameter">schema_element</replaceable> [ ... ] ]
CREATE SCHEMA IF NOT EXISTS <replaceable class="parameter">schema_name</replaceable> [ AUTHORIZATION <replaceable class="parameter">user_name</replaceable> ]
CREATE SCHEMA IF NOT EXISTS AUTHORIZATION <replaceable class="parameter">user_name</replaceable>
</synopsis>
 </refsynopsisdiv>

 <refsect1>
  <title>Description</title>

  <para>
   <command>CREATE SCHEMA</command> enters a new schema
   into the current database.
   The schema name must be distinct from the name of any existing schema
   in the current database.
  </para>

  <para>
   A schema is essentially a namespace:
   it contains named objects (tables, data types, functions, and operators)
   whose names can duplicate those of other objects existing in other
   schemas.  Named objects are accessed either by <quote>qualifying</>
   their names with the schema name as a prefix, or by setting a search
   path that includes the desired schema(s).  A <literal>CREATE</> command
   specifying an unqualified object name creates the object
   in the current schema (the one at the front of the search path,
   which can be determined with the function <function>current_schema</function>).
  </para>

  <para>
   Optionally, <command>CREATE SCHEMA</command> can include subcommands
   to create objects within the new schema.  The subcommands are treated
   essentially the same as separate commands issued after creating the
   schema, except that if the <literal>AUTHORIZATION</> clause is used,
   all the created objects will be owned by that user.
  </para>
 </refsect1>

 <refsect1>
  <title>Parameters</title>

    <variablelist>
     <varlistentry>
      <term><replaceable class="parameter">schema_name</replaceable></term>
      <listitem>
       <para>
        The name of a schema to be created.  If this is omitted, the
<<<<<<< HEAD
        <replaceable class="parameter">username</replaceable>
=======
        <replaceable class="parameter">user_name</replaceable>
>>>>>>> e472b921
        is used as the schema name.  The name cannot
        begin with <literal>pg_</literal>, as such names
        are reserved for system schemas.
       </para>
      </listitem>
     </varlistentry>

     <varlistentry>
      <term><replaceable class="parameter">user_name</replaceable></term>
      <listitem>
       <para>
        The role name of the user who will own the new schema.  If omitted,
        defaults to the user executing the command.  To create a schema
        owned by another role, you must be a direct or indirect member of
        that role, or be a superuser.
       </para>
      </listitem>
     </varlistentry>

     <varlistentry>
      <term><replaceable class="parameter">schema_element</replaceable></term>
      <listitem>
       <para>
        An SQL statement defining an object to be created within the
        schema. Currently, only <command>CREATE
        TABLE</>, <command>CREATE VIEW</>, <command>CREATE
        INDEX</>, <command>CREATE SEQUENCE</>, <command>CREATE
        TRIGGER</> and <command>GRANT</> are accepted as clauses
        within <command>CREATE SCHEMA</>. Other kinds of objects may
        be created in separate commands after the schema is created.
       </para>
      </listitem>
     </varlistentry>

     <varlistentry>
      <term><literal>IF NOT EXISTS</literal></term>
      <listitem>
       <para>
        Do nothing (except issuing a notice) if a schema with the same name
        already exists.  <replaceable class="parameter">schema_element</>
        subcommands cannot be included when this option is used.
       </para>
      </listitem>
     </varlistentry>
    </variablelist>
 </refsect1>

 <refsect1>
  <title>Notes</title>

  <para>
   To create a schema, the invoking user must have the
   <literal>CREATE</> privilege for the current database.
   (Of course, superusers bypass this check.)
  </para>
 </refsect1>

 <refsect1>
  <title>Examples</title>

  <para>
   Create a schema:
<programlisting>
CREATE SCHEMA myschema;
</programlisting>
  </para>

  <para>
   Create a schema for user <literal>joe</>; the schema will also be
   named <literal>joe</>:
<programlisting>
CREATE SCHEMA AUTHORIZATION joe;
</programlisting>
  </para>

  <para>
   Create a schema named <literal>test</> that will be owned by user
   <literal>joe</>, unless there already is a schema named <literal>test</>.
   (It does not matter whether <literal>joe</> owns the pre-existing schema.)
<programlisting>
CREATE SCHEMA IF NOT EXISTS test AUTHORIZATION joe;
</programlisting>
  </para>

  <para>
   Create a schema and create a table and view within it:
<programlisting>
CREATE SCHEMA hollywood
    CREATE TABLE films (title text, release date, awards text[])
    CREATE VIEW winners AS
        SELECT title, release FROM films WHERE awards IS NOT NULL;
</programlisting>
   Notice that the individual subcommands do not end with semicolons.
  </para>

  <para>
   The following is an equivalent way of accomplishing the same result:
<programlisting>
CREATE SCHEMA hollywood;
CREATE TABLE hollywood.films (title text, release date, awards text[]);
CREATE VIEW hollywood.winners AS
    SELECT title, release FROM hollywood.films WHERE awards IS NOT NULL;
</programlisting></para>

 </refsect1>

 <refsect1>
  <title>Compatibility</title>

  <para>
   The SQL standard allows a <literal>DEFAULT CHARACTER SET</> clause
   in <command>CREATE SCHEMA</command>, as well as more subcommand
   types than are presently accepted by
   <productname>PostgreSQL</productname>.
  </para>

  <para>
   The SQL standard specifies that the subcommands in <command>CREATE
   SCHEMA</command> can appear in any order.  The present
   <productname>PostgreSQL</productname> implementation does not
   handle all cases of forward references in subcommands; it might
   sometimes be necessary to reorder the subcommands in order to avoid
   forward references.
  </para>

  <para>
   According to the SQL standard, the owner of a schema always owns
   all objects within it.  <productname>PostgreSQL</productname>
   allows schemas to contain objects owned by users other than the
   schema owner.  This can happen only if the schema owner grants the
   <literal>CREATE</> privilege on his schema to someone else, or a
   superuser chooses to create objects in it.
<<<<<<< HEAD
=======
  </para>

  <para>
   The <literal>IF NOT EXISTS</literal> option is a
   <productname>PostgreSQL</productname> extension.
>>>>>>> e472b921
  </para>
 </refsect1>

 <refsect1>
  <title>See Also</title>

  <simplelist type="inline">
   <member><xref linkend="sql-alterschema"></member>
   <member><xref linkend="sql-dropschema"></member>
 </simplelist>
 </refsect1>

</refentry><|MERGE_RESOLUTION|>--- conflicted
+++ resolved
@@ -68,11 +68,7 @@
       <listitem>
        <para>
         The name of a schema to be created.  If this is omitted, the
-<<<<<<< HEAD
-        <replaceable class="parameter">username</replaceable>
-=======
         <replaceable class="parameter">user_name</replaceable>
->>>>>>> e472b921
         is used as the schema name.  The name cannot
         begin with <literal>pg_</literal>, as such names
         are reserved for system schemas.
@@ -205,14 +201,11 @@
    schema owner.  This can happen only if the schema owner grants the
    <literal>CREATE</> privilege on his schema to someone else, or a
    superuser chooses to create objects in it.
-<<<<<<< HEAD
-=======
   </para>
 
   <para>
    The <literal>IF NOT EXISTS</literal> option is a
    <productname>PostgreSQL</productname> extension.
->>>>>>> e472b921
   </para>
  </refsect1>
 
