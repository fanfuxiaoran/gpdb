/*-------------------------------------------------------------------------
 *
 * palloc.h
 *	  POSTGRES memory allocator definitions.
 *
 * This file contains the basic memory allocation interface that is
 * needed by almost every backend module.  It is included directly by
 * postgres.h, so the definitions here are automatically available
 * everywhere.  Keep it lean!
 *
 * Memory allocation occurs within "contexts".  Every chunk obtained from
 * palloc()/MemoryContextAlloc() is allocated within a specific context.
 * The entire contents of a context can be freed easily and quickly by
 * resetting or deleting the context --- this is both faster and less
 * prone to memory-leakage bugs than releasing chunks individually.
 * We organize contexts into context trees to allow fine-grain control
 * over chunk lifetime while preserving the certainty that we will free
 * everything that should be freed.  See utils/mmgr/README for more info.
 *
 *
<<<<<<< HEAD
 * Portions Copyright (c) 2007-2008, Greenplum inc
 * Portions Copyright (c) 2012-Present Pivotal Software, Inc.
 * Portions Copyright (c) 1996-2013, PostgreSQL Global Development Group
=======
 * Portions Copyright (c) 1996-2014, PostgreSQL Global Development Group
>>>>>>> ab76208e
 * Portions Copyright (c) 1994, Regents of the University of California
 *
 * src/include/utils/palloc.h
 *
 *-------------------------------------------------------------------------
 */
#ifndef PALLOC_H
#define PALLOC_H

/*
<<<<<<< HEAD
 * Optional #defines for debugging...
 *
 * If CDB_PALLOC_CALLER_ID is defined, MemoryContext error and warning
 * messages (such as "out of memory" and "invalid memory alloc request
 * size") will include the caller's source file name and line number.
 * This can be useful in optimized builds where the error handler's
 * stack trace doesn't accurately identify the call site.  Overhead
 * is minimal: two extra parameters to memory allocation functions,
 * and 8 to 16 bytes per context.
 *
 * If CDB_PALLOC_TAGS is defined, every allocation from a standard
 * memory context (aset.c) is tagged with an extra 16 to 32 bytes of
 * debugging info preceding the first byte of the area.  The added
 * header fields identify the allocation call site (source file name
 * and line number).  Also each context keeps a linked list of all
 * of its allocated areas.  The dump_memory_allocation() and
 * dump_memory_allocation_ctxt() functions in aset.c may be called 
 * from a debugger to write the area headers to a file.
 */

/*
#define CDB_PALLOC_CALLER_ID
*/

// GPDB_93_MERGE_FIXME: This mechanism got broken.
#ifdef USE_ASSERT_CHECKING
//#define CDB_PALLOC_TAGS
#endif

/* CDB_PALLOC_TAGS implies CDB_PALLOC_CALLER_ID */
#if defined(CDB_PALLOC_TAGS) && !defined(CDB_PALLOC_CALLER_ID)
#define CDB_PALLOC_CALLER_ID
#endif

#include "utils/memaccounting.h"

/*
 * We track last OOM time to identify culprit processes that
 * consume too much memory. For 64-bit platform we have high
 * precision time variable based on TimeStampTz. However, on
 * 32-bit platform we only have "per-second" precision.
 * OOMTimeType abstracts this different types.
 */
#if defined(__x86_64__)
typedef int64 OOMTimeType;
#else
typedef uint32 OOMTimeType;
#endif

/*
 * Type MemoryContextData is declared in nodes/memnodes.h.	Most users
=======
 * Type MemoryContextData is declared in nodes/memnodes.h.  Most users
>>>>>>> ab76208e
 * of memory allocation should just treat it as an abstract type, so we
 * do not provide the struct contents here.
 */
typedef struct MemoryContextData *MemoryContext;

/*
 * CurrentMemoryContext is the default allocation context for palloc().
 * Avoid accessing it directly!  Instead, use MemoryContextSwitchTo()
 * to change the setting.
 */
extern PGDLLIMPORT MemoryContext CurrentMemoryContext;

extern bool gp_mp_inited;
extern volatile OOMTimeType* segmentOOMTime;
extern volatile OOMTimeType oomTrackerStartTime;
extern volatile OOMTimeType alreadyReportedOOMTime;

/*
 * Fundamental memory-allocation operations (more are in utils/memutils.h)
 */
extern void *MemoryContextAlloc(MemoryContext context, Size size);
extern void *MemoryContextAllocZero(MemoryContext context, Size size);
extern void *MemoryContextAllocZeroAligned(MemoryContext context, Size size);

extern void *palloc(Size size);
extern void *palloc0(Size size);
extern void *repalloc(void *pointer, Size size);
extern void pfree(void *pointer);

/*
 * The result of palloc() is always word-aligned, so we can skip testing
 * alignment of the pointer when deciding which MemSet variant to use.
 * Note that this variant does not offer any advantage, and should not be
 * used, unless its "sz" argument is a compile-time constant; therefore, the
 * issue that it evaluates the argument multiple times isn't a problem in
 * practice.
 */
#define palloc0fast(sz) \
	( MemSetTest(0, sz) ? \
		MemoryContextAllocZeroAligned(CurrentMemoryContext, sz) : \
		MemoryContextAllocZero(CurrentMemoryContext, sz) )

/* Higher-limit allocators. */
extern void *MemoryContextAllocHuge(MemoryContext context, Size size);
extern void *repalloc_huge(void *pointer, Size size);

/*
 * MemoryContextSwitchTo can't be a macro in standard C compilers.
 * But we can make it an inline function if the compiler supports it.
 * See STATIC_IF_INLINE in c.h.
 *
 * Although this header file is nominally backend-only, certain frontend
 * programs like pg_controldata include it via postgres.h.  For some compilers
 * it's necessary to hide the inline definition of MemoryContextSwitchTo in
 * this scenario; hence the #ifndef FRONTEND.
 */

#ifndef FRONTEND
#ifndef PG_USE_INLINE
extern MemoryContext MemoryContextSwitchTo(MemoryContext context);
#endif   /* !PG_USE_INLINE */
#if defined(PG_USE_INLINE) || defined(MCXT_INCLUDE_DEFINITIONS)
STATIC_IF_INLINE MemoryContext
MemoryContextSwitchTo(MemoryContext context)
{
	MemoryContext old = CurrentMemoryContext;

	CurrentMemoryContext = context;
	return old;
}
#endif   /* PG_USE_INLINE || MCXT_INCLUDE_DEFINITIONS */
#endif   /* FRONTEND */

/*
 * These are like standard strdup() except the copied string is
 * allocated in a context, not with malloc().
 */
extern char *MemoryContextStrdup(MemoryContext context, const char *string);
<<<<<<< HEAD

=======
>>>>>>> ab76208e
extern char *pstrdup(const char *in);
extern char *pnstrdup(const char *in, Size len);

/* sprintf into a palloc'd buffer --- these are in psprintf.c */
<<<<<<< HEAD
extern char *psprintf(const char *fmt,...) __attribute__((format(printf, 1, 2)));
extern size_t pvsnprintf(char *buf, size_t len, const char *fmt, va_list args)  __attribute__((format(printf, 3, 0)));

#if defined(WIN32) || defined(__CYGWIN__)
extern void *pgport_palloc(Size sz);
extern char *pgport_pstrdup(const char *str);
extern void pgport_pfree(void *pointer);
#endif


/* Mem Protection */
extern int max_chunks_per_query;

extern PGDLLIMPORT MemoryContext TopMemoryContext;

extern bool MemoryProtection_IsOwnerThread(void);
extern void InitPerProcessOOMTracking(void);
extern void GPMemoryProtect_ShmemInit(void);
extern void GPMemoryProtect_Init(void);
extern void GPMemoryProtect_Shutdown(void);
extern void UpdateTimeAtomically(volatile OOMTimeType* time_var);

/*
 * moved here from memutils.h, so that it can be used in the ReportOOMConsumption()
 * macro below
 */
extern void MemoryContextStats(MemoryContext context);

/*
 * ReportOOMConsumption
 *
 * Checks if there was any new OOM event in this segment.
 * In case of a new OOM, it reports the memory consumption
 * of the current process.
 */
#define ReportOOMConsumption()\
{\
	if (gp_mp_inited && *segmentOOMTime >= oomTrackerStartTime && *segmentOOMTime > alreadyReportedOOMTime)\
	{\
		Assert(MemoryProtection_IsOwnerThread());\
		UpdateTimeAtomically(&alreadyReportedOOMTime);\
		write_stderr("One or more query execution processes ran out of memory on this segment. Logging memory usage.");\
		MemoryAccounting_SaveToLog();\
		MemoryContextStats(TopMemoryContext);\
	}\
}
=======
extern char *
psprintf(const char *fmt,...)
__attribute__((format(PG_PRINTF_ATTRIBUTE, 1, 2)));
extern size_t
pvsnprintf(char *buf, size_t len, const char *fmt, va_list args)
__attribute__((format(PG_PRINTF_ATTRIBUTE, 3, 0)));
>>>>>>> ab76208e

#endif   /* PALLOC_H */<|MERGE_RESOLUTION|>--- conflicted
+++ resolved
@@ -18,13 +18,9 @@
  * everything that should be freed.  See utils/mmgr/README for more info.
  *
  *
-<<<<<<< HEAD
  * Portions Copyright (c) 2007-2008, Greenplum inc
  * Portions Copyright (c) 2012-Present Pivotal Software, Inc.
- * Portions Copyright (c) 1996-2013, PostgreSQL Global Development Group
-=======
  * Portions Copyright (c) 1996-2014, PostgreSQL Global Development Group
->>>>>>> ab76208e
  * Portions Copyright (c) 1994, Regents of the University of California
  *
  * src/include/utils/palloc.h
@@ -35,7 +31,6 @@
 #define PALLOC_H
 
 /*
-<<<<<<< HEAD
  * Optional #defines for debugging...
  *
  * If CDB_PALLOC_CALLER_ID is defined, MemoryContext error and warning
@@ -86,10 +81,7 @@
 #endif
 
 /*
- * Type MemoryContextData is declared in nodes/memnodes.h.	Most users
-=======
  * Type MemoryContextData is declared in nodes/memnodes.h.  Most users
->>>>>>> ab76208e
  * of memory allocation should just treat it as an abstract type, so we
  * do not provide the struct contents here.
  */
@@ -168,17 +160,12 @@
  * allocated in a context, not with malloc().
  */
 extern char *MemoryContextStrdup(MemoryContext context, const char *string);
-<<<<<<< HEAD
-
-=======
->>>>>>> ab76208e
 extern char *pstrdup(const char *in);
 extern char *pnstrdup(const char *in, Size len);
 
 /* sprintf into a palloc'd buffer --- these are in psprintf.c */
-<<<<<<< HEAD
-extern char *psprintf(const char *fmt,...) __attribute__((format(printf, 1, 2)));
-extern size_t pvsnprintf(char *buf, size_t len, const char *fmt, va_list args)  __attribute__((format(printf, 3, 0)));
+extern char *psprintf(const char *fmt,...) __attribute__((format(PG_PRINTF_ATTRIBUTE, 1, 2)));
+extern size_t pvsnprintf(char *buf, size_t len, const char *fmt, va_list args)  __attribute__((format(PG_PRINTF_ATTRIBUTE, 3, 0)));
 
 #if defined(WIN32) || defined(__CYGWIN__)
 extern void *pgport_palloc(Size sz);
@@ -223,13 +210,5 @@
 		MemoryContextStats(TopMemoryContext);\
 	}\
 }
-=======
-extern char *
-psprintf(const char *fmt,...)
-__attribute__((format(PG_PRINTF_ATTRIBUTE, 1, 2)));
-extern size_t
-pvsnprintf(char *buf, size_t len, const char *fmt, va_list args)
-__attribute__((format(PG_PRINTF_ATTRIBUTE, 3, 0)));
->>>>>>> ab76208e
 
 #endif   /* PALLOC_H */