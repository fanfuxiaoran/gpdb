/*-------------------------------------------------------------------------
 *
 * ginget.c
 *	  fetch tuples from a GIN scan.
 *
 *
 * Portions Copyright (c) 1996-2008, PostgreSQL Global Development Group
 * Portions Copyright (c) 1994, Regents of the University of California
 *
 * IDENTIFICATION
<<<<<<< HEAD
 *			$PostgreSQL: pgsql/src/backend/access/gin/ginget.c,v 1.10.2.1 2008/04/22 17:54:19 teodor Exp $
=======
 *			$PostgreSQL: pgsql/src/backend/access/gin/ginget.c,v 1.11 2008/04/10 22:25:25 tgl Exp $
>>>>>>> 4e82a954
 *-------------------------------------------------------------------------
 */

#include "postgres.h"

#include "access/gin.h"
#include "catalog/index.h"
#include "miscadmin.h"
#include "utils/memutils.h"
#include "nodes/tidbitmap.h"

static bool
findItemInPage(Page page, ItemPointer item, OffsetNumber *off)
{
	OffsetNumber maxoff = GinPageGetOpaque(page)->maxoff;
	int			res;

	if (GinPageGetOpaque(page)->flags & GIN_DELETED)
		/* page was deleted by concurrent  vacuum */
		return false;

	/*
	 * scan page to find equal or first greater value
	 */

	for (*off = FirstOffsetNumber; *off <= maxoff; (*off)++)
	{
		res = compareItemPointers(item, (ItemPointer) GinDataPageGetItem(page, *off));

		if (res <= 0)
			return true;
	}

	return false;
}

/*
 * Start* functions setup state of searches: find correct buffer and locks it,
 * Stop* functions unlock buffer (but don't release!)
 */
static void
startScanEntry(Relation index, GinState *ginstate, GinScanEntry entry)
{
	MIRROREDLOCK_BUFMGR_DECLARE;

	GinBtreeData 	btreeEntry;
	GinBtreeStack  *stackEntry;
	Page			page;
	bool			needUnlock = TRUE;

	if (entry->master != NULL)
	{
		entry->isFinished = entry->master->isFinished;
		return;
	}

	/*
	 * we should find entry, and begin scan of posting tree
	 * or just store posting list in memory
	 */

	prepareEntryScan(&btreeEntry, index, entry->entry, ginstate);
	btreeEntry.searchMode = TRUE;
	
	// -------- MirroredLock ----------
	MIRROREDLOCK_BUFMGR_LOCK;
	
	stackEntry = ginFindLeafPage(&btreeEntry, NULL);
	page = BufferGetPage(stackEntry->buffer);

	entry->isFinished = TRUE;
	entry->buffer = InvalidBuffer;
	entry->offset = InvalidOffsetNumber;
	entry->list = NULL;
	entry->nlist = 0;
	entry->reduceResult = FALSE;
	entry->predictNumberResult = 0;

	if (btreeEntry.findItem(&btreeEntry, stackEntry))
	{
		IndexTuple	itup = (IndexTuple) PageGetItem(page, PageGetItemId(page, stackEntry->off));

		if (GinIsPostingTree(itup))
		{
			BlockNumber rootPostingTree = GinGetPostingTree(itup);
			GinPostingTreeScan *gdi;
			Page		page;

			LockBuffer(stackEntry->buffer, GIN_UNLOCK);
			needUnlock = FALSE;
			gdi = prepareScanPostingTree(index, rootPostingTree, TRUE);

			entry->buffer = scanBeginPostingTree(gdi);
			/*
			 * We keep buffer pinned because we need to prevent deletition
			 * page during scan. See GIN's vacuum implementation. RefCount
			 * is increased to keep buffer pinned after freeGinBtreeStack() call.
			 */
			IncrBufferRefCount(entry->buffer);

			page = BufferGetPage(entry->buffer);
			entry->predictNumberResult = gdi->stack->predictNumber * GinPageGetOpaque(page)->maxoff;

			/*
			 * Keep page content in memory to prevent durable page locking
			 */
			entry->list = (ItemPointerData *) palloc( BLCKSZ );
			entry->nlist = GinPageGetOpaque(page)->maxoff;
			memcpy( entry->list, GinDataPageGetItem(page, FirstOffsetNumber), 
						GinPageGetOpaque(page)->maxoff * sizeof(ItemPointerData) );

			LockBuffer(entry->buffer, GIN_UNLOCK);
			freeGinBtreeStack(gdi->stack);
			pfree(gdi);
			entry->isFinished = FALSE;
		}
		else if (GinGetNPosting(itup) > 0)
		{
			entry->nlist = GinGetNPosting(itup);
			entry->list = (ItemPointerData *) palloc(sizeof(ItemPointerData) * entry->nlist);
			memcpy(entry->list, GinGetPosting(itup), sizeof(ItemPointerData) * entry->nlist);
			entry->isFinished = FALSE;
		}
	}

	if (needUnlock)
		LockBuffer(stackEntry->buffer, GIN_UNLOCK);
	
	MIRROREDLOCK_BUFMGR_UNLOCK;
	// -------- MirroredLock ----------
	
	freeGinBtreeStack(stackEntry);
}

static void
startScanKey(Relation index, GinState *ginstate, GinScanKey key)
{
	uint32		i;

	if (!key->firstCall)
		return;

	for (i = 0; i < key->nentries; i++)
		startScanEntry(index, ginstate, key->scanEntry + i);

	memset(key->entryRes, TRUE, sizeof(bool) * key->nentries);
	key->isFinished = FALSE;
	key->firstCall = FALSE;

	if (GinFuzzySearchLimit > 0)
	{
		/*
		 * If all of keys more than threshold we will try to reduce
		 * result, we hope (and only hope, for intersection operation of
		 * array our supposition isn't true), that total result will not
		 * more than minimal predictNumberResult.
		 */

		for (i = 0; i < key->nentries; i++)
			if (key->scanEntry[i].predictNumberResult <= key->nentries * GinFuzzySearchLimit)
				return;

		for (i = 0; i < key->nentries; i++)
			if (key->scanEntry[i].predictNumberResult > key->nentries * GinFuzzySearchLimit)
			{
				key->scanEntry[i].predictNumberResult /= key->nentries;
				key->scanEntry[i].reduceResult = TRUE;
			}
	}
}

static void
startScan(IndexScanDesc scan)
{
	uint32		i;
	GinScanOpaque so = (GinScanOpaque) scan->opaque;

	for (i = 0; i < so->nkeys; i++)
		startScanKey(scan->indexRelation, &so->ginstate, so->keys + i);
}

/*
 * Gets next ItemPointer from PostingTree. Note, that we copy
 * page into GinScanEntry->list array and unlock page, but keep it pinned
 * to prevent interference with vacuum
 */
static void
entryGetNextItem(Relation index, GinScanEntry entry)
{
	MIRROREDLOCK_BUFMGR_DECLARE;

	Page		page;
	BlockNumber blkno;

	for(;;)
	{
		entry->offset++;

		if (entry->offset <= entry->nlist)
		{
			entry->curItem = entry->list[entry->offset - 1];
			return;
		}
		
		// -------- MirroredLock ----------
		MIRROREDLOCK_BUFMGR_LOCK;
		
		LockBuffer(entry->buffer, GIN_SHARE);
		page = BufferGetPage(entry->buffer);
		for(;;)
		{
			/*
			 * It's needed to go by right link. During that we should refind
			 * first ItemPointer greater that stored
			 */

			blkno = GinPageGetOpaque(page)->rightlink;

			LockBuffer(entry->buffer, GIN_UNLOCK);

			MIRROREDLOCK_BUFMGR_UNLOCK;
			// -------- MirroredLock ----------

			if (blkno == InvalidBlockNumber)
			{
				ReleaseBuffer(entry->buffer);
				ItemPointerSet(&entry->curItem, InvalidBlockNumber, InvalidOffsetNumber);
				entry->buffer = InvalidBuffer;
				entry->isFinished = TRUE;
				return;
			}
			
			// -------- MirroredLock ----------
			MIRROREDLOCK_BUFMGR_LOCK;
			
			entry->buffer = ReleaseAndReadBuffer(entry->buffer, index, blkno);
			LockBuffer(entry->buffer, GIN_SHARE);
			page = BufferGetPage(entry->buffer);

			entry->offset = InvalidOffsetNumber;
			if (!ItemPointerIsValid(&entry->curItem) || findItemInPage(page, &entry->curItem, &entry->offset))
			{
				/*
				 * Found position equal to or greater than stored
				 */
				entry->nlist = GinPageGetOpaque(page)->maxoff;
				memcpy( entry->list, GinDataPageGetItem(page, FirstOffsetNumber), 
							GinPageGetOpaque(page)->maxoff * sizeof(ItemPointerData) );

				LockBuffer(entry->buffer, GIN_UNLOCK);
				
				MIRROREDLOCK_BUFMGR_UNLOCK;
				// -------- MirroredLock ----------
				
				if ( !ItemPointerIsValid(&entry->curItem) || 
					 compareItemPointers( &entry->curItem, entry->list + entry->offset - 1 ) == 0 )
				{
					/*
					 * First pages are deleted or empty, or we found exact position,
					 * so break inner loop and continue outer one.
					 */

					 break;
				}
			
				/*
				 * Find greater than entry->curItem position, store it.
				 */
				entry->curItem = entry->list[entry->offset - 1];

				return;
			}
		}
	}
}

#define gin_rand() (((double) random()) / ((double) MAX_RANDOM_VALUE))
#define dropItem(e) ( gin_rand() > ((double)GinFuzzySearchLimit)/((double)((e)->predictNumberResult)) )

/*
 * Sets entry->curItem to new found heap item pointer for one
 * entry of one scan key
 */
static bool
entryGetItem(Relation index, GinScanEntry entry)
{
	if (entry->master)
	{
		entry->isFinished = entry->master->isFinished;
		entry->curItem = entry->master->curItem;
	}
	else if (!BufferIsValid(entry->buffer))
	{
		entry->offset++;
		if (entry->offset <= entry->nlist)
			entry->curItem = entry->list[entry->offset - 1];
		else
		{
			ItemPointerSet(&entry->curItem, InvalidBlockNumber, InvalidOffsetNumber);
			entry->isFinished = TRUE;
		}
	}
	else
	{
		do
		{
			entryGetNextItem(index, entry);
		} while (entry->isFinished == FALSE && entry->reduceResult == TRUE && dropItem(entry));
	}

	return entry->isFinished;
}

/*
 * Sets key->curItem to new found heap item pointer for one scan key
 * returns isFinished!
 */
static bool
keyGetItem(Relation index, GinState *ginstate, MemoryContext tempCtx, GinScanKey key)
{
	uint32		i;
	GinScanEntry entry;
	bool		res;
	MemoryContext oldCtx;

	if (key->isFinished)
		return TRUE;

	do
	{
		/*
		 * move forward from previously value and set new curItem, which is
		 * minimal from entries->curItems
		 */
		ItemPointerSetMax(&key->curItem);
		for (i = 0; i < key->nentries; i++)
		{
			entry = key->scanEntry + i;

			if (key->entryRes[i])
			{
				if (entry->isFinished == FALSE && entryGetItem(index, entry) == FALSE)
				{
					if (compareItemPointers(&entry->curItem, &key->curItem) < 0)
						key->curItem = entry->curItem;
				}
				else
					key->entryRes[i] = FALSE;
			}
			else if (entry->isFinished == FALSE)
			{
				if (compareItemPointers(&entry->curItem, &key->curItem) < 0)
					key->curItem = entry->curItem;
			}
		}

		if (ItemPointerIsMax(&key->curItem))
		{
			/* all entries are finished */
			key->isFinished = TRUE;
			return TRUE;
		}

		if (key->nentries == 1)
		{
			/* we can do not call consistentFn !! */
			key->entryRes[0] = TRUE;
			return FALSE;
		}

		/* setting up array for consistentFn */
		for (i = 0; i < key->nentries; i++)
		{
			entry = key->scanEntry + i;

			if (entry->isFinished == FALSE && compareItemPointers(&entry->curItem, &key->curItem) == 0)
				key->entryRes[i] = TRUE;
			else
				key->entryRes[i] = FALSE;
		}

		oldCtx = MemoryContextSwitchTo(tempCtx);
		res = DatumGetBool(FunctionCall3(
										 &ginstate->consistentFn,
										 PointerGetDatum(key->entryRes),
										 UInt16GetDatum(key->strategy),
										 key->query
										 ));
		MemoryContextSwitchTo(oldCtx);
		MemoryContextReset(tempCtx);
	} while (!res);

	return FALSE;
}

/*
 * Get heap item pointer from scan
 * returns true if found
 */
static bool
scanGetItem(IndexScanDesc scan, ItemPointerData *item)
{
	uint32		i;
	GinScanOpaque so = (GinScanOpaque) scan->opaque;

	ItemPointerSetMin(item);
	for (i = 0; i < so->nkeys; i++)
	{
		GinScanKey	key = so->keys + i;

		if (keyGetItem(scan->indexRelation, &so->ginstate, so->tempCtx, key) == FALSE)
		{
			if (compareItemPointers(item, &key->curItem) < 0)
				*item = key->curItem;
		}
		else
			return FALSE;		/* finished one of keys */
	}

	for (i = 1; i <= so->nkeys; i++)
	{
		GinScanKey	key = so->keys + i - 1;

		for (;;)
		{
			int			cmp = compareItemPointers(item, &key->curItem);

			if (cmp == 0)
				break;
			else if (cmp > 0)
			{
				if (keyGetItem(scan->indexRelation, &so->ginstate, so->tempCtx, key) == TRUE)
					return FALSE;		/* finished one of keys */
			}
			else
			{					/* returns to begin */
				*item = key->curItem;
				i = 0;
				break;
			}
		}
	}

	return TRUE;
}

#define GinIsNewKey(s)		( ((GinScanOpaque) scan->opaque)->keys == NULL )
#define GinIsVoidRes(s)		( ((GinScanOpaque) scan->opaque)->isVoidRes == true )

Datum
gingetbitmap(PG_FUNCTION_ARGS)
{
	IndexScanDesc scan = (IndexScanDesc) PG_GETARG_POINTER(0);
<<<<<<< HEAD
	Node 		   *n = (Node *) PG_GETARG_POINTER(1);
	HashBitmap	   *hashBitmap;

	if (n == NULL)
		/* XXX should we use less than work_mem for this? */
		hashBitmap = tbm_create(work_mem * 1024L);
	else if (!IsA(n, HashBitmap))
		elog(ERROR, "non hash bitmap");
	else
		hashBitmap = (HashBitmap *)n;
 
	if (GinIsNewKey(scan))
		newScanKey(scan);

	startScan(scan);

	while (true)
	{
		ItemPointerData	tid;
		if (scanGetItem(scan,&tid))
			tbm_add_tuples(hashBitmap, &tid, 1);
 		else
 			break;
	}	

	PG_RETURN_POINTER(hashBitmap);
=======
	TIDBitmap *tbm = (TIDBitmap *) PG_GETARG_POINTER(1);
	int64		ntids;

	if (GinIsNewKey(scan))
		newScanKey(scan);

	if (GinIsVoidRes(scan))
		PG_RETURN_INT64(0);

	startScan(scan);

	ntids = 0;
	for (;;)
	{
		ItemPointerData iptr;

		CHECK_FOR_INTERRUPTS();

		if (!scanGetItem(scan, &iptr))
			break;

		tbm_add_tuples(tbm, &iptr, 1, false);
		ntids++;
	}

	stopScan(scan);

	PG_RETURN_INT64(ntids);
>>>>>>> 4e82a954
}

Datum
gingettuple(PG_FUNCTION_ARGS)
{
	IndexScanDesc scan = (IndexScanDesc) PG_GETARG_POINTER(0);
	ScanDirection dir = (ScanDirection) PG_GETARG_INT32(1);
	bool		res;

	if (dir != ForwardScanDirection)
		elog(ERROR, "Gin doesn't support other scan directions than forward");

	if (GinIsNewKey(scan))
		newScanKey(scan);

	if (GinIsVoidRes(scan))
		PG_RETURN_BOOL(false);

	startScan(scan);
	res = scanGetItem(scan, &scan->xs_ctup.t_self);

	PG_RETURN_BOOL(res);
}<|MERGE_RESOLUTION|>--- conflicted
+++ resolved
@@ -8,19 +8,13 @@
  * Portions Copyright (c) 1994, Regents of the University of California
  *
  * IDENTIFICATION
-<<<<<<< HEAD
  *			$PostgreSQL: pgsql/src/backend/access/gin/ginget.c,v 1.10.2.1 2008/04/22 17:54:19 teodor Exp $
-=======
- *			$PostgreSQL: pgsql/src/backend/access/gin/ginget.c,v 1.11 2008/04/10 22:25:25 tgl Exp $
->>>>>>> 4e82a954
  *-------------------------------------------------------------------------
  */
 
 #include "postgres.h"
-
 #include "access/gin.h"
 #include "catalog/index.h"
-#include "miscadmin.h"
 #include "utils/memutils.h"
 #include "nodes/tidbitmap.h"
 
@@ -466,49 +460,27 @@
 gingetbitmap(PG_FUNCTION_ARGS)
 {
 	IndexScanDesc scan = (IndexScanDesc) PG_GETARG_POINTER(0);
-<<<<<<< HEAD
 	Node 		   *n = (Node *) PG_GETARG_POINTER(1);
-	HashBitmap	   *hashBitmap;
+	HashBitmap	   *tbm;
+	int64			ntids;
 
 	if (n == NULL)
 		/* XXX should we use less than work_mem for this? */
-		hashBitmap = tbm_create(work_mem * 1024L);
+		tbm = tbm_create(work_mem * 1024L);
 	else if (!IsA(n, HashBitmap))
 		elog(ERROR, "non hash bitmap");
 	else
-		hashBitmap = (HashBitmap *)n;
+		tbm = (HashBitmap *)n;
  
 	if (GinIsNewKey(scan))
 		newScanKey(scan);
 
 	startScan(scan);
 
-	while (true)
-	{
-		ItemPointerData	tid;
-		if (scanGetItem(scan,&tid))
-			tbm_add_tuples(hashBitmap, &tid, 1);
- 		else
- 			break;
-	}	
-
-	PG_RETURN_POINTER(hashBitmap);
-=======
-	TIDBitmap *tbm = (TIDBitmap *) PG_GETARG_POINTER(1);
-	int64		ntids;
-
-	if (GinIsNewKey(scan))
-		newScanKey(scan);
-
-	if (GinIsVoidRes(scan))
-		PG_RETURN_INT64(0);
-
-	startScan(scan);
-
 	ntids = 0;
 	for (;;)
 	{
-		ItemPointerData iptr;
+		ItemPointerData	iptr;
 
 		CHECK_FOR_INTERRUPTS();
 
@@ -517,12 +489,9 @@
 
 		tbm_add_tuples(tbm, &iptr, 1, false);
 		ntids++;
-	}
-
-	stopScan(scan);
-
-	PG_RETURN_INT64(ntids);
->>>>>>> 4e82a954
+	}	
+
+	PG_RETURN_POINTER(tbm);
 }
 
 Datum
