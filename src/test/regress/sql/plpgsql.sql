--- conflicted
+++ resolved
@@ -2707,7 +2707,7 @@
 
 select forc01();
 
-select * from forc_test;
+select i, j from forc_test;
 
 drop function forc01();
 
@@ -3224,20 +3224,12 @@
     LOOP
         RAISE NOTICE '%, %', r.roomno, r.comment;
     END LOOP;
-<<<<<<< HEAD
 END$$;
-=======
-END$$ LANGUAGE plpgsql;
->>>>>>> 78a09145
 
 -- these are to check syntax error reporting
 DO LANGUAGE plpgsql $$begin return 1; end$$;
 
-<<<<<<< HEAD
 DO $$
-=======
-DO LANGUAGE plpgsql $$
->>>>>>> 78a09145
 DECLARE r record;
 BEGIN
     FOR r IN SELECT rtrim(roomno) AS roomno, foo FROM Room ORDER BY roomno
@@ -3246,7 +3238,6 @@
     END LOOP;
 END$$;
 
-<<<<<<< HEAD
 -- Check handling of errors thrown from/into anonymous code blocks.
 do $outer$
 begin
@@ -3266,7 +3257,7 @@
   end loop;
 end;
 $outer$;
-=======
+
 -- Check variable scoping -- a var is not available in its own or prior
 -- default expressions.
 
@@ -3342,5 +3333,4 @@
 
 select unreserved_test();
 
-drop function unreserved_test();
->>>>>>> 78a09145
+drop function unreserved_test();