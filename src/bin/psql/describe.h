--- conflicted
+++ resolved
@@ -1,15 +1,9 @@
 /*
  * psql - the PostgreSQL interactive terminal
  *
-<<<<<<< HEAD
  * Copyright (c) 2000-2010, PostgreSQL Global Development Group
  *
  * src/bin/psql/describe.h
-=======
- * Copyright (c) 2000-2008, PostgreSQL Global Development Group
- *
- * $PostgreSQL: pgsql/src/bin/psql/describe.h,v 1.35 2008/01/01 19:45:56 momjian Exp $
->>>>>>> d13f41d2
  */
 #ifndef DESCRIBE_H
 #define DESCRIBE_H
