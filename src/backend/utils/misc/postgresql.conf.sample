--- conflicted
+++ resolved
@@ -20,23 +20,16 @@
 # parameters, which are marked below, require a server shutdown and restart to
 # take effect.
 #
-<<<<<<< HEAD
-# Any parameter can also be given as a command-line option to the server, e.g.,
-# "postgres -c log_connections=on".  Some parameters can be changed at run time
-# with the "SET" SQL command.
-#
-# Memory units:  kB = kilobytes        Time units:  ms  = milliseconds
-#                MB = megabytes                     s   = seconds
-#                GB = gigabytes                     min = minutes
-#                                                   h   = hours
-#                                                   d   = days
-=======
 # This file is read on server startup and when the server receives a
 # SIGHUP.  If you edit the file on a running system, you have to SIGHUP the
 # server for the changes to take effect, or use "pg_ctl reload". Some
 # settings, which are marked below, require a server shutdown and restart
 # to take effect.
 #
+# Any parameter can also be given as a command-line option to the server, e.g.,
+# "postgres -c log_connections=on".  Some parameters can be changed at run time
+# with the "SET" SQL command.
+#
 # Memory units:  kB = kilobytes MB = megabytes GB = gigabytes
 # Time units:    ms = milliseconds s = seconds min = minutes h = hours d = days
 
@@ -58,7 +51,6 @@
 # If external_pid_file is not explicitly set, no extra PID file is written.
 #external_pid_file = '(none)'		# write an extra PID file
 					# (change requires restart)
->>>>>>> ebef17c7
 
 
 #------------------------------------------------------------------------------
