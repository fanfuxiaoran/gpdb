/*-------------------------------------------------------------------------
 *
 * syncrep.h
 *	  Exports from replication/syncrep.c.
 *
 * Portions Copyright (c) 2010-2012, PostgreSQL Global Development Group
 *
 * IDENTIFICATION
 *		src/include/replication/syncrep.h
 *
 *-------------------------------------------------------------------------
 */
#ifndef _SYNCREP_H
#define _SYNCREP_H

<<<<<<< HEAD
#include "access/xlogdefs.h"
=======
>>>>>>> 80edfd76
#include "utils/guc.h"

#define SyncRepRequested() \
	(max_wal_senders > 0 && synchronous_commit > SYNCHRONOUS_COMMIT_LOCAL_FLUSH)

/* SyncRepWaitMode */
#define SYNC_REP_NO_WAIT		-1
#define SYNC_REP_WAIT_WRITE		0
#define SYNC_REP_WAIT_FLUSH		1

#define NUM_SYNC_REP_WAIT_MODE	2

/* syncRepState */
#define SYNC_REP_NOT_WAITING		0
#define SYNC_REP_WAITING			1
#define SYNC_REP_WAIT_COMPLETE		2

/* user-settable parameters for synchronous replication */
extern char *SyncRepStandbyNames;

/* called by user backend */
extern void SyncRepWaitForLSN(XLogRecPtr XactCommitLSN);

/* called at backend exit */
<<<<<<< HEAD
extern void SyncRepCleanupAtProcExit(int code, Datum arg);
=======
extern void SyncRepCleanupAtProcExit(void);
>>>>>>> 80edfd76

/* called by wal sender */
extern void SyncRepInitConfig(void);
extern void SyncRepReleaseWaiters(void);

/* called by checkpointer */
extern void SyncRepUpdateSyncStandbysDefined(void);

/* called by various procs */
<<<<<<< HEAD
extern int     SyncRepWakeQueue(bool all, int mode);
=======
extern int	SyncRepWakeQueue(bool all, int mode);

>>>>>>> 80edfd76
extern bool check_synchronous_standby_names(char **newval, void **extra, GucSource source);
extern void assign_synchronous_commit(int newval, void *extra);

#endif   /* _SYNCREP_H */<|MERGE_RESOLUTION|>--- conflicted
+++ resolved
@@ -13,10 +13,7 @@
 #ifndef _SYNCREP_H
 #define _SYNCREP_H
 
-<<<<<<< HEAD
 #include "access/xlogdefs.h"
-=======
->>>>>>> 80edfd76
 #include "utils/guc.h"
 
 #define SyncRepRequested() \
@@ -41,11 +38,7 @@
 extern void SyncRepWaitForLSN(XLogRecPtr XactCommitLSN);
 
 /* called at backend exit */
-<<<<<<< HEAD
-extern void SyncRepCleanupAtProcExit(int code, Datum arg);
-=======
 extern void SyncRepCleanupAtProcExit(void);
->>>>>>> 80edfd76
 
 /* called by wal sender */
 extern void SyncRepInitConfig(void);
@@ -55,12 +48,8 @@
 extern void SyncRepUpdateSyncStandbysDefined(void);
 
 /* called by various procs */
-<<<<<<< HEAD
-extern int     SyncRepWakeQueue(bool all, int mode);
-=======
 extern int	SyncRepWakeQueue(bool all, int mode);
 
->>>>>>> 80edfd76
 extern bool check_synchronous_standby_names(char **newval, void **extra, GucSource source);
 extern void assign_synchronous_commit(int newval, void *extra);
 
