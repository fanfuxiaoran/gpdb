--- conflicted
+++ resolved
@@ -50,11 +50,7 @@
  /* max size of data structure string name */
 #define SHMEM_INDEX_KEYSIZE		 (48)
  /* estimated size of the shmem index table (not a hard limit) */
-<<<<<<< HEAD
-#define SHMEM_INDEX_SIZE		 (40)
-=======
 #define SHMEM_INDEX_SIZE		 (64)
->>>>>>> a4bebdd9
 
 /* this is a hash bucket in the shmem index table */
 typedef struct
@@ -68,25 +64,15 @@
  * prototypes for functions in shmqueue.c
  */
 extern void SHMQueueInit(SHM_QUEUE *queue);
-extern bool SHMQueueIsDetached(SHM_QUEUE *queue);
 extern void SHMQueueElemInit(SHM_QUEUE *queue);
 extern void SHMQueueDelete(SHM_QUEUE *queue);
 extern void SHMQueueInsertBefore(SHM_QUEUE *queue, SHM_QUEUE *elem);
 extern void SHMQueueInsertAfter(SHM_QUEUE *queue, SHM_QUEUE *elem);
-<<<<<<< HEAD
-
-extern Pointer SHMQueueNext(SHM_QUEUE *queue, SHM_QUEUE *curElem,
-			 Size linkOffset);
-extern Pointer SHMQueuePrev(SHM_QUEUE *queue, SHM_QUEUE *curElem,
-			 Size linkOffset);
-extern bool SHMQueueEmpty(SHM_QUEUE *queue);
-=======
 extern Pointer SHMQueueNext(const SHM_QUEUE *queue, const SHM_QUEUE *curElem,
 			 Size linkOffset);
 extern Pointer SHMQueuePrev(const SHM_QUEUE *queue, const SHM_QUEUE *curElem,
 			 Size linkOffset);
 extern bool SHMQueueEmpty(const SHM_QUEUE *queue);
 extern bool SHMQueueIsDetached(const SHM_QUEUE *queue);
->>>>>>> a4bebdd9
 
 #endif   /* SHMEM_H */