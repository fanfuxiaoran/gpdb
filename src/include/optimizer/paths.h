--- conflicted
+++ resolved
@@ -4,10 +4,7 @@
  *	  prototypes for various files in optimizer/path
  *
  *
-<<<<<<< HEAD
  * Portions Copyright (c) 2005-2008, Greenplum inc
-=======
->>>>>>> d13f41d2
  * Portions Copyright (c) 1996-2008, PostgreSQL Global Development Group
  * Portions Copyright (c) 1994, Regents of the University of California
  *
@@ -24,19 +21,6 @@
 /*
  * allpaths.c
  */
-extern bool enable_seqscan;
-extern bool enable_indexscan;
-extern bool enable_bitmapscan;
-extern bool enable_tidscan;
-extern bool enable_sort;
-extern bool enable_hashagg;
-extern bool enable_groupagg;
-extern bool enable_nestloop;
-extern bool enable_mergejoin;
-extern bool enable_hashjoin;
-extern bool gp_enable_hashjoin_size_heuristic;          /*CDB*/
-extern bool gp_enable_fallback_plan;
-extern bool gp_enable_predicate_propagation;
 
 /* Hook for plugins to replace standard_join_search() */
 typedef RelOptInfo *(*join_search_hook_type) (PlannerInfo *root,
@@ -47,7 +31,7 @@
 
 extern RelOptInfo *make_one_rel(PlannerInfo *root, List *joinlist);
 extern RelOptInfo *standard_join_search(PlannerInfo *root, int levels_needed,
-					 List *initial_rels);
+					 List *initial_rels, bool fallback);
 
 #ifdef OPTIMIZER_DEBUG
 extern void debug_print_rel(PlannerInfo *root, RelOptInfo *rel);
