---
--- test creation of SERIAL column
---
CREATE TABLE serialTest (f1 text, f2 serial);
INSERT INTO serialTest VALUES ('foo');
INSERT INTO serialTest VALUES ('bar');
INSERT INTO serialTest VALUES ('force', 100);
INSERT INTO serialTest VALUES ('wrong', NULL);
ERROR:  null value in column "f2" violates not-null constraint
DETAIL:  Failing row contains (wrong, null).
SELECT * FROM serialTest;
  f1   | f2  
-------+-----
 foo   |   1
 bar   |   2
 force | 100
(3 rows)

-- test smallserial / bigserial
CREATE TABLE serialTest2 (f1 text, f2 serial, f3 smallserial, f4 serial2,
  f5 bigserial, f6 serial8);
INSERT INTO serialTest2 (f1)
  VALUES ('test_defaults');
INSERT INTO serialTest2 (f1, f2, f3, f4, f5, f6)
  VALUES ('test_max_vals', 2147483647, 32767, 32767, 9223372036854775807,
          9223372036854775807),
         ('test_min_vals', -2147483648, -32768, -32768, -9223372036854775808,
          -9223372036854775808);
-- All these INSERTs should fail:
INSERT INTO serialTest2 (f1, f3)
  VALUES ('bogus', -32769);
ERROR:  smallint out of range
INSERT INTO serialTest2 (f1, f4)
  VALUES ('bogus', -32769);
ERROR:  smallint out of range
INSERT INTO serialTest2 (f1, f3)
  VALUES ('bogus', 32768);
ERROR:  smallint out of range
INSERT INTO serialTest2 (f1, f4)
  VALUES ('bogus', 32768);
ERROR:  smallint out of range
INSERT INTO serialTest2 (f1, f5)
  VALUES ('bogus', -9223372036854775809);
ERROR:  bigint out of range
INSERT INTO serialTest2 (f1, f6)
  VALUES ('bogus', -9223372036854775809);
ERROR:  bigint out of range
INSERT INTO serialTest2 (f1, f5)
  VALUES ('bogus', 9223372036854775808);
ERROR:  bigint out of range
INSERT INTO serialTest2 (f1, f6)
  VALUES ('bogus', 9223372036854775808);
ERROR:  bigint out of range
SELECT * FROM serialTest2 ORDER BY f2 ASC;
      f1       |     f2      |   f3   |   f4   |          f5          |          f6          
---------------+-------------+--------+--------+----------------------+----------------------
 test_min_vals | -2147483648 | -32768 | -32768 | -9223372036854775808 | -9223372036854775808
 test_defaults |           1 |      1 |      1 |                    1 |                    1
 test_max_vals |  2147483647 |  32767 |  32767 |  9223372036854775807 |  9223372036854775807
(3 rows)

SELECT nextval('serialTest2_f2_seq');
 nextval 
---------
       2
(1 row)

SELECT nextval('serialTest2_f3_seq');
 nextval 
---------
       2
(1 row)

SELECT nextval('serialTest2_f4_seq');
 nextval 
---------
       2
(1 row)

SELECT nextval('serialTest2_f5_seq');
 nextval 
---------
       2
(1 row)

SELECT nextval('serialTest2_f6_seq');
 nextval 
---------
       2
(1 row)

-- basic sequence operations using both text and oid references
CREATE SEQUENCE sequence_test;
CREATE SEQUENCE IF NOT EXISTS sequence_test;
NOTICE:  relation "sequence_test" already exists, skipping
SELECT nextval('sequence_test'::text);
 nextval 
---------
       1
(1 row)

SELECT nextval('sequence_test'::regclass);
 nextval 
---------
       2
(1 row)

--SELECT currval('sequence_test'::text);
--SELECT currval('sequence_test'::regclass);
SELECT setval('sequence_test'::text, 32);
 setval 
--------
     32
(1 row)

SELECT nextval('sequence_test'::regclass);
 nextval 
---------
      33
(1 row)

SELECT setval('sequence_test'::text, 99, false);
 setval 
--------
     99
(1 row)

SELECT nextval('sequence_test'::regclass);
 nextval 
---------
      99
(1 row)

SELECT setval('sequence_test'::regclass, 32);
 setval 
--------
     32
(1 row)

SELECT nextval('sequence_test'::text);
 nextval 
---------
      33
(1 row)

SELECT setval('sequence_test'::regclass, 99, false);
 setval 
--------
     99
(1 row)

SELECT nextval('sequence_test'::text);
 nextval 
---------
      99
(1 row)

DISCARD SEQUENCES;
SELECT currval('sequence_test'::regclass);
ERROR:  currval() not supported
DROP SEQUENCE sequence_test;
-- renaming sequences
CREATE SEQUENCE foo_seq;
ALTER TABLE foo_seq RENAME TO foo_seq_new;
SELECT * FROM foo_seq_new;
 sequence_name | last_value | start_value | increment_by |      max_value      | min_value | cache_value | log_cnt | is_cycled | is_called 
---------------+------------+-------------+--------------+---------------------+-----------+-------------+---------+-----------+-----------
 foo_seq       |          1 |           1 |            1 | 9223372036854775807 |         1 |           1 |       0 | f         | f
(1 row)

SELECT nextval('foo_seq_new');
 nextval 
---------
       1
(1 row)

SELECT nextval('foo_seq_new');
 nextval 
---------
       2
(1 row)

SELECT * FROM foo_seq_new;
 sequence_name | last_value | start_value | increment_by |      max_value      | min_value | cache_value | log_cnt | is_cycled | is_called 
---------------+------------+-------------+--------------+---------------------+-----------+-------------+---------+-----------+-----------
 foo_seq       |          2 |           1 |            1 | 9223372036854775807 |         1 |           1 |      31 | f         | t
(1 row)

DROP SEQUENCE foo_seq_new;
-- renaming serial sequences
ALTER TABLE serialtest_f2_seq RENAME TO serialtest_f2_foo;
INSERT INTO serialTest VALUES ('more');
SELECT * FROM serialTest;
  f1   | f2  
-------+-----
 foo   |   1
 bar   |   2
 force | 100
 more  |   3
(4 rows)

--
-- Check dependencies of serial and ordinary sequences
--
CREATE TEMP SEQUENCE myseq2;
CREATE TEMP SEQUENCE myseq3;
CREATE TEMP TABLE t1 (
  f1 serial,
  f2 int DEFAULT nextval('myseq2'),
  f3 int DEFAULT nextval('myseq3'::text)
);
-- Both drops should fail, but with different error messages:
DROP SEQUENCE t1_f1_seq;
ERROR:  cannot drop sequence t1_f1_seq because other objects depend on it
DETAIL:  default for table t1 column f1 depends on sequence t1_f1_seq
HINT:  Use DROP ... CASCADE to drop the dependent objects too.
DROP SEQUENCE myseq2;
ERROR:  cannot drop sequence myseq2 because other objects depend on it
DETAIL:  default for table t1 column f2 depends on sequence myseq2
HINT:  Use DROP ... CASCADE to drop the dependent objects too.
-- This however will work:
DROP SEQUENCE myseq3;
DROP TABLE t1;
-- Fails because no longer existent:
DROP SEQUENCE t1_f1_seq;
ERROR:  sequence "t1_f1_seq" does not exist
-- Now OK:
DROP SEQUENCE myseq2;
--
-- Alter sequence
--
ALTER SEQUENCE IF EXISTS sequence_test2 RESTART WITH 24
	 INCREMENT BY 4 MAXVALUE 36 MINVALUE 5 CYCLE;
NOTICE:  relation "sequence_test2" does not exist, skipping
CREATE SEQUENCE sequence_test2 START WITH 32;
SELECT nextval('sequence_test2');
 nextval 
---------
      32
(1 row)

ALTER SEQUENCE sequence_test2 RESTART WITH 24
	 INCREMENT BY 4 MAXVALUE 36 MINVALUE 5 CYCLE;
SELECT nextval('sequence_test2');
 nextval 
---------
      24
(1 row)

SELECT nextval('sequence_test2');
 nextval 
---------
      28
(1 row)

SELECT nextval('sequence_test2');
 nextval 
---------
      32
(1 row)

SELECT nextval('sequence_test2');
 nextval 
---------
      36
(1 row)

SELECT nextval('sequence_test2');
 nextval 
---------
       5
(1 row)

ALTER SEQUENCE sequence_test2 RESTART;
SELECT nextval('sequence_test2');
 nextval 
---------
      32
(1 row)

SELECT nextval('sequence_test2');
 nextval 
---------
      36
(1 row)

SELECT nextval('sequence_test2');
 nextval 
---------
       5
(1 row)

-- Information schema
SELECT * FROM information_schema.sequences WHERE sequence_name IN
  ('sequence_test2', 'serialtest2_f2_seq', 'serialtest2_f3_seq',
   'serialtest2_f4_seq', 'serialtest2_f5_seq', 'serialtest2_f6_seq')
  ORDER BY sequence_name ASC;
 sequence_catalog | sequence_schema |   sequence_name    | data_type | numeric_precision | numeric_precision_radix | numeric_scale | start_value | minimum_value |    maximum_value    | increment | cycle_option 
------------------+-----------------+--------------------+-----------+-------------------+-------------------------+---------------+-------------+---------------+---------------------+-----------+--------------
 regression       | public          | sequence_test2     | bigint    |                64 |                       2 |             0 | 32          | 5             | 36                  | 4         | YES
 regression       | public          | serialtest2_f2_seq | bigint    |                64 |                       2 |             0 | 1           | 1             | 9223372036854775807 | 1         | NO
 regression       | public          | serialtest2_f3_seq | bigint    |                64 |                       2 |             0 | 1           | 1             | 9223372036854775807 | 1         | NO
 regression       | public          | serialtest2_f4_seq | bigint    |                64 |                       2 |             0 | 1           | 1             | 9223372036854775807 | 1         | NO
 regression       | public          | serialtest2_f5_seq | bigint    |                64 |                       2 |             0 | 1           | 1             | 9223372036854775807 | 1         | NO
 regression       | public          | serialtest2_f6_seq | bigint    |                64 |                       2 |             0 | 1           | 1             | 9223372036854775807 | 1         | NO
(6 rows)

-- Test comments
COMMENT ON SEQUENCE asdf IS 'won''t work';
ERROR:  relation "asdf" does not exist
COMMENT ON SEQUENCE sequence_test2 IS 'will work';
COMMENT ON SEQUENCE sequence_test2 IS NULL;
-- Test lastval()
CREATE SEQUENCE seq;
SELECT nextval('seq');
 nextval 
---------
       1
(1 row)

SELECT lastval();
ERROR:  lastval() not supported
SELECT setval('seq', 99);
 setval 
--------
     99
(1 row)

SELECT lastval();
ERROR:  lastval() not supported
DISCARD SEQUENCES;
SELECT lastval();
ERROR:  lastval() not supported
CREATE SEQUENCE seq2;
SELECT nextval('seq2');
 nextval 
---------
       1
(1 row)

--SELECT lastval();
DROP SEQUENCE seq2;
-- should fail
<<<<<<< HEAD
--SELECT lastval();
CREATE USER seq_user;
=======
SELECT lastval();
ERROR:  lastval is not yet defined in this session
CREATE USER regress_seq_user;
>>>>>>> b5bce6c1
-- privileges tests
-- nextval
BEGIN;
SET LOCAL SESSION AUTHORIZATION regress_seq_user;
CREATE SEQUENCE seq3;
REVOKE ALL ON seq3 FROM regress_seq_user;
GRANT SELECT ON seq3 TO regress_seq_user;
SELECT nextval('seq3');
ERROR:  permission denied for sequence seq3
ROLLBACK;
BEGIN;
SET LOCAL SESSION AUTHORIZATION regress_seq_user;
CREATE SEQUENCE seq3;
REVOKE ALL ON seq3 FROM regress_seq_user;
GRANT UPDATE ON seq3 TO regress_seq_user;
SELECT nextval('seq3');
 nextval 
---------
       1
(1 row)

ROLLBACK;
BEGIN;
SET LOCAL SESSION AUTHORIZATION regress_seq_user;
CREATE SEQUENCE seq3;
REVOKE ALL ON seq3 FROM regress_seq_user;
GRANT USAGE ON seq3 TO regress_seq_user;
SELECT nextval('seq3');
 nextval 
---------
       1
(1 row)

ROLLBACK;
-- currval
BEGIN;
SET LOCAL SESSION AUTHORIZATION regress_seq_user;
CREATE SEQUENCE seq3;
SELECT nextval('seq3');
 nextval 
---------
       1
(1 row)

REVOKE ALL ON seq3 FROM regress_seq_user;
GRANT SELECT ON seq3 TO regress_seq_user;
SELECT currval('seq3');
ERROR:  currval() not supported
ROLLBACK;
BEGIN;
SET LOCAL SESSION AUTHORIZATION regress_seq_user;
CREATE SEQUENCE seq3;
SELECT nextval('seq3');
 nextval 
---------
       1
(1 row)

REVOKE ALL ON seq3 FROM regress_seq_user;
GRANT UPDATE ON seq3 TO regress_seq_user;
SELECT currval('seq3');
ERROR:  currval() not supported
ROLLBACK;
BEGIN;
SET LOCAL SESSION AUTHORIZATION regress_seq_user;
CREATE SEQUENCE seq3;
SELECT nextval('seq3');
 nextval 
---------
       1
(1 row)

REVOKE ALL ON seq3 FROM regress_seq_user;
GRANT USAGE ON seq3 TO regress_seq_user;
SELECT currval('seq3');
ERROR:  currval() not supported
ROLLBACK;
-- lastval
BEGIN;
SET LOCAL SESSION AUTHORIZATION regress_seq_user;
CREATE SEQUENCE seq3;
SELECT nextval('seq3');
 nextval 
---------
       1
(1 row)

REVOKE ALL ON seq3 FROM regress_seq_user;
GRANT SELECT ON seq3 TO regress_seq_user;
SELECT lastval();
ERROR:  lastval() not supported
ROLLBACK;
BEGIN;
SET LOCAL SESSION AUTHORIZATION regress_seq_user;
CREATE SEQUENCE seq3;
SELECT nextval('seq3');
 nextval 
---------
       1
(1 row)

REVOKE ALL ON seq3 FROM regress_seq_user;
GRANT UPDATE ON seq3 TO regress_seq_user;
SELECT lastval();
ERROR:  lastval() not supported
ROLLBACK;
BEGIN;
SET LOCAL SESSION AUTHORIZATION regress_seq_user;
CREATE SEQUENCE seq3;
SELECT nextval('seq3');
 nextval 
---------
       1
(1 row)

<<<<<<< HEAD
REVOKE ALL ON seq3 FROM seq_user;
GRANT USAGE ON seq3 TO seq_user;
--SELECT lastval();
=======
REVOKE ALL ON seq3 FROM regress_seq_user;
GRANT USAGE ON seq3 TO regress_seq_user;
SELECT lastval();
 lastval 
---------
       1
(1 row)

>>>>>>> b5bce6c1
ROLLBACK;
-- Sequences should get wiped out as well:
DROP TABLE serialTest, serialTest2;
-- Make sure sequences are gone:
SELECT * FROM information_schema.sequences WHERE sequence_name IN
  ('sequence_test2', 'serialtest2_f2_seq', 'serialtest2_f3_seq',
   'serialtest2_f4_seq', 'serialtest2_f5_seq', 'serialtest2_f6_seq')
  ORDER BY sequence_name ASC;
 sequence_catalog | sequence_schema | sequence_name  | data_type | numeric_precision | numeric_precision_radix | numeric_scale | start_value | minimum_value | maximum_value | increment | cycle_option 
------------------+-----------------+----------------+-----------+-------------------+-------------------------+---------------+-------------+---------------+---------------+-----------+--------------
 regression       | public          | sequence_test2 | bigint    |                64 |                       2 |             0 | 32          | 5             | 36            | 4         | YES
(1 row)

DROP USER regress_seq_user;
DROP SEQUENCE seq;<|MERGE_RESOLUTION|>--- conflicted
+++ resolved
@@ -341,14 +341,8 @@
 --SELECT lastval();
 DROP SEQUENCE seq2;
 -- should fail
-<<<<<<< HEAD
 --SELECT lastval();
-CREATE USER seq_user;
-=======
-SELECT lastval();
-ERROR:  lastval is not yet defined in this session
 CREATE USER regress_seq_user;
->>>>>>> b5bce6c1
 -- privileges tests
 -- nextval
 BEGIN;
@@ -464,20 +458,9 @@
        1
 (1 row)
 
-<<<<<<< HEAD
-REVOKE ALL ON seq3 FROM seq_user;
-GRANT USAGE ON seq3 TO seq_user;
+REVOKE ALL ON seq3 FROM regress_seq_user;
+GRANT USAGE ON seq3 TO regress_seq_user;
 --SELECT lastval();
-=======
-REVOKE ALL ON seq3 FROM regress_seq_user;
-GRANT USAGE ON seq3 TO regress_seq_user;
-SELECT lastval();
- lastval 
----------
-       1
-(1 row)
-
->>>>>>> b5bce6c1
 ROLLBACK;
 -- Sequences should get wiped out as well:
 DROP TABLE serialTest, serialTest2;
