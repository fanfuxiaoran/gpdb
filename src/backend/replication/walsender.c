--- conflicted
+++ resolved
@@ -124,21 +124,11 @@
 bool		am_db_walsender = false;	/* Connected to a database? */
 
 /* User-settable parameters for walsender */
-<<<<<<< HEAD
-int			max_wal_senders = 0;	/* the maximum number of concurrent walsenders */
-int			wal_sender_timeout = 60 * 1000;		/* maximum time to send one
-												 * WAL data message */
-// GPDB_93_MERGE_FIXME: This was XLogSegsPerFile. But I don't understand why.
-// What was so special about crossing the xlogid boundary? I kept the old
-// value, and maybe it's a suitable one, but it should probably be just a
-// constant like '64' or something.
-int			repl_catchup_within_range = ((uint32) 0xffffffff) / XLogSegSize;
-=======
+int			repl_catchup_within_range = 0;
 int			max_wal_senders = 0;	/* the maximum number of concurrent
 									 * walsenders */
 int			wal_sender_timeout = 60 * 1000; /* maximum time to send one WAL
 											 * data message */
->>>>>>> 9e1c9f95
 bool		log_replication_commands = false;
 
 /*
@@ -403,9 +393,9 @@
 	elogif(debug_walrepl_snd, LOG,
 			"walsnd identifysystem -- "
 			"SysId = %s, "
-			"ThisTimelineID = %s, "
+			"ThisTimelineID = %u, "
 			"XLog InsertRecPtr = %s will be sent.",
-			sysid, tli, xpos);
+			sysid, ThisTimeLineID, xloc);
 
 	if (MyDatabaseId != InvalidOid)
 	{
@@ -537,28 +527,20 @@
 		PGAlignedBlock rbuf;
 		int			nread;
 
-<<<<<<< HEAD
-		nread = read(fd, rbuf.data, sizeof(rbuf));
-		if (nread <= 0)
-=======
 		pgstat_report_wait_start(WAIT_EVENT_WALSENDER_TIMELINE_HISTORY_READ);
 		nread = read(fd, rbuf.data, sizeof(rbuf));
 		pgstat_report_wait_end();
 		if (nread < 0)
->>>>>>> 9e1c9f95
 			ereport(ERROR,
 					(errcode_for_file_access(),
 					 errmsg("could not read file \"%s\": %m",
 							path)));
-<<<<<<< HEAD
-=======
 		else if (nread == 0)
 			ereport(ERROR,
 					(errcode(ERRCODE_DATA_CORRUPTED),
 					 errmsg("could not read file \"%s\": read %d of %zu",
 							path, nread, (Size) bytesleft)));
 
->>>>>>> 9e1c9f95
 		pq_sendbytes(&buf, rbuf.data, nread);
 		bytesleft -= nread;
 	}
@@ -955,10 +937,6 @@
 						(errmsg("%s must not be called inside a transaction",
 								"CREATE_REPLICATION_SLOT ... EXPORT_SNAPSHOT")));
 
-<<<<<<< HEAD
-		ctx = CreateInitDecodingContext(cmd->plugin, NIL,
-										true, /* build snapshot */
-=======
 			need_full_snapshot = true;
 		}
 		else if (snapshot_action == CRS_USE_SNAPSHOT)
@@ -992,7 +970,6 @@
 
 		ctx = CreateInitDecodingContext(cmd->plugin, NIL, need_full_snapshot,
 										InvalidXLogRecPtr,
->>>>>>> 9e1c9f95
 										logical_read_xlog_page,
 										WalSndPrepareWrite, WalSndWriteData,
 										WalSndUpdateProgress);
@@ -1159,17 +1136,6 @@
 	pq_endmessage(&buf);
 	pq_flush();
 
-<<<<<<< HEAD
-	/*
-	 * Initialize position to the last ack'ed one, then the xlog records begin
-	 * to be shipped from that position.
-	 */
-	logical_decoding_ctx = CreateDecodingContext(
-											   cmd->startpoint, cmd->options,
-												 logical_read_xlog_page,
-										WalSndPrepareWrite, WalSndWriteData);
-=======
->>>>>>> 9e1c9f95
 
 	/* Start reading WAL from the oldest required WAL. */
 	logical_startptr = MyReplicationSlot->data.restart_lsn;
@@ -1243,12 +1209,7 @@
 WalSndWriteData(LogicalDecodingContext *ctx, XLogRecPtr lsn, TransactionId xid,
 				bool last_write)
 {
-<<<<<<< HEAD
-	TimestampTz	now;
-	int64 now_int;
-=======
 	TimestampTz now;
->>>>>>> 9e1c9f95
 
 	/* output previously gathered data in a CopyData packet */
 	pq_putmessage_noblock('d', ctx->out->data, ctx->out->len);
@@ -1259,14 +1220,8 @@
 	 * several releases by streaming physical replication.
 	 */
 	resetStringInfo(&tmpbuf);
-<<<<<<< HEAD
-	now_int = GetCurrentIntegerTimestamp();
-	now = IntegerTimestampToTimestampTz(now_int);
-	pq_sendint64(&tmpbuf, now_int);
-=======
 	now = GetCurrentTimestamp();
 	pq_sendint64(&tmpbuf, now);
->>>>>>> 9e1c9f95
 	memcpy(&ctx->out->data[1 + sizeof(int64) + sizeof(int64)],
 		   tmpbuf.data, sizeof(int64));
 
@@ -1289,30 +1244,6 @@
 	{
 		int			wakeEvents;
 		long		sleeptime;
-<<<<<<< HEAD
-
-		/* Check for input from the client */
-		ProcessRepliesIfAny();
-
-		/* die if timeout was reached */
-		WalSndCheckTimeOut();
-
-		/* Send keepalive if the time has come */
-		WalSndKeepaliveIfNecessary();
-
-		if (!pq_is_send_pending())
-			break;
-
-		sleeptime = WalSndComputeSleeptime(GetCurrentTimestamp());
-
-		wakeEvents = WL_LATCH_SET | WL_POSTMASTER_DEATH |
-			WL_SOCKET_WRITEABLE | WL_SOCKET_READABLE | WL_TIMEOUT;
-
-		/* Sleep until something happens or we time out */
-		WaitLatchOrSocket(MyLatch, wakeEvents,
-						  MyProcPort->sock, sleeptime);
-=======
->>>>>>> 9e1c9f95
 
 		/* Check for input from the client */
 		ProcessRepliesIfAny();
@@ -1359,8 +1290,6 @@
 }
 
 /*
-<<<<<<< HEAD
-=======
  * LogicalDecodingContext 'update_progress' callback.
  *
  * Write the current position to the lag tracker (see XLogSendPhysical).
@@ -1385,7 +1314,6 @@
 }
 
 /*
->>>>>>> 9e1c9f95
  * Wait till WAL < loc is flushed to disk so it can be safely sent to client.
  *
  * Returns end LSN of flushed WAL.  Normally this will be >= loc, but
@@ -1417,16 +1345,6 @@
 	for (;;)
 	{
 		long		sleeptime;
-<<<<<<< HEAD
-
-		/*
-		 * Emergency bailout if postmaster has died.  This is to avoid the
-		 * necessity for manual cleanup of all postmaster children.
-		 */
-		if (!PostmasterIsAlive())
-			exit(1);
-=======
->>>>>>> 9e1c9f95
 
 		/* Clear any already-pending wakeups */
 		ResetLatch(MyLatch);
@@ -1525,14 +1443,9 @@
 		if (pq_is_send_pending())
 			wakeEvents |= WL_SOCKET_WRITEABLE;
 
-<<<<<<< HEAD
-		WaitLatchOrSocket(MyLatch, wakeEvents,
-						  MyProcPort->sock, sleeptime);
-=======
 		(void) WaitLatchOrSocket(MyLatch, wakeEvents,
 								 MyProcPort->sock, sleeptime,
 								 WAIT_EVENT_WAL_SENDER_WAIT_WAL);
->>>>>>> 9e1c9f95
 	}
 
 	/* reactivate latch so WalSndLoop knows to continue */
@@ -1557,26 +1470,6 @@
 	/*
 	 * If WAL sender has been told that shutdown is getting close, switch its
 	 * status accordingly to handle the next replication commands correctly.
-<<<<<<< HEAD
-	 */
-	if (got_STOPPING)
-		WalSndSetState(WALSNDSTATE_STOPPING);
-
-	/*
-	 * Throw error if in stopping mode.  We need prevent commands that could
-	 * generate WAL while the shutdown checkpoint is being written.  To be
-	 * safe, we just prohibit all new commands.
-	 */
-	if (MyWalSnd->state == WALSNDSTATE_STOPPING)
-		ereport(ERROR,
-				(errmsg("cannot execute new commands while WAL sender is in stopping mode")));
-
-	/*
-	 * Log replication command if log_replication_commands is enabled. Even
-	 * when it's disabled, log the command with DEBUG1 level for backward
-	 * compatibility.
-=======
->>>>>>> 9e1c9f95
 	 */
 	if (got_STOPPING)
 		WalSndSetState(WALSNDSTATE_STOPPING);
@@ -1614,8 +1507,6 @@
 	cmd_node = replication_parse_result;
 
 	/*
-<<<<<<< HEAD
-=======
 	 * Log replication command if log_replication_commands is enabled. Even
 	 * when it's disabled, log the command with DEBUG1 level for backward
 	 * compatibility. Note that SQL commands are not logged here, and will be
@@ -1645,7 +1536,6 @@
 	CHECK_FOR_INTERRUPTS();
 
 	/*
->>>>>>> 9e1c9f95
 	 * Allocate buffers that will be used for each outgoing and incoming
 	 * message.  We do this just once per command to reduce palloc overhead.
 	 */
@@ -1653,12 +1543,9 @@
 	initStringInfo(&reply_message);
 	initStringInfo(&tmpbuf);
 
-<<<<<<< HEAD
-=======
 	/* Report to pgstat that this process is running */
 	pgstat_report_activity(STATE_RUNNING, NULL);
 
->>>>>>> 9e1c9f95
 	switch (cmd_node->type)
 	{
 		case T_IdentifySystemCmd:
@@ -2320,18 +2207,8 @@
 	 */
 	for (;;)
 	{
-<<<<<<< HEAD
 		SIMPLE_FAULT_INJECTOR("wal_sender_loop");
 
-		/*
-		 * Emergency bailout if postmaster has died.  This is to avoid the
-		 * necessity for manual cleanup of all postmaster children.
-		 */
-		if (!PostmasterIsAlive())
-			exit(1);
-
-=======
->>>>>>> 9e1c9f95
 		/* Clear any already-pending wakeups */
 		ResetLatch(MyLatch);
 
@@ -2375,7 +2252,8 @@
 		if (!MyWalSnd->caughtup_within_range && WalSndCaughtUpWithinRange)
 			WalSndSetCaughtupWithinRange(true);
 
-		Assert(!WalSndCaughtUp || WalSndCaughtUpWithinRange);
+		if (send_data == XLogSendPhysical)
+			Assert(!WalSndCaughtUp || WalSndCaughtUpWithinRange);
 
 		/* Try to flush pending output to the client */
 		if (pq_flush_if_writable() != 0)
@@ -2681,16 +2559,11 @@
 
 				ereport(ERROR,
 						(errcode_for_file_access(),
-<<<<<<< HEAD
-				  errmsg("could not seek in log segment %s to offset %u: %m",
-						 XLogFileNameP(curFileTimeLine, sendSegNo),
-						 startoff)));
-			}
-=======
 						 errmsg("could not seek in log segment %s to offset %u: %m",
 								XLogFileNameP(curFileTimeLine, sendSegNo),
 								startoff)));
->>>>>>> 9e1c9f95
+			}
+
 			sendOff = startoff;
 		}
 
@@ -3075,14 +2948,11 @@
 		/* XXX: Note that logical decoding cannot be used while in recovery */
 		XLogRecPtr	flushPtr = GetFlushRecPtr();
 
-<<<<<<< HEAD
-=======
 		/*
 		 * Note the lack of any call to LagTrackerWrite() which is handled by
 		 * WalSndUpdateProgress which is called by output plugin through
 		 * logical decoding write api.
 		 */
->>>>>>> 9e1c9f95
 		LogicalDecodingProcessRecord(logical_decoding_ctx, logical_decoding_ctx->reader);
 
 		sentPtr = logical_decoding_ctx->reader->EndRecPtr;
@@ -3239,14 +3109,7 @@
 	if (!replication_active)
 		kill(MyProcPid, SIGTERM);
 	else
-<<<<<<< HEAD
-	{
 		got_STOPPING = true;
-		SetLatch(MyLatch);
-	}
-=======
-		got_STOPPING = true;
->>>>>>> 9e1c9f95
 }
 
 /*
@@ -3290,11 +3153,6 @@
 
 	/* Reset some signals that are accepted by postmaster but not here */
 	pqsignal(SIGCHLD, SIG_DFL);
-<<<<<<< HEAD
-	pqsignal(SIGTTIN, SIG_DFL);
-	pqsignal(SIGTTOU, SIG_DFL);
-	pqsignal(SIGCONT, SIG_DFL);
-	pqsignal(SIGWINCH, SIG_DFL);
 
 #ifdef SIGILL
 	pqsignal(SIGILL, WalSndCrashHandler);
@@ -3306,8 +3164,6 @@
 	pqsignal(SIGBUS, WalSndCrashHandler);
 #endif
 
-=======
->>>>>>> 9e1c9f95
 }
 
 /* Report shared-memory space needed by WalSndShmemInit */
@@ -3420,10 +3276,6 @@
 
 		for (i = 0; i < max_wal_senders; i++)
 		{
-<<<<<<< HEAD
-			WalSndState state;
-=======
->>>>>>> 9e1c9f95
 			WalSnd	   *walsnd = &WalSndCtl->walsnds[i];
 
 			SpinLockAcquire(&walsnd->mutex);
@@ -3434,16 +3286,6 @@
 				continue;
 			}
 
-<<<<<<< HEAD
-			state = walsnd->state;
-			SpinLockRelease(&walsnd->mutex);
-
-			if (state != WALSNDSTATE_STOPPING)
-			{
-				all_stopped = false;
-				break;
-			}
-=======
 			if (walsnd->state != WALSNDSTATE_STOPPING)
 			{
 				all_stopped = false;
@@ -3451,7 +3293,6 @@
 				break;
 			}
 			SpinLockRelease(&walsnd->mutex);
->>>>>>> 9e1c9f95
 		}
 
 		/* safe to leave if confirmation is done for all WAL senders */
@@ -3515,7 +3356,6 @@
 	return "UNKNOWN";
 }
 
-<<<<<<< HEAD
 /* Set the caught_within_range value for this WAL sender */
 static void
 WalSndSetCaughtupWithinRange(bool caughtup_within_range)
@@ -3650,8 +3490,8 @@
 	if (catchupRecPtr < currRecPtr)
 		return true;
 
-	XLByteToSeg(currRecPtr, curr_logSegNo);
-	XLByteToSeg(catchupRecPtr, catchup_logSegNo);
+	XLByteToSeg(currRecPtr, curr_logSegNo, wal_segment_size);
+	XLByteToSeg(catchupRecPtr, catchup_logSegNo, wal_segment_size);
 
 	/* Find the distance between the curr and catchup seg files */
 	segDist = catchup_logSegNo - curr_logSegNo;
@@ -3661,7 +3501,8 @@
 		return true;
 
 	return false;
-=======
+}
+
 static Interval *
 offset_to_interval(TimeOffset offset)
 {
@@ -3672,7 +3513,6 @@
 	result->time = offset;
 
 	return result;
->>>>>>> 9e1c9f95
 }
 
 /*
@@ -3829,7 +3669,7 @@
 			if (priority == 0)
 				values[10] = CStringGetTextDatum("async");
 			else if (list_member_int(sync_standbys, i))
-				values[10] = SyncRepConfig->syncrep_method == SYNC_REP_PRIORITY ?
+				values[10] = (IS_QUERY_DISPATCHER() || SyncRepConfig->syncrep_method == SYNC_REP_PRIORITY) ?
 					CStringGetTextDatum("sync") : CStringGetTextDatum("quorum");
 			else
 				values[10] = CStringGetTextDatum("potential");
