/*-------------------------------------------------------------------------
 *
 * outfuncs.c
 *	  Output functions for Postgres tree nodes.
 *
 * Portions Copyright (c) 2005-2010, Greenplum inc
 * Portions Copyright (c) 1996-2008, PostgreSQL Global Development Group
 * Portions Copyright (c) 1994, Regents of the University of California
 *
 *
 * IDENTIFICATION
 *	  $PostgreSQL: pgsql/src/backend/nodes/outfuncs.c,v 1.294 2007/01/20 20:45:38 tgl Exp $
 *
 * NOTES
 *	  Every node type that can appear in stored rules' parsetrees *must*
 *	  have an output function defined here (as well as an input function
 *	  in readfuncs.c).	For use in debugging, we also provide output
 *	  functions for nodes that appear in raw parsetrees, path, and plan trees.
 *	  These nodes however need not have input functions.
 *
 *    N.B. Faster variants of these functions (producing illegible output)
 *         are supplied in outfast.c for use in Greenplum Database serialization.  The
 *         function in this file are intended to produce legible output.
 *
 *-------------------------------------------------------------------------
 */
#include "postgres.h"

#include <ctype.h>

#include "lib/stringinfo.h"
#include "nodes/plannodes.h"
#include "nodes/relation.h"
#include "utils/builtins.h"
#include "utils/datum.h"
#include "cdb/cdbgang.h"
#include "utils/workfile_mgr.h"
#include "parser/parsetree.h"


/*
 * outfuncs.c is compiled normally into outfuncs.o, but it's also
 * #included from outfast.c. When #included, outfast.c defines
 * COMPILING_BINARY_FUNCS, and provides replacements WRITE_* macros. See
 * comments at top of readfast.c.
 */
#ifndef COMPILING_BINARY_FUNCS

/*
 * Macros to simplify output of different kinds of fields.	Use these
 * wherever possible to reduce the chance for silly typos.	Note that these
 * hard-wire conventions about the names of the local variables in an Out
 * routine.
 */

/* Write the label for the node type */
#define WRITE_NODE_TYPE(nodelabel) \
	appendStringInfoLiteral(str, nodelabel)

/* Write an integer field (anything written as ":fldname %d") */
#define WRITE_INT_FIELD(fldname) \
	appendStringInfo(str, " :" CppAsString(fldname) " %d", node->fldname)

/* Write an unsigned integer field (anything written as ":fldname %u") */
#define WRITE_UINT_FIELD(fldname) \
	appendStringInfo(str, " :" CppAsString(fldname) " %u", node->fldname)

/* Write an uint64 field (anything written as ":fldname %u") */
#define WRITE_UINT64_FIELD(fldname) \
	appendStringInfo(str, " :" CppAsString(fldname) " " UINT64_FORMAT, node->fldname)

/* Write an OID field (don't hard-wire assumption that OID is same as uint) */
#define WRITE_OID_FIELD(fldname) \
	appendStringInfo(str, " :" CppAsString(fldname) " %u", node->fldname)

/* CDB: Write an OID field, renamed */
#define WRITE_OID_FIELD_AS(fldname, asname) \
	appendStringInfo(str, " :" CppAsString(asname) " %u", node->fldname)

/* Write a long-integer field */
#define WRITE_LONG_FIELD(fldname) \
	appendStringInfo(str, " :" CppAsString(fldname) " %ld", node->fldname)

/* Write a char field (ie, one ascii character) */
#define WRITE_CHAR_FIELD(fldname) \
	if ( node->fldname == '\\' ) \
		appendStringInfo(str, " :" CppAsString(fldname) " \\\\"); \
	else if ( isprint(node->fldname) ) \
		appendStringInfo(str, " :" CppAsString(fldname) " %c", node->fldname); \
	else \
		appendStringInfo(str, " :" CppAsString(fldname) " %03u", (unsigned)node->fldname)


/* Write an enumerated-type field as an integer code */
#define WRITE_ENUM_FIELD(fldname, enumtype) \
	appendStringInfo(str, " :" CppAsString(fldname) " %d", \
					 (int) node->fldname)

/* Write a float field --- caller must give format to define precision */
#define WRITE_FLOAT_FIELD(fldname,format) \
	appendStringInfo(str, " :" CppAsString(fldname) " " format, node->fldname)

/* Write a boolean field */
#define WRITE_BOOL_FIELD(fldname) \
	appendStringInfo(str, " :" CppAsString(fldname) " %s", \
					 booltostr(node->fldname))

/* Write a character-string (possibly NULL) field */
#define WRITE_STRING_FIELD(fldname) \
	(appendStringInfo(str, " :" CppAsString(fldname) " "), \
	 _outToken(str, node->fldname))

/* Write a Node field */
#define WRITE_NODE_FIELD(fldname) \
	(appendStringInfo(str, " :" CppAsString(fldname) " "), \
	 _outNode(str, node->fldname))

/* CDB: Write a Node field, renamed */
#define WRITE_NODE_FIELD_AS(fldname, asname) \
	(appendStringInfo(str, " :" CppAsString(asname) " "), \
	 _outNode(str, node->fldname))

/* Write a bitmapset field */
#define WRITE_BITMAPSET_FIELD(fldname) \
	(appendStringInfo(str, " :" CppAsString(fldname) " "), \
	 _outBitmapset(str, node->fldname))

/* Write a bytea field */
#define WRITE_BYTEA_FIELD(fldname) \
	(_outDatum(str, PointerGetDatum(node->fldname), -1, false))

/* Write a dummy field -- value not displayable or copyable */
#define WRITE_DUMMY_FIELD(fldname) \
	(appendStringInfo(str, " :" CppAsString(fldname) " "), \
	 _outToken(str, NULL))

#define booltostr(x)  ((x) ? "true" : "false")

static void _outNode(StringInfo str, void *obj);


/* When serializing a plan for workfile caching, we want to leave out
 * all variable fields by setting this to false */
static bool print_variable_fields = true;
/* rtable needed when serializing for workfile caching */
static List *range_table = NULL;

/*
 * _outToken
 *	  Convert an ordinary string (eg, an identifier) into a form that
 *	  will be decoded back to a plain token by read.c's functions.
 *
 *	  If a null or empty string is given, it is encoded as "<>".
 */
static void
_outToken(StringInfo str, const char *s)
{
	if (s == NULL || *s == '\0')
	{
		appendStringInfoLiteral(str, "<>");
		return;
	}

	/*
	 * Look for characters or patterns that are treated specially by read.c
	 * (either in pg_strtok() or in nodeRead()), and therefore need a
	 * protective backslash.
	 */
	/* These characters only need to be quoted at the start of the string */
	if (*s == '<' ||
		*s == '\"' ||
		isdigit((unsigned char) *s) ||
		((*s == '+' || *s == '-') &&
		 (isdigit((unsigned char) s[1]) || s[1] == '.')))
		appendStringInfoChar(str, '\\');
	while (*s)
	{
		/* These chars must be backslashed anywhere in the string */
		if (*s == ' ' || *s == '\n' || *s == '\t' ||
			*s == '(' || *s == ')' || *s == '{' || *s == '}' ||
			*s == '\\')
			appendStringInfoChar(str, '\\');
		appendStringInfoChar(str, *s++);
	}
}

static void
_outList(StringInfo str, List *node)
{
	ListCell   *lc;

	appendStringInfoChar(str, '(');

	if (IsA(node, IntList))
		appendStringInfoChar(str, 'i');
	else if (IsA(node, OidList))
		appendStringInfoChar(str, 'o');

	foreach(lc, node)
	{
		/*
		 * For the sake of backward compatibility, we emit a slightly
		 * different whitespace format for lists of nodes vs. other types of
		 * lists. XXX: is this necessary?
		 */
		if (IsA(node, List))
		{
			_outNode(str, lfirst(lc));
			if (lnext(lc))
				appendStringInfoChar(str, ' ');
		}
		else if (IsA(node, IntList))
			appendStringInfo(str, " %d", lfirst_int(lc));
		else if (IsA(node, OidList))
			appendStringInfo(str, " %u", lfirst_oid(lc));
		else
			elog(ERROR, "unrecognized list node type: %d",
				 (int) node->type);
	}

	appendStringInfoChar(str, ')');
}

/*
 * _outBitmapset -
 *	   converts a bitmap set of integers
 *
 * Note: the output format is "(b int int ...)", similar to an integer List.
 * Currently bitmapsets do not appear in any node type that is stored in
 * rules, so there is no support in readfuncs.c for reading this format.
 */
static void
_outBitmapset(StringInfo str, Bitmapset *bms)
{
	Bitmapset  *tmpset;
	int			x;

	appendStringInfoChar(str, '(');
	appendStringInfoChar(str, 'b');
	tmpset = bms_copy(bms);
	while ((x = bms_first_member(tmpset)) >= 0)
		appendStringInfo(str, " %d", x);
	bms_free(tmpset);
	appendStringInfoChar(str, ')');
}

/*
 * Print the value of a Datum given its type.
 */
static void
_outDatum(StringInfo str, Datum value, int typlen, bool typbyval)
{
	Size		length,
				i;
	char	   *s;

	length = datumGetSize(value, typbyval, typlen);

	if (typbyval)
	{
		s = (char *) (&value);
		appendStringInfo(str, "%u [ ", (unsigned int) length);
		for (i = 0; i < (Size) sizeof(Datum); i++)
			appendStringInfo(str, "%d ", (int) (s[i]));
		appendStringInfoChar(str, ']');
	}
	else
	{
		s = (char *) DatumGetPointer(value);
		if (!PointerIsValid(s))
			appendStringInfoLiteral(str, "0 [ ]");
		else
		{
			appendStringInfo(str, "%u [ ", (unsigned int) length);
			for (i = 0; i < length; i++)
				appendStringInfo(str, "%d ", (int) (s[i]));
			appendStringInfoChar(str, ']');
		}
	}
}

#endif /* COMPILING_BINARY_FUNCS */

static void _outPlanInfo(StringInfo str, Plan *node);
static void outLogicalIndexInfo(StringInfo str, LogicalIndexInfo *node);

/*
 *	Stuff from plannodes.h
 */

#ifndef COMPILING_BINARY_FUNCS
static void
_outPlannedStmt(StringInfo str, PlannedStmt *node)
{
	WRITE_NODE_TYPE("PLANNEDSTMT");

	WRITE_ENUM_FIELD(commandType, CmdType);
	WRITE_ENUM_FIELD(planGen, PlanGenerator);
	WRITE_BOOL_FIELD(canSetTag);
	WRITE_BOOL_FIELD(transientPlan);
	WRITE_NODE_FIELD(planTree);
	WRITE_NODE_FIELD(rtable);
	WRITE_NODE_FIELD(resultRelations);
	WRITE_NODE_FIELD(utilityStmt);
	WRITE_NODE_FIELD(intoClause);
	WRITE_NODE_FIELD(subplans);
	WRITE_NODE_FIELD(rewindPlanIDs);
	WRITE_NODE_FIELD(returningLists);

	WRITE_NODE_FIELD(result_partitions);
	WRITE_NODE_FIELD(result_aosegnos);
	WRITE_NODE_FIELD(queryPartOids);
	WRITE_NODE_FIELD(queryPartsMetadata);
	WRITE_NODE_FIELD(numSelectorsPerScanId);
	WRITE_NODE_FIELD(rowMarks);
	WRITE_NODE_FIELD(relationOids);
	WRITE_NODE_FIELD(invalItems);
	WRITE_INT_FIELD(nCrossLevelParams);
	WRITE_INT_FIELD(nMotionNodes);
	WRITE_INT_FIELD(nInitPlans);

	/* Don't serialize policy */
	WRITE_NODE_FIELD(sliceTable);

	WRITE_UINT64_FIELD(query_mem);
	WRITE_NODE_FIELD(transientTypeRecords);
}
#endif /* COMPILING_BINARY_FUNCS */

#ifndef COMPILING_BINARY_FUNCS
/*
 * print the basic stuff of all nodes that inherit from Plan
 */
static void
_outPlanInfo(StringInfo str, Plan *node)
{
	if (print_variable_fields)
	{
		WRITE_INT_FIELD(plan_node_id);
		WRITE_INT_FIELD(plan_parent_node_id);

		WRITE_FLOAT_FIELD(startup_cost, "%.2f");
		WRITE_FLOAT_FIELD(total_cost, "%.2f");
		WRITE_FLOAT_FIELD(plan_rows, "%.0f");
		WRITE_INT_FIELD(plan_width);
	}

	WRITE_NODE_FIELD(targetlist);
	WRITE_NODE_FIELD(qual);

	WRITE_BITMAPSET_FIELD(extParam);
	WRITE_BITMAPSET_FIELD(allParam);

	WRITE_INT_FIELD(nParamExec);

	if (print_variable_fields)
	{
		WRITE_NODE_FIELD(flow);
		WRITE_ENUM_FIELD(dispatch, DispatchMethod);
		WRITE_INT_FIELD(nMotionNodes);
		WRITE_INT_FIELD(nInitPlans);
		WRITE_NODE_FIELD(sliceTable);
	}

	WRITE_NODE_FIELD(lefttree);
	WRITE_NODE_FIELD(righttree);
	WRITE_NODE_FIELD(initPlan);

	if (print_variable_fields)
	{
		WRITE_UINT64_FIELD(operatorMemKB);
	}
}
#endif /* COMPILING_BINARY_FUNCS */

/*
 * print the basic stuff of all nodes that inherit from Scan
 */
static void
_outScanInfo(StringInfo str, Scan *node)
{
	_outPlanInfo(str, (Plan *) node);

	if (print_variable_fields)
	{
		WRITE_UINT_FIELD(scanrelid);
	}
	else
	{
		/*
		 * Serializing for workfile caching.
		 * Instead of outputing rtable indices, serialize the actual rtable entry
		 */
		Assert(range_table != NULL);

		RangeTblEntry *rte = rt_fetch(node->scanrelid, range_table);
		/*
		 * Serialize all rtable entries except for subquery type.
		 * For subquery scan, the rtable entry contains the entire plan of the
		 * subquery, but this is serialized elsewhere in outSubqueryScan, no
		 * need to duplicate it here
		 */
		if (rte->type != RTE_SUBQUERY)
		{
			_outNode(str,rte);
		}
	}

	WRITE_INT_FIELD(partIndex);
	WRITE_INT_FIELD(partIndexPrintable);
}

/*
 * print the basic stuff of all nodes that inherit from Join
 */
static void
_outJoinPlanInfo(StringInfo str, Join *node)
{
	_outPlanInfo(str, (Plan *) node);

	WRITE_BOOL_FIELD(prefetch_inner);

	WRITE_ENUM_FIELD(jointype, JoinType);
	WRITE_NODE_FIELD(joinqual);
}

static void
_outPlan(StringInfo str, Plan *node)
{
	WRITE_NODE_TYPE("PLAN");

	_outPlanInfo(str, (Plan *) node);
}

static void
_outResult(StringInfo str, Result *node)
{
	WRITE_NODE_TYPE("RESULT");

	_outPlanInfo(str, (Plan *) node);

	WRITE_NODE_FIELD(resconstantqual);

	WRITE_BOOL_FIELD(hashFilter);
	WRITE_NODE_FIELD(hashList);
}

static void
_outRepeat(StringInfo str, Repeat *node)
{
	WRITE_NODE_TYPE("REPEAT");

	_outPlanInfo(str, (Plan *) node);

	WRITE_NODE_FIELD(repeatCountExpr);
	WRITE_UINT64_FIELD(grouping);
}

static void
_outAppend(StringInfo str, Append *node)
{
	WRITE_NODE_TYPE("APPEND");

	_outPlanInfo(str, (Plan *) node);

	WRITE_NODE_FIELD(appendplans);
	WRITE_BOOL_FIELD(isTarget);
	WRITE_BOOL_FIELD(isZapped);
	WRITE_BOOL_FIELD(hasXslice);
}

static void
_outSequence(StringInfo str, Sequence *node)
{
	WRITE_NODE_TYPE("SEQUENCE");
	_outPlanInfo(str, (Plan *)node);
	WRITE_NODE_FIELD(subplans);
}

static void
_outBitmapAnd(StringInfo str, BitmapAnd *node)
{
	WRITE_NODE_TYPE("BITMAPAND");

	_outPlanInfo(str, (Plan *) node);

	WRITE_NODE_FIELD(bitmapplans);
}

static void
_outBitmapOr(StringInfo str, BitmapOr *node)
{
	WRITE_NODE_TYPE("BITMAPOR");

	_outPlanInfo(str, (Plan *) node);

	WRITE_NODE_FIELD(bitmapplans);
}

static void
_outScan(StringInfo str, Scan *node)
{
	WRITE_NODE_TYPE("SCAN");

	_outScanInfo(str, (Scan *) node);
}

static void
_outSeqScan(StringInfo str, SeqScan *node)
{
	WRITE_NODE_TYPE("SEQSCAN");

	_outScanInfo(str, (Scan *) node);
}

static void
_outAppendOnlyScan(StringInfo str, AppendOnlyScan *node)
{
	WRITE_NODE_TYPE("APPENDONLYSCAN");

	_outScanInfo(str, (Scan *) node);
}

static void
_outAOCSScan(StringInfo str, AOCSScan *node)
{
	WRITE_NODE_TYPE("AOCSSCAN");

	_outScanInfo(str, (Scan *) node);
}

static void
_outTableScan(StringInfo str, TableScan *node)
{
	WRITE_NODE_TYPE("TABLESCAN");
	_outScanInfo(str, (Scan *)node);
}

static void
_outDynamicTableScan(StringInfo str, DynamicTableScan *node)
{
	WRITE_NODE_TYPE("DYNAMICTABLESCAN");
	_outScanInfo(str, (Scan *)node);
	WRITE_INT_FIELD(partIndex);
	WRITE_INT_FIELD(partIndexPrintable);
}

static void
_outExternalScan(StringInfo str, ExternalScan *node)
{
	WRITE_NODE_TYPE("EXTERNALSCAN");

	_outScanInfo(str, (Scan *) node);

	WRITE_NODE_FIELD(uriList);
	WRITE_NODE_FIELD(fmtOpts);
	WRITE_CHAR_FIELD(fmtType);
	WRITE_BOOL_FIELD(isMasterOnly);
	WRITE_INT_FIELD(rejLimit);
	WRITE_BOOL_FIELD(rejLimitInRows);
	WRITE_OID_FIELD(fmterrtbl);
	WRITE_INT_FIELD(encoding);
	WRITE_INT_FIELD(scancounter);
}

#ifndef COMPILING_BINARY_FUNCS
static void
outLogicalIndexInfo(StringInfo str, LogicalIndexInfo *node)
{
	WRITE_OID_FIELD(logicalIndexOid);
	WRITE_INT_FIELD(nColumns);
	appendStringInfoLiteral(str, " :indexKeys");
	for (int i = 0; i < node->nColumns; i++)
	{
		appendStringInfo(str, " %d", node->indexKeys[i]);
	}
	WRITE_NODE_FIELD(indPred);
	WRITE_NODE_FIELD(indExprs);
	WRITE_BOOL_FIELD(indIsUnique);
	WRITE_ENUM_FIELD(indType, LogicalIndexType);
	WRITE_NODE_FIELD(partCons);
	WRITE_NODE_FIELD(defaultLevels);
}
#endif /* COMPILING_BINARY_FUNCS */

static void
outIndexScanFields(StringInfo str, IndexScan *node)
{
	_outScanInfo(str, (Scan *) node);

	WRITE_OID_FIELD(indexid);
	WRITE_NODE_FIELD(indexqual);
	WRITE_NODE_FIELD(indexqualorig);
	WRITE_NODE_FIELD(indexstrategy);
	WRITE_NODE_FIELD(indexsubtype);
	WRITE_ENUM_FIELD(indexorderdir, ScanDirection);

	if (isDynamicScan(&node->scan))
	{
		Assert(node->logicalIndexInfo);
		outLogicalIndexInfo(str, node->logicalIndexInfo);
	}
	else
	{
		Assert(node->logicalIndexInfo == NULL);
	}
}

static void
_outIndexScan(StringInfo str, IndexScan *node)
{
	WRITE_NODE_TYPE("INDEXSCAN");

	outIndexScanFields(str, node);
}

static void
_outDynamicIndexScan(StringInfo str, DynamicIndexScan *node)
{
	WRITE_NODE_TYPE("DYNAMICINDEXSCAN");

	outIndexScanFields(str, (IndexScan *)node);
}

static void
_outBitmapIndexScan(StringInfo str, BitmapIndexScan *node)
{
	WRITE_NODE_TYPE("BITMAPINDEXSCAN");

	outIndexScanFields(str, (IndexScan *)node);
}

static void
_outBitmapHeapScan(StringInfo str, BitmapHeapScan *node)
{
	WRITE_NODE_TYPE("BITMAPHEAPSCAN");

	_outScanInfo(str, (Scan *) node);

	WRITE_NODE_FIELD(bitmapqualorig);
}

static void
_outBitmapAppendOnlyScan(StringInfo str, BitmapAppendOnlyScan *node)
{
	WRITE_NODE_TYPE("BITMAPAPPENDONLYSCAN");

	_outScanInfo(str, (Scan *) node);

	WRITE_NODE_FIELD(bitmapqualorig);
	WRITE_BOOL_FIELD(isAORow);
}

static void
_outBitmapTableScan(StringInfo str, BitmapTableScan *node)
{
	WRITE_NODE_TYPE("BITMAPTABLESCAN");

	_outScanInfo(str, (Scan *) node);

	WRITE_NODE_FIELD(bitmapqualorig);
}

static void
_outTidScan(StringInfo str, TidScan *node)
{
	WRITE_NODE_TYPE("TIDSCAN");

	_outScanInfo(str, (Scan *) node);

	WRITE_NODE_FIELD(tidquals);
}

#ifndef COMPILING_BINARY_FUNCS
static void
_outSubqueryScan(StringInfo str, SubqueryScan *node)
{
	WRITE_NODE_TYPE("SUBQUERYSCAN");

	_outScanInfo(str, (Scan *) node);

	WRITE_NODE_FIELD(subplan);
	WRITE_NODE_FIELD(subrtable); /* debugging convenience */
}
#endif /* COMPILING_BINARY_FUNCS */

static void
_outFunctionScan(StringInfo str, FunctionScan *node)
{
	WRITE_NODE_TYPE("FUNCTIONSCAN");

	_outScanInfo(str, (Scan *) node);
}

static void
_outValuesScan(StringInfo str, ValuesScan *node)
{
	WRITE_NODE_TYPE("VALUESSCAN");

	_outScanInfo(str, (Scan *) node);
}

static void
_outJoin(StringInfo str, Join *node)
{
	WRITE_NODE_TYPE("JOIN");

	_outJoinPlanInfo(str, (Join *) node);
}

static void
_outNestLoop(StringInfo str, NestLoop *node)
{
	WRITE_NODE_TYPE("NESTLOOP");

	_outJoinPlanInfo(str, (Join *) node);

    WRITE_BOOL_FIELD(outernotreferencedbyinner);    /*CDB*/
	WRITE_BOOL_FIELD(shared_outer);
	WRITE_BOOL_FIELD(singleton_outer); /*CDB-OLAP*/
}

#ifndef COMPILING_BINARY_FUNCS
static void
_outMergeJoin(StringInfo str, MergeJoin *node)
{
	int			numCols;
	int			i;

	WRITE_NODE_TYPE("MERGEJOIN");

	_outJoinPlanInfo(str, (Join *) node);

	WRITE_NODE_FIELD(mergeclauses);

	numCols = list_length(node->mergeclauses);

	appendStringInfo(str, " :mergeFamilies");
	for (i = 0; i < numCols; i++)
		appendStringInfo(str, " %u", node->mergeFamilies[i]);

	appendStringInfo(str, " :mergeStrategies");
	for (i = 0; i < numCols; i++)
		appendStringInfo(str, " %d", node->mergeStrategies[i]);

	appendStringInfo(str, " :mergeNullsFirst");
	for (i = 0; i < numCols; i++)
		appendStringInfo(str, " %d", (int) node->mergeNullsFirst[i]);

	WRITE_BOOL_FIELD(unique_outer);
}
#endif /* COMPILING_BINARY_FUNCS */

static void
_outHashJoin(StringInfo str, HashJoin *node)
{
	WRITE_NODE_TYPE("HASHJOIN");

	_outJoinPlanInfo(str, (Join *) node);

	WRITE_NODE_FIELD(hashclauses);
	WRITE_NODE_FIELD(hashqualclauses);
}

#ifndef COMPILING_BINARY_FUNCS
static void
_outAgg(StringInfo str, Agg *node)
{
	int			i;

	WRITE_NODE_TYPE("AGG");

	_outPlanInfo(str, (Plan *) node);

	WRITE_ENUM_FIELD(aggstrategy, AggStrategy);
	WRITE_INT_FIELD(numCols);

	appendStringInfoLiteral(str, " :grpColIdx");
	for (i = 0; i < node->numCols; i++)
		appendStringInfo(str, " %d", node->grpColIdx[i]);

	appendStringInfo(str, " :grpOperators");
	for (i = 0; i < node->numCols; i++)
		appendStringInfo(str, " %u", node->grpOperators[i]);

	if (print_variable_fields)
	{
		WRITE_LONG_FIELD(numGroups);
		WRITE_INT_FIELD(transSpace);
	}
	WRITE_INT_FIELD(numNullCols);
	WRITE_UINT64_FIELD(inputGrouping);
	WRITE_UINT64_FIELD(grouping);
	WRITE_BOOL_FIELD(inputHasGrouping);
	WRITE_INT_FIELD(rollupGSTimes);
	WRITE_BOOL_FIELD(lastAgg);
	WRITE_BOOL_FIELD(streaming);
}
#endif /* COMPILING_BINARY_FUNCS */

#ifndef COMPILING_BINARY_FUNCS
static void
_outWindowKey(StringInfo str, WindowKey *node)
{
	int			i;

	WRITE_NODE_TYPE("WINDOWKEY");
	WRITE_INT_FIELD(numSortCols);

	appendStringInfoLiteral(str, " :sortColIdx");
	for (i = 0; i < node->numSortCols; i++)
		appendStringInfo(str, " %d", node->sortColIdx[i]);

	appendStringInfoLiteral(str, " :sortOperators");
	for (i = 0; i < node->numSortCols; i++)
		appendStringInfo(str, " %u", node->sortOperators[i]);

	WRITE_NODE_FIELD(frame);
}
#endif /* COMPILING_BINARY_FUNCS */

#ifndef COMPILING_BINARY_FUNCS
static void
_outWindow(StringInfo str, Window *node)
{
	int			i;

	WRITE_NODE_TYPE("WINDOW");

	_outPlanInfo(str, (Plan *) node);

	WRITE_INT_FIELD(numPartCols);

	appendStringInfoLiteral(str, " :partColIdx");
	for (i = 0; i < node->numPartCols; i++)
		appendStringInfo(str, " %d", node->partColIdx[i]);

	appendStringInfoLiteral(str, " :partOperators");
	for (i = 0; i < node->numPartCols; i++)
		appendStringInfo(str, " %u", node->partOperators[i]);

	WRITE_NODE_FIELD(windowKeys);
}
#endif /* COMPILING_BINARY_FUNCS */

static void
_outTableFunctionScan(StringInfo str, TableFunctionScan *node)
{
	WRITE_NODE_TYPE("TABLEFUNCTIONSCAN");

	_outScanInfo(str, (Scan *) node);
}

static void
_outMaterial(StringInfo str, Material *node)
{
	WRITE_NODE_TYPE("MATERIAL");

    WRITE_BOOL_FIELD(cdb_strict);

	WRITE_ENUM_FIELD(share_type, ShareType);
	WRITE_INT_FIELD(share_id);
	WRITE_INT_FIELD(driver_slice);
	WRITE_INT_FIELD(nsharer);
	WRITE_INT_FIELD(nsharer_xslice);

	_outPlanInfo(str, (Plan *) node);
}

static void
_outShareInputScan(StringInfo str, ShareInputScan *node)
{
	WRITE_NODE_TYPE("SHAREINPUTSCAN");

	WRITE_ENUM_FIELD(share_type, ShareType);
	WRITE_INT_FIELD(share_id);
	WRITE_INT_FIELD(driver_slice);

	_outPlanInfo(str, (Plan *) node);
}

#ifndef COMPILING_BINARY_FUNCS
static void
_outSort(StringInfo str, Sort *node)
{
	int			i;

	WRITE_NODE_TYPE("SORT");

	_outPlanInfo(str, (Plan *) node);

	WRITE_INT_FIELD(numCols);

	appendStringInfoLiteral(str, " :sortColIdx");
	for (i = 0; i < node->numCols; i++)
		appendStringInfo(str, " %d", node->sortColIdx[i]);

	appendStringInfoLiteral(str, " :sortOperators");
	for (i = 0; i < node->numCols; i++)
		appendStringInfo(str, " %u", node->sortOperators[i]);

	appendStringInfo(str, " :nullsFirst");
	for (i = 0; i < node->numCols; i++)
		appendStringInfo(str, " %s", booltostr(node->nullsFirst[i]));

	/* CDB */
	WRITE_NODE_FIELD(limitOffset);
	WRITE_NODE_FIELD(limitCount);
    WRITE_BOOL_FIELD(noduplicates);

	WRITE_ENUM_FIELD(share_type, ShareType);
	WRITE_INT_FIELD(share_id);
	WRITE_INT_FIELD(driver_slice);
	WRITE_INT_FIELD(nsharer);
	WRITE_INT_FIELD(nsharer_xslice);
}
#endif /* COMPILING_BINARY_FUNCS */

#ifndef COMPILING_BINARY_FUNCS
static void
_outUnique(StringInfo str, Unique *node)
{
	int			i;

	WRITE_NODE_TYPE("UNIQUE");

	_outPlanInfo(str, (Plan *) node);

	WRITE_INT_FIELD(numCols);

	appendStringInfoLiteral(str, " :uniqColIdx");
	for (i = 0; i < node->numCols; i++)
		appendStringInfo(str, " %d", node->uniqColIdx[i]);

	appendStringInfo(str, " :uniqOperators");
	for (i = 0; i < node->numCols; i++)
		appendStringInfo(str, " %u", node->uniqOperators[i]);
}
#endif /* COMPILING_BINARY_FUNCS */

#ifndef COMPILING_BINARY_FUNCS
static void
_outSetOp(StringInfo str, SetOp *node)
{
	int			i;

	WRITE_NODE_TYPE("SETOP");

	_outPlanInfo(str, (Plan *) node);

	WRITE_ENUM_FIELD(cmd, SetOpCmd);
	WRITE_INT_FIELD(numCols);

	appendStringInfoLiteral(str, " :dupColIdx");
	for (i = 0; i < node->numCols; i++)
		appendStringInfo(str, " %d", node->dupColIdx[i]);

	appendStringInfo(str, " :dupOperators");
	for (i = 0; i < node->numCols; i++)
		appendStringInfo(str, " %d", node->dupOperators[i]);

	WRITE_INT_FIELD(flagColIdx);
}
#endif /* COMPILING_BINARY_FUNCS */

static void
_outLimit(StringInfo str, Limit *node)
{
	WRITE_NODE_TYPE("LIMIT");

	_outPlanInfo(str, (Plan *) node);

	WRITE_NODE_FIELD(limitOffset);
	WRITE_NODE_FIELD(limitCount);
}

static void
_outHash(StringInfo str, Hash *node)
{
	WRITE_NODE_TYPE("HASH");

	_outPlanInfo(str, (Plan *) node);
    WRITE_BOOL_FIELD(rescannable);          /*CDB*/
}

#ifndef COMPILING_BINARY_FUNCS
static void
_outMotion(StringInfo str, Motion *node)
{
	int i;

	WRITE_NODE_TYPE("MOTION");

	WRITE_INT_FIELD(motionID);
	WRITE_ENUM_FIELD(motionType, MotionType);

	WRITE_BOOL_FIELD(sendSorted);

	WRITE_NODE_FIELD(hashExpr);
	WRITE_NODE_FIELD(hashDataTypes);

	WRITE_INT_FIELD(numOutputSegs);
	appendStringInfoLiteral(str, " :outputSegIdx");
	for (i = 0; i < node->numOutputSegs; i++)
		appendStringInfo(str, " %d", node->outputSegIdx[i]);

	WRITE_INT_FIELD(numSortCols);
	appendStringInfoLiteral(str, " :sortColIdx");
	for (i = 0; i < node->numSortCols; i++)
		appendStringInfo(str, " %d", node->sortColIdx[i]);

	appendStringInfoLiteral(str, " :sortOperators");
	for (i = 0; i < node->numSortCols; i++)
		appendStringInfo(str, " %u", node->sortOperators[i]);

	WRITE_INT_FIELD(segidColIdx);

	_outPlanInfo(str, (Plan *) node);
}
#endif /* COMPILING_BINARY_FUNCS */

/*
 * _outDML
 */
static void
_outDML(StringInfo str, DML *node)
{
	WRITE_NODE_TYPE("DML");

	WRITE_UINT_FIELD(scanrelid);
	WRITE_INT_FIELD(oidColIdx);
	WRITE_INT_FIELD(actionColIdx);
	WRITE_INT_FIELD(ctidColIdx);
	WRITE_INT_FIELD(tupleoidColIdx);

	_outPlanInfo(str, (Plan *) node);
}

/*
 * _outSplitUpdate
 */
static void
_outSplitUpdate(StringInfo str, SplitUpdate *node)
{
	WRITE_NODE_TYPE("SplitUpdate");

	WRITE_INT_FIELD(actionColIdx);
	WRITE_INT_FIELD(ctidColIdx);
	WRITE_INT_FIELD(tupleoidColIdx);
	WRITE_NODE_FIELD(insertColIdx);
	WRITE_NODE_FIELD(deleteColIdx);
	
	_outPlanInfo(str, (Plan *) node);
}

/*
 * _outRowTrigger
 */
static void
_outRowTrigger(StringInfo str, RowTrigger *node)
{
	WRITE_NODE_TYPE("RowTrigger");

	WRITE_INT_FIELD(relid);
	WRITE_INT_FIELD(eventFlags);
	WRITE_NODE_FIELD(oldValuesColIdx);
	WRITE_NODE_FIELD(newValuesColIdx);

	_outPlanInfo(str, (Plan *) node);
}

/*
 * _outAssertOp
 */
static void
_outAssertOp(StringInfo str, AssertOp *node)
{
	WRITE_NODE_TYPE("AssertOp");

	WRITE_NODE_FIELD(errmessage);
	WRITE_INT_FIELD(errcode);
	
	_outPlanInfo(str, (Plan *) node);
}

/*
 * _outPartitionSelector
 */
static void
_outPartitionSelector(StringInfo str, PartitionSelector *node)
{
	WRITE_NODE_TYPE("PartitionSelector");

	WRITE_INT_FIELD(relid);
	WRITE_INT_FIELD(nLevels);
	WRITE_INT_FIELD(scanId);
	WRITE_INT_FIELD(selectorId);
	WRITE_NODE_FIELD(levelEqExpressions);
	WRITE_NODE_FIELD(levelExpressions);
	WRITE_NODE_FIELD(residualPredicate);
	WRITE_NODE_FIELD(propagationExpression);
	WRITE_NODE_FIELD(printablePredicate);
	WRITE_BOOL_FIELD(staticSelection);
	WRITE_NODE_FIELD(staticPartOids);
	WRITE_NODE_FIELD(staticScanIds);

	_outPlanInfo(str, (Plan *) node);
}

/*****************************************************************************
 *
 *	Stuff from primnodes.h.
 *
 *****************************************************************************/

static void
_outAlias(StringInfo str, Alias *node)
{
	WRITE_NODE_TYPE("ALIAS");

	WRITE_STRING_FIELD(aliasname);
	WRITE_NODE_FIELD(colnames);
}

static void
_outRangeVar(StringInfo str, RangeVar *node)
{
	WRITE_NODE_TYPE("RANGEVAR");

	/*
	 * we deliberately ignore catalogname here, since it is presently not
	 * semantically meaningful
	 */
	WRITE_STRING_FIELD(schemaname);
	WRITE_STRING_FIELD(relname);
	WRITE_ENUM_FIELD(inhOpt, InhOption);
	WRITE_BOOL_FIELD(istemp);
	WRITE_NODE_FIELD(alias);
    WRITE_INT_FIELD(location);  /*CDB*/
}

static void
_outIntoClause(StringInfo str, IntoClause *node)
{
	WRITE_NODE_TYPE("INTOCLAUSE");
	
	WRITE_NODE_FIELD(rel);
	WRITE_NODE_FIELD(colNames);
	WRITE_NODE_FIELD(options);
	WRITE_ENUM_FIELD(onCommit, OnCommitAction);
	WRITE_STRING_FIELD(tableSpaceName);
	WRITE_OID_FIELD(oidInfo.relOid);
	WRITE_OID_FIELD(oidInfo.comptypeOid);
	WRITE_OID_FIELD(oidInfo.toastOid);
	WRITE_OID_FIELD(oidInfo.toastIndexOid);
	WRITE_OID_FIELD(oidInfo.toastComptypeOid);
	WRITE_OID_FIELD(oidInfo.aosegOid);
	WRITE_OID_FIELD(oidInfo.aosegIndexOid);
	WRITE_OID_FIELD(oidInfo.aosegComptypeOid);
	WRITE_OID_FIELD(oidInfo.aovisimapOid);
	WRITE_OID_FIELD(oidInfo.aovisimapIndexOid);
	WRITE_OID_FIELD(oidInfo.aovisimapComptypeOid);
	WRITE_OID_FIELD(oidInfo.aoblkdirOid);
	WRITE_OID_FIELD(oidInfo.aoblkdirIndexOid);
	WRITE_OID_FIELD(oidInfo.aoblkdirComptypeOid);
}

static void
_outVar(StringInfo str, Var *node)
{
	WRITE_NODE_TYPE("VAR");

	if (print_variable_fields)
	{
		WRITE_UINT_FIELD(varno);
	}
	WRITE_INT_FIELD(varattno);
	WRITE_OID_FIELD(vartype);
	WRITE_INT_FIELD(vartypmod);
	WRITE_UINT_FIELD(varlevelsup);
	if (print_variable_fields)
	{
		WRITE_UINT_FIELD(varnoold);
	}
	WRITE_INT_FIELD(varoattno);
}

#ifndef COMPILING_BINARY_FUNCS
static void
_outConst(StringInfo str, Const *node)
{
	WRITE_NODE_TYPE("CONST");

	WRITE_OID_FIELD(consttype);
	WRITE_INT_FIELD(constlen);
	WRITE_BOOL_FIELD(constbyval);
	WRITE_BOOL_FIELD(constisnull);

	appendStringInfoLiteral(str, " :constvalue ");
	if (node->constisnull)
		appendStringInfoLiteral(str, "<>");
	else
		_outDatum(str, node->constvalue, node->constlen, node->constbyval);
}
#endif /* COMPILING_BINARY_FUNCS */

static void
_outParam(StringInfo str, Param *node)
{
	WRITE_NODE_TYPE("PARAM");

	WRITE_ENUM_FIELD(paramkind, ParamKind);
	WRITE_INT_FIELD(paramid);
	WRITE_OID_FIELD(paramtype);
	WRITE_INT_FIELD(paramtypmod);
}

#ifndef COMPILING_BINARY_FUNCS
static void
_outAggref(StringInfo str, Aggref *node)
{
	WRITE_NODE_TYPE("AGGREF");

	WRITE_OID_FIELD(aggfnoid);
	WRITE_OID_FIELD(aggtype);
	WRITE_NODE_FIELD(args);
	WRITE_UINT_FIELD(agglevelsup);
	WRITE_BOOL_FIELD(aggstar);
	WRITE_BOOL_FIELD(aggdistinct);

    /*
     * CDB: This field was added after the MPP 2.1p2 release.  Upstream of
     * the planner, it's unused and zero, in which case we skip writing it
     * because we don't want it written into the catalog.  Allows downward
     * compatibility in case the database is opened using an older release.
     */
    if (node->aggstage != 0)
	    WRITE_ENUM_FIELD(aggstage, AggStage);

    /* 
     * CDB: to minimize upgrade impact we only write out the aggorder
     * field when it is present
     */
    if (node->aggorder != NULL)
        WRITE_NODE_FIELD(aggorder);
}
#endif /* COMPILING_BINARY_FUNCS */

static void
_outAggOrder(StringInfo str, AggOrder *node)
{
	WRITE_NODE_TYPE("AGGORDER");

    WRITE_BOOL_FIELD(sortImplicit);
    WRITE_NODE_FIELD(sortTargets);
    WRITE_NODE_FIELD(sortClause);
}

static void
_outWindowRef(StringInfo str, WindowRef *node)
{
	WRITE_NODE_TYPE("WINDOWREF");

	WRITE_OID_FIELD(winfnoid);
	WRITE_OID_FIELD(restype);
	WRITE_NODE_FIELD(args);
	WRITE_UINT_FIELD(winlevelsup);
	WRITE_BOOL_FIELD(windistinct);
	WRITE_UINT_FIELD(winspec);
	WRITE_UINT_FIELD(winindex);
	WRITE_ENUM_FIELD(winstage, WinStage);
	WRITE_UINT_FIELD(winlevel);
}

static void
_outArrayRef(StringInfo str, ArrayRef *node)
{
	WRITE_NODE_TYPE("ARRAYREF");

	WRITE_OID_FIELD(refrestype);
	WRITE_OID_FIELD(refarraytype);
	WRITE_OID_FIELD(refelemtype);
	WRITE_NODE_FIELD(refupperindexpr);
	WRITE_NODE_FIELD(reflowerindexpr);
	WRITE_NODE_FIELD(refexpr);
	WRITE_NODE_FIELD(refassgnexpr);
}

#ifndef COMPILING_BINARY_FUNCS
static void
_outFuncExpr(StringInfo str, FuncExpr *node)
{
	WRITE_NODE_TYPE("FUNCEXPR");

	WRITE_OID_FIELD(funcid);
	WRITE_OID_FIELD(funcresulttype);
	WRITE_BOOL_FIELD(funcretset);
	WRITE_ENUM_FIELD(funcformat, CoercionForm);
	WRITE_NODE_FIELD(args);
	
	if (node->is_tablefunc)
	{
		WRITE_BOOL_FIELD(is_tablefunc);  /* GPDB */
	}
}
#endif /* COMPILING_BINARY_FUNCS */

static void
_outOpExpr(StringInfo str, OpExpr *node)
{
	WRITE_NODE_TYPE("OPEXPR");

	WRITE_OID_FIELD(opno);
	WRITE_OID_FIELD(opfuncid);
	WRITE_OID_FIELD(opresulttype);
	WRITE_BOOL_FIELD(opretset);
	WRITE_NODE_FIELD(args);
}

static void
_outDistinctExpr(StringInfo str, DistinctExpr *node)
{
	WRITE_NODE_TYPE("DISTINCTEXPR");

	WRITE_OID_FIELD(opno);
	WRITE_OID_FIELD(opfuncid);
	WRITE_OID_FIELD(opresulttype);
	WRITE_BOOL_FIELD(opretset);
	WRITE_NODE_FIELD(args);
}

static void
_outScalarArrayOpExpr(StringInfo str, ScalarArrayOpExpr *node)
{
	WRITE_NODE_TYPE("SCALARARRAYOPEXPR");

	WRITE_OID_FIELD(opno);
	WRITE_OID_FIELD(opfuncid);
	WRITE_BOOL_FIELD(useOr);
	WRITE_NODE_FIELD(args);
}

#ifndef COMPILING_BINARY_FUNCS
static void
_outBoolExpr(StringInfo str, BoolExpr *node)
{
	char	   *opstr = NULL;

	WRITE_NODE_TYPE("BOOLEXPR");

	/* do-it-yourself enum representation */
	switch (node->boolop)
	{
		case AND_EXPR:
			opstr = "and";
			break;
		case OR_EXPR:
			opstr = "or";
			break;
		case NOT_EXPR:
			opstr = "not";
			break;
	}
	appendStringInfoLiteral(str, " :boolop ");
	_outToken(str, opstr);

	WRITE_NODE_FIELD(args);
}
#endif /* COMPILING_BINARY_FUNCS */

#ifndef COMPILING_BINARY_FUNCS
static void
_outSubLink(StringInfo str, SubLink *node)
{
	WRITE_NODE_TYPE("SUBLINK");

	WRITE_ENUM_FIELD(subLinkType, SubLinkType);
	WRITE_NODE_FIELD(testexpr);
	WRITE_NODE_FIELD(operName);
    /*
     * CDB: For now we don't serialize the 'location' field, for compatibility
     * so stored sublinks can be read by pre-3.2 releases.  Anyway it's only
     * meaningful with the original source string, which isn't kept when a
     * view or rule definition is stored in the catalog.
     */
	WRITE_NODE_FIELD(subselect);
}
#endif /* COMPILING_BINARY_FUNCS */

static void
_outSubPlan(StringInfo str, SubPlan *node)
{
	WRITE_NODE_TYPE("SUBPLAN");

    WRITE_INT_FIELD(qDispSliceId);  /*CDB*/
	WRITE_ENUM_FIELD(subLinkType, SubLinkType);
	WRITE_NODE_FIELD(testexpr);
	WRITE_NODE_FIELD(paramIds);
	WRITE_INT_FIELD(plan_id);
	WRITE_OID_FIELD(firstColType);
	WRITE_INT_FIELD(firstColTypmod);
	WRITE_BOOL_FIELD(useHashTable);
	WRITE_BOOL_FIELD(unknownEqFalse);
	WRITE_BOOL_FIELD(is_initplan); /*CDB*/
	WRITE_BOOL_FIELD(is_multirow); /*CDB*/
	WRITE_NODE_FIELD(setParam);
	WRITE_NODE_FIELD(parParam);
	WRITE_NODE_FIELD(args);
	WRITE_NODE_FIELD(extParam);
}

static void
_outFieldSelect(StringInfo str, FieldSelect *node)
{
	WRITE_NODE_TYPE("FIELDSELECT");

	WRITE_NODE_FIELD(arg);
	WRITE_INT_FIELD(fieldnum);
	WRITE_OID_FIELD(resulttype);
	WRITE_INT_FIELD(resulttypmod);
}

static void
_outFieldStore(StringInfo str, FieldStore *node)
{
	WRITE_NODE_TYPE("FIELDSTORE");

	WRITE_NODE_FIELD(arg);
	WRITE_NODE_FIELD(newvals);
	WRITE_NODE_FIELD(fieldnums);
	WRITE_OID_FIELD(resulttype);
}

static void
_outRelabelType(StringInfo str, RelabelType *node)
{
	WRITE_NODE_TYPE("RELABELTYPE");

	WRITE_NODE_FIELD(arg);
	WRITE_OID_FIELD(resulttype);
	WRITE_INT_FIELD(resulttypmod);
	WRITE_ENUM_FIELD(relabelformat, CoercionForm);
}

static void
_outConvertRowtypeExpr(StringInfo str, ConvertRowtypeExpr *node)
{
	WRITE_NODE_TYPE("CONVERTROWTYPEEXPR");

	WRITE_NODE_FIELD(arg);
	WRITE_OID_FIELD(resulttype);
	WRITE_ENUM_FIELD(convertformat, CoercionForm);
}

static void
_outCaseExpr(StringInfo str, CaseExpr *node)
{
	WRITE_NODE_TYPE("CASE");

	WRITE_OID_FIELD(casetype);
	WRITE_NODE_FIELD(arg);
	WRITE_NODE_FIELD(args);
	WRITE_NODE_FIELD(defresult);
}

static void
_outCaseWhen(StringInfo str, CaseWhen *node)
{
	WRITE_NODE_TYPE("WHEN");

	WRITE_NODE_FIELD(expr);
	WRITE_NODE_FIELD(result);
}

static void
_outCaseTestExpr(StringInfo str, CaseTestExpr *node)
{
	WRITE_NODE_TYPE("CASETESTEXPR");

	WRITE_OID_FIELD(typeId);
	WRITE_INT_FIELD(typeMod);
}

static void
_outArrayExpr(StringInfo str, ArrayExpr *node)
{
	WRITE_NODE_TYPE("ARRAY");

	WRITE_OID_FIELD(array_typeid);
	WRITE_OID_FIELD(element_typeid);
	WRITE_NODE_FIELD(elements);
	WRITE_BOOL_FIELD(multidims);
}

static void
_outRowExpr(StringInfo str, RowExpr *node)
{
	WRITE_NODE_TYPE("ROW");

	WRITE_NODE_FIELD(args);
	WRITE_OID_FIELD(row_typeid);
	WRITE_ENUM_FIELD(row_format, CoercionForm);
}

static void
_outRowCompareExpr(StringInfo str, RowCompareExpr *node)
{
	WRITE_NODE_TYPE("ROWCOMPARE");

	WRITE_ENUM_FIELD(rctype, RowCompareType);
	WRITE_NODE_FIELD(opnos);
	WRITE_NODE_FIELD(opfamilies);
	WRITE_NODE_FIELD(largs);
	WRITE_NODE_FIELD(rargs);
}

static void
_outCoalesceExpr(StringInfo str, CoalesceExpr *node)
{
	WRITE_NODE_TYPE("COALESCE");

	WRITE_OID_FIELD(coalescetype);
	WRITE_NODE_FIELD(args);
}

static void
_outMinMaxExpr(StringInfo str, MinMaxExpr *node)
{
	WRITE_NODE_TYPE("MINMAX");

	WRITE_OID_FIELD(minmaxtype);
	WRITE_ENUM_FIELD(op, MinMaxOp);
	WRITE_NODE_FIELD(args);
}

static void
_outXmlExpr(StringInfo str, XmlExpr *node)
{
	WRITE_NODE_TYPE("XMLEXPR");

	WRITE_ENUM_FIELD(op, XmlExprOp);
	WRITE_STRING_FIELD(name);
	WRITE_NODE_FIELD(named_args);
	WRITE_NODE_FIELD(arg_names);
	WRITE_NODE_FIELD(args);
	WRITE_ENUM_FIELD(xmloption, XmlOptionType);
	WRITE_OID_FIELD(type);
	WRITE_INT_FIELD(typmod);
	/*WRITE_LOCATION_FIELD(location);*/
}

static void
_outNullIfExpr(StringInfo str, NullIfExpr *node)
{
	WRITE_NODE_TYPE("NULLIFEXPR");

	WRITE_OID_FIELD(opno);
	WRITE_OID_FIELD(opfuncid);
	WRITE_OID_FIELD(opresulttype);
	WRITE_BOOL_FIELD(opretset);
	WRITE_NODE_FIELD(args);
}

static void
_outNullTest(StringInfo str, NullTest *node)
{
	WRITE_NODE_TYPE("NULLTEST");

	WRITE_NODE_FIELD(arg);
	WRITE_ENUM_FIELD(nulltesttype, NullTestType);
}

static void
_outBooleanTest(StringInfo str, BooleanTest *node)
{
	WRITE_NODE_TYPE("BOOLEANTEST");

	WRITE_NODE_FIELD(arg);
	WRITE_ENUM_FIELD(booltesttype, BoolTestType);
}

static void
_outCoerceToDomain(StringInfo str, CoerceToDomain *node)
{
	WRITE_NODE_TYPE("COERCETODOMAIN");

	WRITE_NODE_FIELD(arg);
	WRITE_OID_FIELD(resulttype);
	WRITE_INT_FIELD(resulttypmod);
	WRITE_ENUM_FIELD(coercionformat, CoercionForm);
}

static void
_outCoerceToDomainValue(StringInfo str, CoerceToDomainValue *node)
{
	WRITE_NODE_TYPE("COERCETODOMAINVALUE");

	WRITE_OID_FIELD(typeId);
	WRITE_INT_FIELD(typeMod);
}

static void
_outSetToDefault(StringInfo str, SetToDefault *node)
{
	WRITE_NODE_TYPE("SETTODEFAULT");

	WRITE_OID_FIELD(typeId);
	WRITE_INT_FIELD(typeMod);
}

#ifndef COMPILING_BINARY_FUNCS
static void
_outCurrentOfExpr(StringInfo str, CurrentOfExpr *node)
{
	WRITE_NODE_TYPE("CURRENTOFEXPR");

	WRITE_STRING_FIELD(cursor_name);
	WRITE_INT_FIELD(cvarno);
	WRITE_OID_FIELD(target_relid);

	/* some attributes omitted as they're bound only just before executor dispatch */
}
#endif /* COMPILING_BINARY_FUNCS */

static void
_outTargetEntry(StringInfo str, TargetEntry *node)
{
	WRITE_NODE_TYPE("TARGETENTRY");

	WRITE_NODE_FIELD(expr);
	WRITE_INT_FIELD(resno);
	WRITE_STRING_FIELD(resname);
	WRITE_UINT_FIELD(ressortgroupref);
	WRITE_OID_FIELD(resorigtbl);
	WRITE_INT_FIELD(resorigcol);
	WRITE_BOOL_FIELD(resjunk);
}

static void
_outRangeTblRef(StringInfo str, RangeTblRef *node)
{
	WRITE_NODE_TYPE("RANGETBLREF");

	WRITE_INT_FIELD(rtindex);
}

#ifndef COMPILING_BINARY_FUNCS
static void
_outJoinExpr(StringInfo str, JoinExpr *node)
{
	WRITE_NODE_TYPE("JOINEXPR");

	WRITE_ENUM_FIELD(jointype, JoinType);
	WRITE_BOOL_FIELD(isNatural);
	WRITE_NODE_FIELD(larg);
	WRITE_NODE_FIELD(rarg);
    if (node->subqfromlist)                     /*CDB*/
        WRITE_NODE_FIELD(subqfromlist);         /*CDB*/
	WRITE_NODE_FIELD_AS(usingClause, using);    /*CDB*/
	WRITE_NODE_FIELD(quals);
	WRITE_NODE_FIELD(alias);
	WRITE_INT_FIELD(rtindex);
}
#endif /* COMPILING_BINARY_FUNCS */

static void
_outFromExpr(StringInfo str, FromExpr *node)
{
	WRITE_NODE_TYPE("FROMEXPR");

	WRITE_NODE_FIELD(fromlist);
	WRITE_NODE_FIELD(quals);
}

#ifndef COMPILING_BINARY_FUNCS
static void
_outFlow(StringInfo str, Flow *node)
{
	int i;

	WRITE_NODE_TYPE("FLOW");

	WRITE_ENUM_FIELD(flotype, FlowType);
	WRITE_ENUM_FIELD(req_move, Movement);
	WRITE_ENUM_FIELD(locustype, CdbLocusType);
	WRITE_INT_FIELD(segindex);

	/* This array format as in Group and Sort nodes. */
	WRITE_INT_FIELD(numSortCols);
	if(node->numSortCols > 0)
	{
		appendStringInfoLiteral(str, " :sortColIdx");
		if(node->sortColIdx == NULL)
			appendStringInfoString(str, " <>");
		else {
			for ( i = 0; i < node->numSortCols; i++ )
				appendStringInfo(str, " %d", node->sortColIdx[i]);
		}

		appendStringInfoLiteral(str, " :sortOperators");
		if(node->sortOperators == NULL)
			appendStringInfoString(str, " <>");
		else {
			for ( i = 0; i < node->numSortCols; i++ )
				appendStringInfo(str, " %u", node->sortOperators[i]);
		}
	}

	WRITE_NODE_FIELD(hashExpr);

	WRITE_NODE_FIELD(flow_before_req_move);
}
#endif /* COMPILING_BINARY_FUNCS */

/*****************************************************************************
 *
 *	Stuff from cdbpathlocus.h.
 *
 *****************************************************************************/

/*
 * _outCdbPathLocus
 */
static void
_outCdbPathLocus(StringInfo str, CdbPathLocus *node)
{
    WRITE_ENUM_FIELD(locustype, CdbLocusType);
    WRITE_NODE_FIELD(partkey);
}                               /* _outCdbPathLocus */


/*****************************************************************************
 *
 *	Stuff from relation.h.
 *
 *****************************************************************************/

/*
 * print the basic stuff of all nodes that inherit from Path
 *
 * Note we do NOT print the parent, else we'd be in infinite recursion
 */
static void
_outPathInfo(StringInfo str, Path *node)
{
	WRITE_ENUM_FIELD(pathtype, NodeTag);
	WRITE_FLOAT_FIELD(startup_cost, "%.2f");
	WRITE_FLOAT_FIELD(total_cost, "%.2f");
    WRITE_NODE_FIELD(parent);
    _outCdbPathLocus(str, &node->locus);
	WRITE_NODE_FIELD(pathkeys);
}

/*
 * print the basic stuff of all nodes that inherit from JoinPath
 */
static void
_outJoinPathInfo(StringInfo str, JoinPath *node)
{
	_outPathInfo(str, (Path *) node);

	WRITE_ENUM_FIELD(jointype, JoinType);
	WRITE_NODE_FIELD(outerjoinpath);
	WRITE_NODE_FIELD(innerjoinpath);
	WRITE_NODE_FIELD(joinrestrictinfo);
}

static void
_outPath(StringInfo str, Path *node)
{
	WRITE_NODE_TYPE("PATH");

	_outPathInfo(str, (Path *) node);
}

static void
_outIndexPath(StringInfo str, IndexPath *node)
{
	WRITE_NODE_TYPE("INDEXPATH");

	_outPathInfo(str, (Path *) node);

	WRITE_NODE_FIELD(indexinfo);
	WRITE_NODE_FIELD(indexclauses);
	WRITE_NODE_FIELD(indexquals);
	WRITE_BOOL_FIELD(isjoininner);
	WRITE_ENUM_FIELD(indexscandir, ScanDirection);
	WRITE_FLOAT_FIELD(indextotalcost, "%.2f");
	WRITE_FLOAT_FIELD(indexselectivity, "%.4f");
	WRITE_FLOAT_FIELD(rows, "%.0f");
    WRITE_INT_FIELD(num_leading_eq);
}

static void
_outBitmapHeapPath(StringInfo str, BitmapHeapPath *node)
{
	WRITE_NODE_TYPE("BITMAPHEAPPATH");

	_outPathInfo(str, (Path *) node);

	WRITE_NODE_FIELD(bitmapqual);
	WRITE_BOOL_FIELD(isjoininner);
	WRITE_FLOAT_FIELD(rows, "%.0f");
}

static void
_outBitmapAppendOnlyPath(StringInfo str, BitmapAppendOnlyPath *node)
{
	WRITE_NODE_TYPE("BITMAPAPPENDONLYPATH");

	_outPathInfo(str, (Path *) node);

	WRITE_NODE_FIELD(bitmapqual);
	WRITE_BOOL_FIELD(isjoininner);
	WRITE_FLOAT_FIELD(rows, "%.0f");
	WRITE_BOOL_FIELD(isAORow);
}

static void
_outBitmapAndPath(StringInfo str, BitmapAndPath *node)
{
	WRITE_NODE_TYPE("BITMAPANDPATH");

	_outPathInfo(str, (Path *) node);

	WRITE_NODE_FIELD(bitmapquals);
	WRITE_FLOAT_FIELD(bitmapselectivity, "%.4f");
}

static void
_outBitmapOrPath(StringInfo str, BitmapOrPath *node)
{
	WRITE_NODE_TYPE("BITMAPORPATH");

	_outPathInfo(str, (Path *) node);

	WRITE_NODE_FIELD(bitmapquals);
	WRITE_FLOAT_FIELD(bitmapselectivity, "%.4f");
}

static void
_outTidPath(StringInfo str, TidPath *node)
{
	WRITE_NODE_TYPE("TIDPATH");

	_outPathInfo(str, (Path *) node);

	WRITE_NODE_FIELD(tidquals);
}

static void
_outAppendPath(StringInfo str, AppendPath *node)
{
	WRITE_NODE_TYPE("APPENDPATH");

	_outPathInfo(str, (Path *) node);

	WRITE_NODE_FIELD(subpaths);
}

static void
_outAppendOnlyPath(StringInfo str, AppendOnlyPath *node)
{
	WRITE_NODE_TYPE("APPENDONLYPATH");

	_outPathInfo(str, (Path *) node);
}

static void
_outAOCSPath(StringInfo str, AOCSPath *node)
{
	WRITE_NODE_TYPE("APPENDONLYPATH");

	_outPathInfo(str, (Path *) node);
}

static void
_outResultPath(StringInfo str, ResultPath *node)
{
	WRITE_NODE_TYPE("RESULTPATH");

	_outPathInfo(str, (Path *) node);

	WRITE_NODE_FIELD(quals);
}

static void
_outMaterialPath(StringInfo str, MaterialPath *node)
{
	WRITE_NODE_TYPE("MATERIALPATH");

	_outPathInfo(str, (Path *) node);
    WRITE_BOOL_FIELD(cdb_strict);

	WRITE_NODE_FIELD(subpath);
}

static void
_outUniquePath(StringInfo str, UniquePath *node)
{
	WRITE_NODE_TYPE("UNIQUEPATH");

	_outPathInfo(str, (Path *) node);
	WRITE_ENUM_FIELD(umethod, UniquePathMethod);
	WRITE_FLOAT_FIELD(rows, "%.0f");
    WRITE_BOOL_FIELD(must_repartition);                 /*CDB*/
    WRITE_BITMAPSET_FIELD(distinct_on_rowid_relids);    /*CDB*/
	WRITE_NODE_FIELD(distinct_on_exprs);                /*CDB*/

	WRITE_NODE_FIELD(subpath);
}

static void
_outNestPath(StringInfo str, NestPath *node)
{
	WRITE_NODE_TYPE("NESTPATH");

	_outJoinPathInfo(str, (JoinPath *) node);
}

static void
_outMergePath(StringInfo str, MergePath *node)
{
	WRITE_NODE_TYPE("MERGEPATH");

	_outJoinPathInfo(str, (JoinPath *) node);

	WRITE_NODE_FIELD(path_mergeclauses);
	WRITE_NODE_FIELD(outersortkeys);
	WRITE_NODE_FIELD(innersortkeys);
}

static void
_outHashPath(StringInfo str, HashPath *node)
{
	WRITE_NODE_TYPE("HASHPATH");

	_outJoinPathInfo(str, (JoinPath *) node);

	WRITE_NODE_FIELD(path_hashclauses);
}

static void
_outCdbMotionPath(StringInfo str, CdbMotionPath *node)
{
    WRITE_NODE_TYPE("MOTIONPATH");

    _outPathInfo(str, &node->path);

    WRITE_NODE_FIELD(subpath);
}

#ifndef COMPILING_BINARY_FUNCS
static void
_outPlannerGlobal(StringInfo str, PlannerGlobal *node)
{
	WRITE_NODE_TYPE("PLANNERGLOBAL");
	
	/* NB: this isn't a complete set of fields */
	WRITE_NODE_FIELD(paramlist);
	WRITE_NODE_FIELD(subplans);
	WRITE_NODE_FIELD(subrtables);
	WRITE_BITMAPSET_FIELD(rewindPlanIDs);
	WRITE_NODE_FIELD(finalrtable);
	WRITE_NODE_FIELD(relationOids);
	WRITE_NODE_FIELD(invalItems);
	WRITE_BOOL_FIELD(transientPlan);
	WRITE_NODE_FIELD(share.sharedNodes);
	WRITE_NODE_FIELD(share.sliceMarks);
	WRITE_NODE_FIELD(share.motStack);
	WRITE_NODE_FIELD(share.qdShares);
	WRITE_NODE_FIELD(share.qdSlices);
	WRITE_NODE_FIELD(share.planNodes);
	WRITE_INT_FIELD(share.nextPlanId);
}
#endif /* COMPILING_BINARY_FUNCS */

static void
_outPlannerInfo(StringInfo str, PlannerInfo *node)
{
	WRITE_NODE_TYPE("PLANNERINFO");

	/* NB: this isn't a complete set of fields */
	WRITE_NODE_FIELD(parse);
	WRITE_NODE_FIELD(join_rel_list);
	WRITE_NODE_FIELD(eq_classes);
	WRITE_NODE_FIELD(canon_pathkeys);
	WRITE_NODE_FIELD(left_join_clauses);
	WRITE_NODE_FIELD(right_join_clauses);
	WRITE_NODE_FIELD(full_join_clauses);
	WRITE_NODE_FIELD(oj_info_list);
	WRITE_NODE_FIELD(in_info_list);
	WRITE_NODE_FIELD(append_rel_list);
	WRITE_NODE_FIELD(query_pathkeys);
	WRITE_NODE_FIELD(group_pathkeys);
	WRITE_NODE_FIELD(sort_pathkeys);
	WRITE_FLOAT_FIELD(total_table_pages, "%.0f");
	WRITE_FLOAT_FIELD(tuple_fraction, "%.4f");
	WRITE_BOOL_FIELD(hasJoinRTEs);
	WRITE_BOOL_FIELD(hasOuterJoins);
	WRITE_BOOL_FIELD(hasHavingQual);
	WRITE_BOOL_FIELD(hasPseudoConstantQuals);
}

static void
_outRelOptInfo(StringInfo str, RelOptInfo *node)
{
	WRITE_NODE_TYPE("RELOPTINFO");

	/* NB: this isn't a complete set of fields */
	WRITE_ENUM_FIELD(reloptkind, RelOptKind);
	WRITE_BITMAPSET_FIELD(relids);
	WRITE_FLOAT_FIELD(rows, "%.0f");
	WRITE_INT_FIELD(width);
	WRITE_NODE_FIELD(reltargetlist);
	/* Skip writing Path ptrs to avoid endless recursion */
	/* WRITE_NODE_FIELD(pathlist);              */
	/* WRITE_NODE_FIELD(cheapest_startup_path); */
	/* WRITE_NODE_FIELD(cheapest_total_path);   */
	WRITE_NODE_FIELD(dedup_info);
	WRITE_UINT_FIELD(relid);
	WRITE_ENUM_FIELD(rtekind, RTEKind);
	WRITE_INT_FIELD(min_attr);
	WRITE_INT_FIELD(max_attr);
	WRITE_NODE_FIELD(indexlist);
	WRITE_UINT_FIELD(pages);
	WRITE_FLOAT_FIELD(tuples, "%.0f");
	WRITE_NODE_FIELD(subplan);
	WRITE_NODE_FIELD(locationlist);
	WRITE_STRING_FIELD(execcommand);
	WRITE_CHAR_FIELD(fmttype);
	WRITE_STRING_FIELD(fmtopts);
	WRITE_INT_FIELD(rejectlimit);
	WRITE_CHAR_FIELD(rejectlimittype);
	WRITE_OID_FIELD(fmterrtbl);
	WRITE_INT_FIELD(ext_encoding);
	WRITE_BOOL_FIELD(isrescannable);
	WRITE_BOOL_FIELD(writable);
	WRITE_NODE_FIELD(baserestrictinfo);
	WRITE_NODE_FIELD(joininfo);
	WRITE_BOOL_FIELD(has_eclass_joins);
	WRITE_BITMAPSET_FIELD(index_outer_relids);
	/* Skip writing Path ptrs to avoid endless recursion */
	/* WRITE_NODE_FIELD(index_inner_paths);     */
}

#ifndef COMPILING_BINARY_FUNCS
static void
_outIndexOptInfo(StringInfo str, IndexOptInfo *node)
{
    int i;

	WRITE_NODE_TYPE("INDEXOPTINFO");

	/* NB: this isn't a complete set of fields */
	WRITE_OID_FIELD(indexoid);
	/* Do NOT print rel field, else infinite recursion */
	WRITE_UINT_FIELD(pages);
	WRITE_FLOAT_FIELD(tuples, "%.0f");
	WRITE_INT_FIELD(ncolumns);

	appendStringInfoLiteral(str, " :opfamily");
	for (i = 0; i < node->ncolumns; i++)
		appendStringInfo(str, " %u", node->opfamily[i]);

	appendStringInfoLiteral(str, " :indexkeys");
	for (i = 0; i < node->ncolumns; i++)
		appendStringInfo(str, " %d", node->indexkeys[i]);

	appendStringInfoLiteral(str, " :fwdsortop");
	for (i = 0; i < node->ncolumns; i++)
		appendStringInfo(str, " %u", node->fwdsortop[i]);

	appendStringInfoLiteral(str, " :revsortop");
	for (i = 0; i < node->ncolumns; i++)
		appendStringInfo(str, " %u", node->revsortop[i]);

	WRITE_BOOL_FIELD(nulls_first);

    WRITE_OID_FIELD(relam);
	WRITE_OID_FIELD(amcostestimate);
	WRITE_NODE_FIELD(indexprs);
	WRITE_NODE_FIELD(indpred);
	WRITE_BOOL_FIELD(predOK);
	WRITE_BOOL_FIELD(unique);
	WRITE_BOOL_FIELD(amoptionalkey);
	WRITE_BOOL_FIELD(cdb_default_stats_used);
}
#endif /* COMPILING_BINARY_FUNCS */

#ifndef COMPILING_BINARY_FUNCS
static void
_outCdbRelColumnInfo(StringInfo str, CdbRelColumnInfo *node)
{
	WRITE_NODE_TYPE("CdbRelColumnInfo");

    WRITE_INT_FIELD(pseudoattno);
    WRITE_INT_FIELD(targetresno);
	WRITE_INT_FIELD(attr_width);
	WRITE_BITMAPSET_FIELD(where_needed);
    WRITE_STRING_FIELD(colname);
	WRITE_NODE_FIELD(defexpr);
}
#endif /* COMPILING_BINARY_FUNCS */

static void
_outCdbRelDedupInfo(StringInfo str, CdbRelDedupInfo *node)
{
	WRITE_NODE_TYPE("CdbRelDedupInfo");

	WRITE_BITMAPSET_FIELD(prejoin_dedup_subqrelids);
	WRITE_BITMAPSET_FIELD(spent_subqrelids);
	WRITE_BOOL_FIELD(try_postjoin_dedup);
	WRITE_BOOL_FIELD(no_more_subqueries);
	WRITE_NODE_FIELD(join_unique_ininfo);
	/* Skip writing Path ptrs to avoid endless recursion */
	/* WRITE_NODE_FIELD(later_dedup_pathlist);  */
	/* WRITE_NODE_FIELD(cheapest_startup_path); */
	/* WRITE_NODE_FIELD(cheapest_total_path);   */
}

static void
_outEquivalenceClass(StringInfo str, EquivalenceClass *node)
{
	/*
	 * To simplify reading, we just chase up to the topmost merged EC and
	 * print that, without bothering to show the merge-ees separately.
	 */
	while (node->ec_merged)
		node = node->ec_merged;

	WRITE_NODE_TYPE("EQUIVALENCECLASS");

	WRITE_NODE_FIELD(ec_opfamilies);
	WRITE_NODE_FIELD(ec_members);
	WRITE_NODE_FIELD(ec_sources);
	WRITE_BITMAPSET_FIELD(ec_relids);
	WRITE_BOOL_FIELD(ec_has_const);
	WRITE_BOOL_FIELD(ec_has_volatile);
	WRITE_BOOL_FIELD(ec_below_outer_join);
	WRITE_BOOL_FIELD(ec_broken);
}

static void
_outEquivalenceMember(StringInfo str, EquivalenceMember *node)
{
	WRITE_NODE_TYPE("EQUIVALENCEMEMBER");

	WRITE_NODE_FIELD(em_expr);
	WRITE_BITMAPSET_FIELD(em_relids);
	WRITE_BOOL_FIELD(em_is_const);
	WRITE_BOOL_FIELD(em_is_child);
	WRITE_OID_FIELD(em_datatype);
}

static void
_outPathKey(StringInfo str, PathKey *node)
{
	WRITE_NODE_TYPE("PATHKEY");

	WRITE_NODE_FIELD(pk_eclass);
	WRITE_OID_FIELD(pk_opfamily);
	WRITE_INT_FIELD(pk_strategy);
	WRITE_BOOL_FIELD(pk_nulls_first);
}

static void
_outRestrictInfo(StringInfo str, RestrictInfo *node)
{
	WRITE_NODE_TYPE("RESTRICTINFO");

	/* NB: this isn't a complete set of fields */
	WRITE_NODE_FIELD(clause);
	WRITE_BOOL_FIELD(is_pushed_down);
	WRITE_BOOL_FIELD(outerjoin_delayed);
	WRITE_BOOL_FIELD(can_join);
	WRITE_BOOL_FIELD(pseudoconstant);
	WRITE_BITMAPSET_FIELD(clause_relids);
	WRITE_BITMAPSET_FIELD(required_relids);
	WRITE_BITMAPSET_FIELD(left_relids);
	WRITE_BITMAPSET_FIELD(right_relids);
	WRITE_NODE_FIELD(orclause);
	WRITE_NODE_FIELD(parent_ec);
	WRITE_NODE_FIELD(mergeopfamilies);
	WRITE_NODE_FIELD(left_ec);
	WRITE_NODE_FIELD(right_ec);
	WRITE_BOOL_FIELD(outer_is_left);
	WRITE_OID_FIELD(hashjoinoperator);
}

static void
_outInnerIndexscanInfo(StringInfo str, InnerIndexscanInfo *node)
{
	WRITE_NODE_TYPE("INNERINDEXSCANINFO");
	WRITE_BITMAPSET_FIELD(other_relids);
	WRITE_BOOL_FIELD(isouterjoin);
	WRITE_NODE_FIELD(cheapest_startup_innerpath);
	WRITE_NODE_FIELD(cheapest_total_innerpath);
}

#ifndef COMPILING_BINARY_FUNCS
static void
_outOuterJoinInfo(StringInfo str, OuterJoinInfo *node)
{
	WRITE_NODE_TYPE("OUTERJOININFO");

	WRITE_BITMAPSET_FIELD(min_lefthand);
	WRITE_BITMAPSET_FIELD(min_righthand);
	WRITE_BITMAPSET_FIELD(syn_lefthand);
	WRITE_BITMAPSET_FIELD(syn_righthand);
	WRITE_ENUM_FIELD(join_type, JoinType);
	WRITE_BOOL_FIELD(lhs_strict);
	WRITE_BOOL_FIELD(delay_upper_joins);
    WRITE_NODE_FIELD(left_equi_key_list);
    WRITE_NODE_FIELD(right_equi_key_list);
}
#endif /* COMPILING_BINARY_FUNCS */

static void
_outInClauseInfo(StringInfo str, InClauseInfo *node)
{
	WRITE_NODE_TYPE("INCLAUSEINFO");

	WRITE_BITMAPSET_FIELD(righthand);
    WRITE_BOOL_FIELD(try_join_unique);                  /*CDB*/
	WRITE_NODE_FIELD(sub_targetlist);
	WRITE_NODE_FIELD(in_operators);
}

static void
_outAppendRelInfo(StringInfo str, AppendRelInfo *node)
{
	WRITE_NODE_TYPE("APPENDRELINFO");

	WRITE_UINT_FIELD(parent_relid);
	WRITE_UINT_FIELD(child_relid);
	WRITE_OID_FIELD(parent_reltype);
	WRITE_OID_FIELD(child_reltype);
	WRITE_NODE_FIELD(col_mappings);
	WRITE_NODE_FIELD(translated_vars);
	WRITE_OID_FIELD(parent_reloid);
}

/*****************************************************************************
 *
 *	Stuff from parsenodes.h.
 *
 *****************************************************************************/

#ifndef COMPILING_BINARY_FUNCS
static void
_outCreateStmt(StringInfo str, CreateStmt *node)
{
	WRITE_NODE_TYPE("CREATESTMT");

	WRITE_NODE_FIELD(relation);
	WRITE_NODE_FIELD(tableElts);
	WRITE_NODE_FIELD(inhRelations);
	WRITE_NODE_FIELD(inhOids);
	WRITE_INT_FIELD(parentOidCount);
	WRITE_NODE_FIELD(constraints);
	WRITE_NODE_FIELD(options);
	WRITE_ENUM_FIELD(oncommit, OnCommitAction);
	WRITE_STRING_FIELD(tablespacename);
	WRITE_NODE_FIELD(distributedBy);
	WRITE_NODE_FIELD(partitionBy);
	WRITE_OID_FIELD(oidInfo.relOid);
	WRITE_OID_FIELD(oidInfo.comptypeOid);
	WRITE_OID_FIELD(oidInfo.toastOid);
	WRITE_OID_FIELD(oidInfo.toastIndexOid);
	WRITE_OID_FIELD(oidInfo.toastComptypeOid);
	WRITE_OID_FIELD(oidInfo.aosegOid);
	WRITE_OID_FIELD(oidInfo.aosegIndexOid);
	WRITE_OID_FIELD(oidInfo.aosegComptypeOid);
	WRITE_OID_FIELD(oidInfo.aovisimapOid);
	WRITE_OID_FIELD(oidInfo.aovisimapIndexOid);
	WRITE_OID_FIELD(oidInfo.aovisimapComptypeOid);
	WRITE_OID_FIELD(oidInfo.aoblkdirOid);
	WRITE_OID_FIELD(oidInfo.aoblkdirIndexOid);
	WRITE_OID_FIELD(oidInfo.aoblkdirComptypeOid);
	WRITE_CHAR_FIELD(relKind);
	WRITE_CHAR_FIELD(relStorage);
	/* policy omitted */
	/* postCreate omitted */
	WRITE_NODE_FIELD(deferredStmts);
	WRITE_BOOL_FIELD(is_part_child);
	WRITE_BOOL_FIELD(is_add_part);
	WRITE_BOOL_FIELD(is_split_part);
	WRITE_OID_FIELD(ownerid);
	WRITE_BOOL_FIELD(buildAoBlkdir);
	WRITE_NODE_FIELD(attr_encodings);
}
#endif /* COMPILING_BINARY_FUNCS */

static void
_outColumnReferenceStorageDirective(StringInfo str, ColumnReferenceStorageDirective *node)
{
	WRITE_NODE_TYPE("COLUMNREFERENCESTORAGEDIRECTIVE");
	
	WRITE_NODE_FIELD(column);
	WRITE_BOOL_FIELD(deflt);
	WRITE_NODE_FIELD(encoding);
}

static void
_outExtTableTypeDesc(StringInfo str, ExtTableTypeDesc *node)
{
	WRITE_NODE_TYPE("EXTTABLETYPEDESC");

	WRITE_ENUM_FIELD(exttabletype, ExtTableType);
	WRITE_NODE_FIELD(location_list);
	WRITE_NODE_FIELD(on_clause);
	WRITE_STRING_FIELD(command_string);
}

static void
_outCreateExternalStmt(StringInfo str, CreateExternalStmt *node)
{
	WRITE_NODE_TYPE("CREATEEXTERNALSTMT");

	WRITE_NODE_FIELD(relation);
	WRITE_NODE_FIELD(tableElts);
	WRITE_NODE_FIELD(exttypedesc);
	WRITE_STRING_FIELD(format);
	WRITE_NODE_FIELD(formatOpts);
	WRITE_BOOL_FIELD(isweb);
	WRITE_BOOL_FIELD(iswritable);
	WRITE_NODE_FIELD(sreh);
	WRITE_NODE_FIELD(encoding);
	WRITE_NODE_FIELD(distributedBy);
}

static void
_outIndexStmt(StringInfo str, IndexStmt *node)
{
	WRITE_NODE_TYPE("INDEXSTMT");

	WRITE_STRING_FIELD(idxname);
	WRITE_NODE_FIELD(relation);
	WRITE_STRING_FIELD(accessMethod);
	WRITE_STRING_FIELD(tableSpace);
	WRITE_NODE_FIELD(indexParams);
	WRITE_NODE_FIELD(options);

	WRITE_NODE_FIELD(whereClause);
	WRITE_NODE_FIELD(rangetable);
	WRITE_BOOL_FIELD(is_part_child);
	WRITE_BOOL_FIELD(unique);
	WRITE_BOOL_FIELD(primary);
	WRITE_BOOL_FIELD(isconstraint);
	WRITE_STRING_FIELD(altconname);
	WRITE_OID_FIELD(constrOid);
	WRITE_BOOL_FIELD(concurrent);
	WRITE_NODE_FIELD(idxOids);
}

static void
_outReindexStmt(StringInfo str, ReindexStmt *node)
{
	WRITE_NODE_TYPE("REINDEXSTMT");

	WRITE_ENUM_FIELD(kind,ObjectType);
	WRITE_NODE_FIELD(relation);
	WRITE_STRING_FIELD(name);
	WRITE_BOOL_FIELD(do_system);
	WRITE_BOOL_FIELD(do_user);
	WRITE_NODE_FIELD(new_ind_oids);
	WRITE_OID_FIELD(relid);
}


static void
_outViewStmt(StringInfo str, ViewStmt *node)
{
	WRITE_NODE_TYPE("VIEWSTMT");

	WRITE_NODE_FIELD(view);
	WRITE_NODE_FIELD(aliases);
	WRITE_NODE_FIELD(query);
	WRITE_BOOL_FIELD(replace);
	WRITE_OID_FIELD(relOid);
	WRITE_OID_FIELD(comptypeOid);
	WRITE_OID_FIELD(rewriteOid);
}

static void
_outRuleStmt(StringInfo str, RuleStmt *node)
{
	WRITE_NODE_TYPE("RULESTMT");

	WRITE_NODE_FIELD(relation);
	WRITE_STRING_FIELD(rulename);
	WRITE_NODE_FIELD(whereClause);
	WRITE_ENUM_FIELD(event,CmdType);
	WRITE_BOOL_FIELD(instead);
	WRITE_NODE_FIELD(actions);
	WRITE_BOOL_FIELD(replace);
	WRITE_OID_FIELD(ruleOid);
}

static void
_outDropStmt(StringInfo str, DropStmt *node)
{
	WRITE_NODE_TYPE("DROPSTMT");

	WRITE_NODE_FIELD(objects);
	WRITE_ENUM_FIELD(removeType, ObjectType);
	WRITE_ENUM_FIELD(behavior, DropBehavior);
	WRITE_BOOL_FIELD(missing_ok);
	WRITE_BOOL_FIELD(bAllowPartn);
}

static void
_outDropPropertyStmt(StringInfo str, DropPropertyStmt *node)
{
	WRITE_NODE_TYPE("DROPPROPSTMT");

	WRITE_NODE_FIELD(relation);
	WRITE_STRING_FIELD(property);
	WRITE_ENUM_FIELD(removeType, ObjectType);
	WRITE_ENUM_FIELD(behavior, DropBehavior);
	WRITE_BOOL_FIELD(missing_ok);
}

static void
_outDropOwnedStmt(StringInfo str, DropOwnedStmt *node)
{
	WRITE_NODE_TYPE("DROPOWNEDSTMT");

	WRITE_NODE_FIELD(roles);
	WRITE_ENUM_FIELD(behavior, DropBehavior);
}

static void
_outReassignOwnedStmt(StringInfo str, ReassignOwnedStmt *node)
{
	WRITE_NODE_TYPE("REASSIGNOWNEDSTMT");

	WRITE_NODE_FIELD(roles);
	WRITE_STRING_FIELD(newrole);
}

static void
_outTruncateStmt(StringInfo str, TruncateStmt *node)
{
	WRITE_NODE_TYPE("TRUNCATESTMT");

	WRITE_NODE_FIELD(relations);
	WRITE_ENUM_FIELD(behavior, DropBehavior);
	WRITE_NODE_FIELD(relids);
	WRITE_NODE_FIELD(new_heap_oids);
	WRITE_NODE_FIELD(new_toast_oids);
	WRITE_NODE_FIELD(new_aoseg_oids);
	WRITE_NODE_FIELD(new_aoblkdir_oids);
	WRITE_NODE_FIELD(new_aovisimap_oids);
	WRITE_NODE_FIELD(new_ind_oids);
}

static void
_outAlterTableStmt(StringInfo str, AlterTableStmt *node)
{
	int m;
	WRITE_NODE_TYPE("ALTERTABLESTMT");

	WRITE_NODE_FIELD(relation);
	WRITE_NODE_FIELD(cmds);
	WRITE_ENUM_FIELD(relkind, ObjectType);
	WRITE_NODE_FIELD(oidmap);
	WRITE_INT_FIELD(oidInfoCount);
	for (m = 0; m < node->oidInfoCount; m++)
	{
		WRITE_OID_FIELD(oidInfo[m].relOid);
		WRITE_OID_FIELD(oidInfo[m].comptypeOid);
		WRITE_OID_FIELD(oidInfo[m].toastOid);
		WRITE_OID_FIELD(oidInfo[m].toastIndexOid);
		WRITE_OID_FIELD(oidInfo[m].toastComptypeOid);
		WRITE_OID_FIELD(oidInfo[m].aosegOid);
		WRITE_OID_FIELD(oidInfo[m].aosegIndexOid);
		WRITE_OID_FIELD(oidInfo[m].aosegComptypeOid);
		WRITE_OID_FIELD(oidInfo[m].aovisimapOid);
		WRITE_OID_FIELD(oidInfo[m].aovisimapIndexOid);
		WRITE_OID_FIELD(oidInfo[m].aovisimapComptypeOid);
		WRITE_OID_FIELD(oidInfo[m].aoblkdirOid);
		WRITE_OID_FIELD(oidInfo[m].aoblkdirIndexOid);
		WRITE_OID_FIELD(oidInfo[m].aoblkdirComptypeOid);
	}
}

static void
_outAlterTableCmd(StringInfo str, AlterTableCmd *node)
{
	WRITE_NODE_TYPE("ALTERTABLECMD");

	WRITE_ENUM_FIELD(subtype, AlterTableType);
	WRITE_STRING_FIELD(name);
	WRITE_NODE_FIELD(def);
	WRITE_NODE_FIELD(transform);
	WRITE_ENUM_FIELD(behavior, DropBehavior);
	WRITE_BOOL_FIELD(part_expanded);
	WRITE_NODE_FIELD(partoids);
}

static void
_outSetDistributionCmd(StringInfo str, SetDistributionCmd*node)
{
	WRITE_NODE_TYPE("SETDISTRIBUTIONCMD");

	WRITE_INT_FIELD(backendId);
	WRITE_NODE_FIELD(relids);
	WRITE_NODE_FIELD(indexOidMap);
	WRITE_NODE_FIELD(hiddenTypes);
}

static void
_outInheritPartitionCmd(StringInfo str, InheritPartitionCmd *node)
{
	WRITE_NODE_TYPE("INHERITPARTITION");

	WRITE_NODE_FIELD(parent);
}

#ifndef COMPILING_BINARY_FUNCS
static void
_outAlterPartitionCmd(StringInfo str, AlterPartitionCmd *node)
{
	WRITE_NODE_TYPE("ALTERPARTITIONCMD");

	WRITE_NODE_FIELD(partid);
	WRITE_NODE_FIELD(arg1);
	WRITE_NODE_FIELD(arg2);
}
#endif /* COMPILING_BINARY_FUNCS */

static void
_outAlterPartitionId(StringInfo str, AlterPartitionId *node)
{
	WRITE_NODE_TYPE("ALTERPARTITIONID");

	WRITE_ENUM_FIELD(idtype, AlterPartitionIdType);
	WRITE_NODE_FIELD(partiddef);
}

static void
_outCreateRoleStmt(StringInfo str, CreateRoleStmt *node)
{
	WRITE_NODE_TYPE("CREATEROLESTMT");

	WRITE_ENUM_FIELD(stmt_type, RoleStmtType);
	WRITE_STRING_FIELD(role);
	WRITE_NODE_FIELD(options);
	WRITE_OID_FIELD(roleOid);
}

static void
_outDenyLoginInterval(StringInfo str, DenyLoginInterval *node) 
{
	WRITE_NODE_TYPE("DENYLOGININTERVAL");
	
	WRITE_NODE_FIELD(start);
	WRITE_NODE_FIELD(end);
}

static void
_outDenyLoginPoint(StringInfo str, DenyLoginPoint *node)
{
	WRITE_NODE_TYPE("DENYLOGINPOINT");

	WRITE_NODE_FIELD(day);
	WRITE_NODE_FIELD(time);
}

static  void
_outDropRoleStmt(StringInfo str, DropRoleStmt *node)
{
	WRITE_NODE_TYPE("DROPROLESTMT");

	WRITE_NODE_FIELD(roles);
	WRITE_BOOL_FIELD(missing_ok);
}

static  void
_outAlterRoleStmt(StringInfo str, AlterRoleStmt *node)
{
	WRITE_NODE_TYPE("ALTERROLESTMT");

	WRITE_STRING_FIELD(role);
	WRITE_NODE_FIELD(options);
	WRITE_INT_FIELD(action);
}

static  void
_outAlterRoleSetStmt(StringInfo str, AlterRoleSetStmt *node)
{
	WRITE_NODE_TYPE("ALTERROLESETSTMT");

	WRITE_STRING_FIELD(role);
	WRITE_STRING_FIELD(variable);
	WRITE_NODE_FIELD(value);
}


static  void
_outAlterOwnerStmt(StringInfo str, AlterOwnerStmt *node)
{
	WRITE_NODE_TYPE("ALTEROWNERSTMT");

	WRITE_ENUM_FIELD(objectType,ObjectType);
	WRITE_NODE_FIELD(relation);
	WRITE_NODE_FIELD(object);
	WRITE_NODE_FIELD(objarg);
	WRITE_STRING_FIELD(addname);
	WRITE_STRING_FIELD(newowner);
}


static void
_outRenameStmt(StringInfo str, RenameStmt *node)
{
	WRITE_NODE_TYPE("RENAMESTMT");

	WRITE_NODE_FIELD(relation);
	WRITE_OID_FIELD(objid);
	WRITE_NODE_FIELD(object);
	WRITE_NODE_FIELD(objarg);
	WRITE_STRING_FIELD(subname);
	WRITE_STRING_FIELD(newname);
	WRITE_ENUM_FIELD(renameType,ObjectType);
	WRITE_BOOL_FIELD(bAllowPartn);
}

static void
_outAlterObjectSchemaStmt(StringInfo str, AlterObjectSchemaStmt *node)
{
	WRITE_NODE_TYPE("ALTEROBJECTSCHEMASTMT");

	WRITE_NODE_FIELD(relation);
	WRITE_NODE_FIELD(object);
	WRITE_NODE_FIELD(objarg);
	WRITE_STRING_FIELD(addname);
	WRITE_STRING_FIELD(newschema);
	WRITE_ENUM_FIELD(objectType,ObjectType);
}

static void
_outCreateSeqStmt(StringInfo str, CreateSeqStmt *node)
{
	WRITE_NODE_TYPE("CREATESEQSTMT");
	WRITE_NODE_FIELD(sequence);
	WRITE_NODE_FIELD(options);
	WRITE_OID_FIELD(relOid);
	WRITE_OID_FIELD(comptypeOid);
}

static void
_outAlterSeqStmt(StringInfo str, AlterSeqStmt *node)
{
	WRITE_NODE_TYPE("ALTERSEQSTMT");
	WRITE_NODE_FIELD(sequence);
	WRITE_NODE_FIELD(options);
}

static void
_outClusterStmt(StringInfo str, ClusterStmt *node)
{
	WRITE_NODE_TYPE("CLUSTERSTMT");

	WRITE_NODE_FIELD(relation);
	WRITE_STRING_FIELD(indexname);
	WRITE_OID_FIELD(oidInfo.relOid);
	WRITE_OID_FIELD(oidInfo.comptypeOid);
	WRITE_OID_FIELD(oidInfo.toastOid);
	WRITE_OID_FIELD(oidInfo.toastIndexOid);
	WRITE_OID_FIELD(oidInfo.toastComptypeOid);
	WRITE_OID_FIELD(oidInfo.aosegOid);
	WRITE_OID_FIELD(oidInfo.aosegIndexOid);
	WRITE_OID_FIELD(oidInfo.aosegComptypeOid);
	WRITE_OID_FIELD(oidInfo.aovisimapOid);
	WRITE_OID_FIELD(oidInfo.aovisimapIndexOid);
	WRITE_OID_FIELD(oidInfo.aovisimapComptypeOid);
	WRITE_OID_FIELD(oidInfo.aoblkdirOid);
	WRITE_OID_FIELD(oidInfo.aoblkdirIndexOid);
	WRITE_OID_FIELD(oidInfo.aoblkdirComptypeOid);
	WRITE_NODE_FIELD(new_ind_oids);
}

static void
_outCreatedbStmt(StringInfo str, CreatedbStmt *node)
{
	WRITE_NODE_TYPE("CREATEDBSTMT");
	WRITE_STRING_FIELD(dbname);
	WRITE_NODE_FIELD(options);
	WRITE_OID_FIELD(dbOid);
}

static void
_outDropdbStmt(StringInfo str, DropdbStmt *node)
{
	WRITE_NODE_TYPE("DROPDBSTMT");
	WRITE_STRING_FIELD(dbname);
	WRITE_BOOL_FIELD(missing_ok);
}

#ifndef COMPILING_BINARY_FUNCS
static void
_outCreateDomainStmt(StringInfo str, CreateDomainStmt *node)
{
	WRITE_NODE_TYPE("CREATEDOMAINSTMT");
	WRITE_NODE_FIELD(domainname);
	WRITE_NODE_FIELD_AS(typname, typename);
	WRITE_NODE_FIELD(constraints);
	WRITE_OID_FIELD(domainOid);
}
#endif /* COMPILING_BINARY_FUNCS */

#ifndef COMPILING_BINARY_FUNCS
static void
_outAlterDomainStmt(StringInfo str, AlterDomainStmt *node)
{
	WRITE_NODE_TYPE("ALTERDOMAINSTMT");
	WRITE_CHAR_FIELD(subtype);
	WRITE_NODE_FIELD_AS(typname, typename);
	WRITE_STRING_FIELD(name);
	WRITE_NODE_FIELD(def);
	WRITE_ENUM_FIELD(behavior, DropBehavior);
}
#endif /* COMPILING_BINARY_FUNCS */

static void
_outCreateFunctionStmt(StringInfo str, CreateFunctionStmt *node)
{
	WRITE_NODE_TYPE("CREATEFUNCSTMT");
	WRITE_BOOL_FIELD(replace);
	WRITE_NODE_FIELD(funcname);
	WRITE_NODE_FIELD(parameters);
	WRITE_NODE_FIELD(returnType);
	WRITE_NODE_FIELD(options);
	WRITE_NODE_FIELD(withClause);
	WRITE_OID_FIELD(funcOid);
	WRITE_OID_FIELD(shelltypeOid);
}

static void
_outFunctionParameter(StringInfo str, FunctionParameter *node)
{
	WRITE_NODE_TYPE("FUNCTIONPARAMETER");
	WRITE_STRING_FIELD(name);
	WRITE_NODE_FIELD(argType);
	WRITE_ENUM_FIELD(mode, FunctionParameterMode);
}

static void
_outRemoveFuncStmt(StringInfo str, RemoveFuncStmt *node)
{
	WRITE_NODE_TYPE("REMOVEFUNCSTMT");
	WRITE_ENUM_FIELD(kind,ObjectType);
	WRITE_NODE_FIELD(name);
	WRITE_NODE_FIELD(args);
	WRITE_ENUM_FIELD(behavior, DropBehavior);
	WRITE_BOOL_FIELD(missing_ok);
}

static void
_outAlterFunctionStmt(StringInfo str, AlterFunctionStmt *node)
{
	WRITE_NODE_TYPE("ALTERFUNCTIONSTMT");
	WRITE_NODE_FIELD(func);
	WRITE_NODE_FIELD(actions);
}

static void
_outPartitionBy(StringInfo str, PartitionBy *node)
{
	WRITE_NODE_TYPE("PARTITIONBY");
	WRITE_ENUM_FIELD(partType, PartitionByType);
	WRITE_NODE_FIELD(keys);
	WRITE_NODE_FIELD(keyopclass);
	WRITE_NODE_FIELD(partNum);
	WRITE_NODE_FIELD(subPart);
	WRITE_NODE_FIELD(partSpec);
	WRITE_INT_FIELD(partDepth);
	WRITE_INT_FIELD(partQuiet);
	WRITE_INT_FIELD(location);
}

#ifndef COMPILING_BINARY_FUNCS
static void
_outPartitionSpec(StringInfo str, PartitionSpec *node)
{
	WRITE_NODE_TYPE("PARTITIONSPEC");
	WRITE_NODE_FIELD(partElem);
	WRITE_NODE_FIELD(subSpec);
	WRITE_BOOL_FIELD(istemplate);
	WRITE_INT_FIELD(location);
}
#endif /* COMPILING_BINARY_FUNCS */

static void
_outPartitionElem(StringInfo str, PartitionElem *node)
{
	WRITE_NODE_TYPE("PARTITIONELEM");
	WRITE_NODE_FIELD(partName);
	WRITE_NODE_FIELD(boundSpec);
	WRITE_NODE_FIELD(subSpec);
	WRITE_BOOL_FIELD(isDefault);
	WRITE_NODE_FIELD(storeAttr);
	WRITE_INT_FIELD(partno);
	WRITE_LONG_FIELD(rrand);
	WRITE_NODE_FIELD(colencs);
	WRITE_INT_FIELD(location);
}

static void
_outPartitionRangeItem(StringInfo str, PartitionRangeItem *node)
{
	WRITE_NODE_TYPE("PARTITIONRANGEITEM");
	WRITE_NODE_FIELD(partRangeVal);
	WRITE_ENUM_FIELD(partedge, PartitionEdgeBounding);
	WRITE_INT_FIELD(location);
}

#ifndef COMPILING_BINARY_FUNCS
static void
_outPartitionBoundSpec(StringInfo str, PartitionBoundSpec *node)
{
	WRITE_NODE_TYPE("PARTITIONBOUNDSPEC");
	WRITE_NODE_FIELD(partStart);
	WRITE_NODE_FIELD(partEnd);
	WRITE_NODE_FIELD(partEvery);
	WRITE_NODE_FIELD(everyGenList);
	WRITE_STRING_FIELD(pWithTnameStr);
	WRITE_INT_FIELD(location);
}
#endif /* COMPILING_BINARY_FUNCS */

static void
_outPartitionValuesSpec(StringInfo str, PartitionValuesSpec *node)
{
	WRITE_NODE_TYPE("PARTITIONVALUESSPEC");
	WRITE_NODE_FIELD(partValues);
	WRITE_INT_FIELD(location);
}

#ifndef COMPILING_BINARY_FUNCS
static void
_outInhRelation(StringInfo str, InhRelation *node)
{
	WRITE_NODE_TYPE("INHRELATION");
	WRITE_NODE_FIELD(relation);
	WRITE_NODE_FIELD(options);
}
#endif /* COMPILING_BINARY_FUNCS */

#ifndef COMPILING_BINARY_FUNCS
static void
_outPartition(StringInfo str, Partition *node)
{
	int i;

	WRITE_NODE_TYPE("PARTITION");

	WRITE_OID_FIELD(partid);
	WRITE_OID_FIELD(parrelid);
	WRITE_CHAR_FIELD(parkind);
	WRITE_INT_FIELD(parlevel);
	WRITE_BOOL_FIELD(paristemplate);
	WRITE_INT_FIELD(parnatts);
	appendStringInfoLiteral(str, " :paratts");
	for (i = 0; i < node->parnatts; i++)
		appendStringInfo(str, " %i", node->paratts[i]);

	appendStringInfoLiteral(str, " :parclass");
	for (i = 0; i < node->parnatts; i++)
		appendStringInfo(str, " %d", node->parclass[i]);
}
#endif /* COMPILING_BINARY_FUNCS */

#ifndef COMPILING_BINARY_FUNCS
static void
_outPartitionRule(StringInfo str, PartitionRule *node)
{
	WRITE_NODE_TYPE("PARTITIONRULE");

	WRITE_OID_FIELD(parruleid);
	WRITE_OID_FIELD(paroid);
	WRITE_OID_FIELD(parchildrelid);
	WRITE_OID_FIELD(parparentoid);
	WRITE_STRING_FIELD(parname);
	WRITE_NODE_FIELD(parrangestart);
	WRITE_BOOL_FIELD(parrangestartincl);
	WRITE_NODE_FIELD(parrangeend);
	WRITE_BOOL_FIELD(parrangeendincl);
	WRITE_NODE_FIELD(parrangeevery);
	WRITE_NODE_FIELD(parlistvalues);
	WRITE_INT_FIELD(parruleord);
	WRITE_NODE_FIELD(parreloptions);
	WRITE_OID_FIELD(partemplatespaceId);
	WRITE_NODE_FIELD(children);
}
#endif /* COMPILING_BINARY_FUNCS */

static void
_outPartitionNode(StringInfo str, PartitionNode *node)
{
	WRITE_NODE_TYPE("PARTITIONNODE");

	WRITE_NODE_FIELD(part);
	WRITE_NODE_FIELD(default_part);
	WRITE_NODE_FIELD(rules);
}

static void
_outPgPartRule(StringInfo str, PgPartRule *node)
{
	WRITE_NODE_TYPE("PGPARTRULE");

	WRITE_NODE_FIELD(pNode);
	WRITE_NODE_FIELD(topRule);
	WRITE_STRING_FIELD(partIdStr);
	WRITE_BOOL_FIELD(isName);
	WRITE_INT_FIELD(topRuleRank);
	WRITE_STRING_FIELD(relname);
}

static void
_outSegfileMapNode(StringInfo str, SegfileMapNode *node)
{
	WRITE_NODE_TYPE("SEGFILEMAPNODE");

	WRITE_OID_FIELD(relid);
	WRITE_INT_FIELD(segno);
}


static void
_outDefineStmt(StringInfo str, DefineStmt *node)
{
	WRITE_NODE_TYPE("DEFINESTMT");
	WRITE_ENUM_FIELD(kind, ObjectType);
	WRITE_BOOL_FIELD(oldstyle);
	WRITE_NODE_FIELD(defnames);
	WRITE_NODE_FIELD(args);
	WRITE_NODE_FIELD(definition);
	WRITE_OID_FIELD(newOid);
	WRITE_OID_FIELD(shadowOid);
	WRITE_BOOL_FIELD(ordered);  /* CDB */
	WRITE_BOOL_FIELD(trusted);  /* CDB */
}

static void
_outCompositeTypeStmt(StringInfo str, CompositeTypeStmt *node)
{
	WRITE_NODE_TYPE("COMPTYPESTMT");

	WRITE_NODE_FIELD(typevar);
	WRITE_NODE_FIELD(coldeflist);
	WRITE_OID_FIELD(relOid);
	WRITE_OID_FIELD(comptypeOid);
}

static void
_outCreateCastStmt(StringInfo str, CreateCastStmt *node)
{
	WRITE_NODE_TYPE("CREATECAST");
	WRITE_NODE_FIELD(sourcetype);
	WRITE_NODE_FIELD(targettype);
	WRITE_NODE_FIELD(func);
	WRITE_ENUM_FIELD(context, CoercionContext);
	WRITE_OID_FIELD(castOid);
}

static void
_outDropCastStmt(StringInfo str, DropCastStmt *node)
{
	WRITE_NODE_TYPE("DROPCAST");
	WRITE_NODE_FIELD(sourcetype);
	WRITE_NODE_FIELD(targettype);
	WRITE_ENUM_FIELD(behavior, DropBehavior);
	WRITE_BOOL_FIELD(missing_ok);
}

static void
_outCreateOpClassStmt(StringInfo str, CreateOpClassStmt *node)
{
	WRITE_NODE_TYPE("CREATEOPCLASS");
	WRITE_NODE_FIELD(opclassname);
	WRITE_STRING_FIELD(amname);
	WRITE_NODE_FIELD(datatype);
	WRITE_NODE_FIELD(items);
	WRITE_BOOL_FIELD(isDefault);
	WRITE_OID_FIELD(opclassOid);
}

static void
_outCreateOpClassItem(StringInfo str, CreateOpClassItem *node)
{
	WRITE_NODE_TYPE("CREATEOPCLASSITEM");
	WRITE_INT_FIELD(itemtype);
	WRITE_NODE_FIELD(name);
	WRITE_NODE_FIELD(args);
	WRITE_INT_FIELD(number);
	WRITE_BOOL_FIELD(recheck);
	WRITE_NODE_FIELD(storedtype);
}

static void
_outRemoveOpClassStmt(StringInfo str, RemoveOpClassStmt *node)
{
	WRITE_NODE_TYPE("REMOVEOPCLASS");
	WRITE_NODE_FIELD(opclassname);
	WRITE_STRING_FIELD(amname);
	WRITE_ENUM_FIELD(behavior, DropBehavior);
	WRITE_BOOL_FIELD(missing_ok);
}

static void
_outCreateConversionStmt(StringInfo str, CreateConversionStmt *node)
{
	WRITE_NODE_TYPE("CREATECONVERSION");
	WRITE_NODE_FIELD(conversion_name);
	WRITE_STRING_FIELD(for_encoding_name);
	WRITE_STRING_FIELD(to_encoding_name);
	WRITE_NODE_FIELD(func_name);
	WRITE_BOOL_FIELD(def);
	WRITE_OID_FIELD(convOid);
}

static void
_outTransactionStmt(StringInfo str, TransactionStmt *node)
{
	WRITE_NODE_TYPE("TRANSACTIONSTMT");

	WRITE_ENUM_FIELD(kind, TransactionStmtKind);
	WRITE_NODE_FIELD(options);
}

static void
_outNotifyStmt(StringInfo str, NotifyStmt *node)
{
	WRITE_NODE_TYPE("NOTIFY");

	WRITE_NODE_FIELD(relation);
}

static void
_outDeclareCursorStmt(StringInfo str, DeclareCursorStmt *node)
{
	WRITE_NODE_TYPE("DECLARECURSOR");

	WRITE_STRING_FIELD(portalname);
	WRITE_INT_FIELD(options);
	WRITE_NODE_FIELD(query);
	WRITE_BOOL_FIELD(is_simply_updatable);
}

static void
_outSingleRowErrorDesc(StringInfo str, SingleRowErrorDesc *node)
{
	WRITE_NODE_TYPE("SINGLEROWERRORDESC");
	WRITE_NODE_FIELD(errtable);
	WRITE_INT_FIELD(rejectlimit);
	WRITE_BOOL_FIELD(is_keep);
	WRITE_BOOL_FIELD(is_limit_in_rows);
	WRITE_BOOL_FIELD(reusing_existing_errtable);
	WRITE_BOOL_FIELD(into_file);
}

static void
_outCopyStmt(StringInfo str, CopyStmt *node)
{
	WRITE_NODE_TYPE("COPYSTMT");
	WRITE_NODE_FIELD(relation);
	WRITE_NODE_FIELD(attlist);
	WRITE_BOOL_FIELD(is_from);
	WRITE_BOOL_FIELD(skip_ext_partition);
	WRITE_STRING_FIELD(filename);
	WRITE_NODE_FIELD(options);
	WRITE_NODE_FIELD(sreh);
	WRITE_NODE_FIELD(partitions);
	WRITE_NODE_FIELD(ao_segnos);
}


static void
_outGrantStmt(StringInfo str, GrantStmt *node)
{
	WRITE_NODE_TYPE("GRANTSTMT");
	WRITE_BOOL_FIELD(is_grant);
	WRITE_ENUM_FIELD(objtype,GrantObjectType);
	WRITE_NODE_FIELD(objects);
	WRITE_NODE_FIELD(privileges);
	WRITE_NODE_FIELD(grantees);
	WRITE_BOOL_FIELD(grant_option);
	WRITE_ENUM_FIELD(behavior, DropBehavior);
	WRITE_NODE_FIELD(cooked_privs);
}

static void
_outPrivGrantee(StringInfo str, PrivGrantee *node)
{
	WRITE_NODE_TYPE("PRIVGRANTEE");
	WRITE_STRING_FIELD(rolname);
}

static void
_outFuncWithArgs(StringInfo str, FuncWithArgs *node)
{
	WRITE_NODE_TYPE("FUNCWITHARGS");
	WRITE_NODE_FIELD(funcname);
	WRITE_NODE_FIELD(funcargs);
}

static void
_outGrantRoleStmt(StringInfo str, GrantRoleStmt *node)
{
	WRITE_NODE_TYPE("GRANTROLESTMT");
	WRITE_NODE_FIELD(granted_roles);
	WRITE_NODE_FIELD(grantee_roles);
	WRITE_BOOL_FIELD(is_grant);
	WRITE_BOOL_FIELD(admin_opt);
	WRITE_STRING_FIELD(grantor);
	WRITE_ENUM_FIELD(behavior, DropBehavior);
}

static void
_outLockStmt(StringInfo str, LockStmt *node)
{
	WRITE_NODE_TYPE("LOCKSTMT");
	WRITE_NODE_FIELD(relations);
	WRITE_INT_FIELD(mode);
	WRITE_BOOL_FIELD(nowait);
}

static void
_outConstraintsSetStmt(StringInfo str, ConstraintsSetStmt *node)
{
	WRITE_NODE_TYPE("CONSTRAINTSSETSTMT");
	WRITE_NODE_FIELD(constraints);
	WRITE_BOOL_FIELD(deferred);
}

#ifndef COMPILING_BINARY_FUNCS
static void
_outInsertStmt(StringInfo str, InsertStmt *node)
{
	WRITE_NODE_TYPE("INSERT");

	WRITE_NODE_FIELD(relation);
	WRITE_NODE_FIELD(cols);
	WRITE_NODE_FIELD(selectStmt);
	WRITE_NODE_FIELD(returningList);
}
#endif /* COMPILING_BINARY_FUNCS */

#ifndef COMPILING_BINARY_FUNCS
/*
 * SelectStmt's are never written to the catalog, they only exist
 * between parse and parseTransform.  The only use of this function
 * is for debugging purposes.
 */
static void
_outSelectStmt(StringInfo str, SelectStmt *node)
{
	WRITE_NODE_TYPE("SELECT");

	WRITE_NODE_FIELD(distinctClause);
	WRITE_NODE_FIELD(intoClause);
	WRITE_NODE_FIELD(targetList);
	WRITE_NODE_FIELD(fromClause);
	WRITE_NODE_FIELD(whereClause);
	WRITE_NODE_FIELD(groupClause);
	WRITE_NODE_FIELD(havingClause);
	WRITE_NODE_FIELD(windowClause);
	WRITE_NODE_FIELD(valuesLists);
	WRITE_NODE_FIELD(sortClause);
	if (node->scatterClause != NIL)
	{
		WRITE_NODE_FIELD(scatterClause);
	}
	WRITE_NODE_FIELD(withClause);
	WRITE_NODE_FIELD(limitOffset);
	WRITE_NODE_FIELD(limitCount);
	WRITE_NODE_FIELD(lockingClause);
	WRITE_ENUM_FIELD(op, SetOperation);
	WRITE_BOOL_FIELD(all);
	WRITE_NODE_FIELD(larg);
	WRITE_NODE_FIELD(rarg);
	WRITE_NODE_FIELD(distributedBy);
}
#endif /* COMPILING_BINARY_FUNCS */

static void
_outFuncCall(StringInfo str, FuncCall *node)
{
	WRITE_NODE_TYPE("FUNCCALL");

	WRITE_NODE_FIELD(funcname);
	WRITE_NODE_FIELD(args);
    WRITE_NODE_FIELD(agg_order);
	WRITE_BOOL_FIELD(agg_star);
	WRITE_BOOL_FIELD(agg_distinct);
	WRITE_BOOL_FIELD(func_variadic);
	WRITE_NODE_FIELD(over);
	WRITE_INT_FIELD(location);
	WRITE_NODE_FIELD(agg_filter);
}

static void
_outDefElem(StringInfo str, DefElem *node)
{
	WRITE_NODE_TYPE("DEFELEM");

	WRITE_STRING_FIELD(defname);
	WRITE_NODE_FIELD(arg);
	WRITE_ENUM_FIELD(defaction, DefElemAction);
}

static void
_outLockingClause(StringInfo str, LockingClause *node)
{
	WRITE_NODE_TYPE("LOCKINGCLAUSE");

	WRITE_NODE_FIELD(lockedRels);
	WRITE_BOOL_FIELD(forUpdate);
	WRITE_BOOL_FIELD(noWait);
}

static void
_outXmlSerialize(StringInfo str, XmlSerialize *node)
{
	WRITE_NODE_TYPE("XMLSERIALIZE");

	WRITE_ENUM_FIELD(xmloption, XmlOptionType);
	WRITE_NODE_FIELD(expr);
	WRITE_NODE_FIELD(typeName);
}

static void
_outDMLActionExpr(StringInfo str, DMLActionExpr *node)
{
	WRITE_NODE_TYPE("DMLACTIONEXPR");
}

static void
_outPartOidExpr(StringInfo str, PartOidExpr *node)
{
	WRITE_NODE_TYPE("PARTOIDEXPR");

	WRITE_INT_FIELD(level);
}

static void
_outPartDefaultExpr(StringInfo str, PartDefaultExpr *node)
{
	WRITE_NODE_TYPE("PARTDEFAULTEXPR");

	WRITE_INT_FIELD(level);
}

static void
_outPartBoundExpr(StringInfo str, PartBoundExpr *node)
{
	WRITE_NODE_TYPE("PARTBOUNDEXPR");

	WRITE_INT_FIELD(level);
	WRITE_OID_FIELD(boundType);
	WRITE_BOOL_FIELD(isLowerBound);
}

static void
_outPartBoundInclusionExpr(StringInfo str, PartBoundInclusionExpr *node)
{
	WRITE_NODE_TYPE("PARTBOUNDINCLUSIONEXPR");

	WRITE_INT_FIELD(level);
	WRITE_BOOL_FIELD(isLowerBound);
}

static void
_outPartBoundOpenExpr(StringInfo str, PartBoundOpenExpr *node)
{
	WRITE_NODE_TYPE("PARTBOUNDOPENEXPR");

	WRITE_INT_FIELD(level);
	WRITE_BOOL_FIELD(isLowerBound);
}

#ifndef COMPILING_BINARY_FUNCS
static void
_outColumnDef(StringInfo str, ColumnDef *node)
{
	WRITE_NODE_TYPE("COLUMNDEF");

	WRITE_STRING_FIELD(colname);
	WRITE_NODE_FIELD_AS(typname, typename);
	WRITE_INT_FIELD(inhcount);
	WRITE_BOOL_FIELD(is_local);
	WRITE_BOOL_FIELD(is_not_null);
	WRITE_INT_FIELD(attnum);
	WRITE_OID_FIELD(default_oid);
	WRITE_NODE_FIELD(raw_default);
	WRITE_BOOL_FIELD(default_is_null);
	WRITE_STRING_FIELD(cooked_default);
	WRITE_NODE_FIELD(constraints);
	WRITE_NODE_FIELD(encoding);
}
#endif /* COMPILING_BINARY_FUNCS */

#ifndef COMPILING_BINARY_FUNCS
static void
_outTypeName(StringInfo str, TypeName *node)
{
	WRITE_NODE_TYPE("TYPENAME");

	WRITE_NODE_FIELD(names);
	WRITE_OID_FIELD_AS(typid, typeid);
	WRITE_BOOL_FIELD(timezone);
	WRITE_BOOL_FIELD(setof);
	WRITE_BOOL_FIELD(pct_type);
	WRITE_NODE_FIELD(typmods);
	WRITE_INT_FIELD(typemod);
	WRITE_NODE_FIELD(arrayBounds);
	WRITE_INT_FIELD(location);
}
#endif /* COMPILING_BINARY_FUNCS */

#ifndef COMPILING_BINARY_FUNCS
static void
_outTypeCast(StringInfo str, TypeCast *node)
{
	WRITE_NODE_TYPE("TYPECAST");

	WRITE_NODE_FIELD(arg);
	WRITE_NODE_FIELD_AS(typname, typename);
}
#endif /* COMPILING_BINARY_FUNCS */

static void
_outIndexElem(StringInfo str, IndexElem *node)
{
	WRITE_NODE_TYPE("INDEXELEM");

	WRITE_STRING_FIELD(name);
	WRITE_NODE_FIELD(expr);
	WRITE_NODE_FIELD(opclass);
	WRITE_ENUM_FIELD(ordering, SortByDir);
	WRITE_ENUM_FIELD(nulls_ordering, SortByNulls);
}

static void
_outVariableResetStmt(StringInfo str, VariableResetStmt *node)
{
	WRITE_NODE_TYPE("VARIABLERESETSTMT");

	WRITE_STRING_FIELD(name);
}

#ifndef COMPILING_BINARY_FUNCS
static void
_outQuery(StringInfo str, Query *node)
{
	WRITE_NODE_TYPE("QUERY");

	WRITE_ENUM_FIELD(commandType, CmdType);
	WRITE_ENUM_FIELD(querySource, QuerySource);
	WRITE_BOOL_FIELD(canSetTag);

	/*
	 * Hack to work around missing outfuncs routines for a lot of the
	 * utility-statement node types.  (The only one we actually *need* for
	 * rules support is NotifyStmt.)  Someday we ought to support 'em all, but
	 * for the meantime do this to avoid getting lots of warnings when running
	 * with debug_print_parse on.
	 */
	if (node->utilityStmt)
	{
		switch (nodeTag(node->utilityStmt))
		{
			case T_CreateStmt:
			case T_CreateExternalStmt:
			case T_DropStmt:
			case T_DropPropertyStmt:
			case T_TruncateStmt:
			case T_AlterTableStmt:
			case T_AlterTableCmd:
			case T_SetDistributionCmd:
			case T_ViewStmt:
			case T_RuleStmt:

			case T_CreateRoleStmt:
			case T_AlterRoleStmt:
			case T_AlterRoleSetStmt:
			case T_DropRoleStmt:

			case T_CreateSchemaStmt:
			case T_CreatePLangStmt:
			case T_DropPLangStmt:
			case T_AlterOwnerStmt:
			case T_AlterObjectSchemaStmt:

			case T_CreateFileSpaceStmt:
			case T_CreateTableSpaceStmt:

			case T_RenameStmt:
			case T_IndexStmt:
			case T_NotifyStmt:
			case T_DeclareCursorStmt:
			case T_VacuumStmt:
			case T_CreateSeqStmt:
			case T_AlterSeqStmt:
			case T_CreatedbStmt:
			case T_AlterDatabaseSetStmt:
			case T_DropdbStmt:
			case T_CreateDomainStmt:
			case T_AlterDomainStmt:
			case T_ClusterStmt:

			case T_CreateFunctionStmt:
			case T_RemoveFuncStmt:
			case T_AlterFunctionStmt:

			case T_TransactionStmt:
			case T_GrantStmt:
			case T_GrantRoleStmt:
			case T_LockStmt:
			case T_CopyStmt:
			case T_ReindexStmt:
			case T_ConstraintsSetStmt:
			case T_VariableResetStmt:
			case T_CreateTrigStmt:
			case T_DefineStmt:
			case T_CompositeTypeStmt:
			case T_CreateCastStmt:
			case T_DropCastStmt:
			case T_CreateOpClassStmt:
			case T_CreateOpClassItem:
			case T_RemoveOpClassStmt:
			case T_CreateConversionStmt:
				WRITE_NODE_FIELD(utilityStmt);
				break;
			default:
				appendStringInfoLiteral(str, " :utilityStmt ?");
				appendStringInfo(str, "%u", nodeTag(node->utilityStmt));
				break;
		}
	}
	else
		appendStringInfoLiteral(str, " :utilityStmt <>");

	WRITE_INT_FIELD(resultRelation);
	WRITE_NODE_FIELD(intoClause);
	WRITE_BOOL_FIELD(hasAggs);
	WRITE_BOOL_FIELD(hasWindFuncs);
	WRITE_BOOL_FIELD(hasSubLinks);
	WRITE_NODE_FIELD(rtable);
	WRITE_NODE_FIELD(jointree);
	WRITE_NODE_FIELD(targetList);
	WRITE_NODE_FIELD(returningList);
	WRITE_NODE_FIELD(groupClause);
	WRITE_NODE_FIELD(havingQual);
	WRITE_NODE_FIELD(windowClause);
	WRITE_NODE_FIELD(distinctClause);
	WRITE_NODE_FIELD(sortClause);
	if (node->scatterClause != NIL)
	{
		WRITE_NODE_FIELD(scatterClause);
	}

	/*
	 * To minimize the upgrade impact, we only write out cteList, hasRecursive,
	 * hasModifyingCTE when cteList is present..
	 */
	if (node->cteList != NIL)
	{
		WRITE_NODE_FIELD(cteList);
		WRITE_BOOL_FIELD(hasRecursive);
		WRITE_BOOL_FIELD(hasModifyingCTE);
	}
	WRITE_NODE_FIELD(limitOffset);
	WRITE_NODE_FIELD(limitCount);
	WRITE_NODE_FIELD(rowMarks);
	WRITE_NODE_FIELD(setOperations);
	WRITE_NODE_FIELD(resultRelations);
	WRITE_NODE_FIELD(result_partitions);
	WRITE_NODE_FIELD(result_aosegnos);
	WRITE_NODE_FIELD(returningLists); /* TODO Merge issue */
	/* Don't serialize policy */
}
#endif /* COMPILING_BINARY_FUNCS */

static void
_outSortClause(StringInfo str, SortClause *node)
{
	WRITE_NODE_TYPE("SORTCLAUSE");

	WRITE_UINT_FIELD(tleSortGroupRef);
	WRITE_OID_FIELD(sortop);
	WRITE_BOOL_FIELD(nulls_first);
}

static void
_outGroupClause(StringInfo str, GroupClause *node)
{
	WRITE_NODE_TYPE("GROUPCLAUSE");

	WRITE_UINT_FIELD(tleSortGroupRef);
	WRITE_OID_FIELD(sortop);
	WRITE_BOOL_FIELD(nulls_first);
}

static void
_outGroupingClause(StringInfo str, GroupingClause *node)
{
	WRITE_NODE_TYPE("GROUPINGCLAUSE");

	WRITE_ENUM_FIELD(groupType, GroupingType);
	WRITE_NODE_FIELD(groupsets);
}

static void
_outGroupingFunc(StringInfo str, GroupingFunc *node)
{
	WRITE_NODE_TYPE("GROUPINGFUNC");

	WRITE_NODE_FIELD(args);
	WRITE_INT_FIELD(ngrpcols);
}

static void
_outGrouping(StringInfo str, Grouping *node __attribute__((unused)))
{
	WRITE_NODE_TYPE("GROUPING");
}

static void
_outGroupId(StringInfo str, GroupId *node __attribute__((unused)))
{
	WRITE_NODE_TYPE("GROUPID");
}

static void
_outWindowSpecParse(StringInfo str, WindowSpecParse *node)
{
	WRITE_NODE_TYPE("WINDOWSPECPARSE");

	WRITE_STRING_FIELD(name);
	WRITE_NODE_FIELD(elems);
}

static void
_outWindowSpec(StringInfo str, WindowSpec *node)
{
	WRITE_NODE_TYPE("WINDOWSPEC");

	WRITE_STRING_FIELD(name);
	WRITE_STRING_FIELD(parent);
	WRITE_NODE_FIELD(partition);
	WRITE_NODE_FIELD(order);
	WRITE_NODE_FIELD(frame);
    WRITE_INT_FIELD(location);
}

static void
_outWindowFrame(StringInfo str, WindowFrame *node)
{
	WRITE_NODE_TYPE("WINDOWFRAME");

	WRITE_BOOL_FIELD(is_rows);
	WRITE_BOOL_FIELD(is_between);
	WRITE_NODE_FIELD(trail);
	WRITE_NODE_FIELD(lead);
	WRITE_ENUM_FIELD(exclude, WindowExclusion);
}

static void
_outWindowFrameEdge(StringInfo str, WindowFrameEdge *node)
{
	WRITE_NODE_TYPE("WINDOWFRAMEEDGE");

	WRITE_ENUM_FIELD(kind, WindowBoundingKind);
	WRITE_NODE_FIELD(val);
}

static void
_outPercentileExpr(StringInfo str, PercentileExpr *node)
{
	WRITE_NODE_TYPE("PERCENTILEEXPR");

	WRITE_OID_FIELD(perctype);
	WRITE_NODE_FIELD(args);
	WRITE_ENUM_FIELD(perckind, PercKind);
	WRITE_NODE_FIELD(sortClause);
	WRITE_NODE_FIELD(sortTargets);
	WRITE_NODE_FIELD(pcExpr);
	WRITE_NODE_FIELD(tcExpr);
	WRITE_INT_FIELD(location);
}

static void
_outRowMarkClause(StringInfo str, RowMarkClause *node)
{
	WRITE_NODE_TYPE("ROWMARKCLAUSE");

	WRITE_UINT_FIELD(rti);
	WRITE_BOOL_FIELD(forUpdate);
	WRITE_BOOL_FIELD(noWait);
}

static void
_outWithClause(StringInfo str, WithClause *node)
{
	WRITE_NODE_TYPE("WITHCLAUSE");
	
	WRITE_NODE_FIELD(ctes);
	WRITE_BOOL_FIELD(recursive);
	WRITE_INT_FIELD(location);
}

static void
_outCommonTableExpr(StringInfo str, CommonTableExpr *node)
{
	WRITE_NODE_TYPE("COMMONTABLEEXPR");
	
    WRITE_STRING_FIELD(ctename);
	WRITE_NODE_FIELD(aliascolnames);
	WRITE_NODE_FIELD(ctequery);
	WRITE_INT_FIELD(location);
	WRITE_BOOL_FIELD(cterecursive);
	WRITE_INT_FIELD(cterefcount);
	WRITE_NODE_FIELD(ctecolnames);
	WRITE_NODE_FIELD(ctecoltypes);
	WRITE_NODE_FIELD(ctecoltypmods);
}

static void
_outSetOperationStmt(StringInfo str, SetOperationStmt *node)
{
	WRITE_NODE_TYPE("SETOPERATIONSTMT");

	WRITE_ENUM_FIELD(op, SetOperation);
	WRITE_BOOL_FIELD(all);
	WRITE_NODE_FIELD(larg);
	WRITE_NODE_FIELD(rarg);
	WRITE_NODE_FIELD(colTypes);
	WRITE_NODE_FIELD(colTypmods);
}

#ifndef COMPILING_BINARY_FUNCS
static void
_outRangeTblEntry(StringInfo str, RangeTblEntry *node)
{
	WRITE_NODE_TYPE("RTE");

	/* put alias + eref first to make dump more legible */
	WRITE_NODE_FIELD(alias);
	WRITE_NODE_FIELD(eref);
	WRITE_ENUM_FIELD(rtekind, RTEKind);

	switch (node->rtekind)
	{
		case RTE_RELATION:
		case RTE_SPECIAL:
			WRITE_OID_FIELD(relid);
			break;
		case RTE_SUBQUERY:
			WRITE_NODE_FIELD(subquery);
			break;
		case RTE_CTE:
			WRITE_STRING_FIELD(ctename);
			WRITE_INT_FIELD(ctelevelsup);
			WRITE_BOOL_FIELD(self_reference);
			WRITE_NODE_FIELD(ctecoltypes);
			WRITE_NODE_FIELD(ctecoltypmods);
			break;
		case RTE_FUNCTION:
			WRITE_NODE_FIELD(funcexpr);
			WRITE_NODE_FIELD(funccoltypes);
			WRITE_NODE_FIELD(funccoltypmods);
			break;
		case RTE_TABLEFUNCTION:
			WRITE_NODE_FIELD(subquery);
			WRITE_NODE_FIELD(funcexpr);
			WRITE_NODE_FIELD(funccoltypes);
			WRITE_NODE_FIELD(funccoltypmods);
			if (node->funcuserdata)
			{
				appendStringInfoLiteral(str, " :funcuserdata ");
				WRITE_BYTEA_FIELD(funcuserdata);
			}
			break;
		case RTE_VALUES:
			WRITE_NODE_FIELD(values_lists);
			break;
		case RTE_JOIN:
			WRITE_ENUM_FIELD(jointype, JoinType);
			WRITE_NODE_FIELD(joinaliasvars);
			break;
        case RTE_VOID:                                                  /*CDB*/
            break;
		default:
			elog(ERROR, "unrecognized RTE kind: %d", (int) node->rtekind);
			break;
	}

	WRITE_BOOL_FIELD(inh);
	WRITE_BOOL_FIELD(inFromCl);
	WRITE_UINT_FIELD(requiredPerms);
	WRITE_OID_FIELD(checkAsUser);

	WRITE_BOOL_FIELD(forceDistRandom);
    WRITE_NODE_FIELD(pseudocols);                                       /*CDB*/
}
#endif /* COMPILING_BINARY_FUNCS */

#ifndef COMPILING_BINARY_FUNCS
static void
_outAExpr(StringInfo str, A_Expr *node)
{
	WRITE_NODE_TYPE("AEXPR");

	switch (node->kind)
	{
		case AEXPR_OP:
			appendStringInfoLiteral(str, " OPER ");
			WRITE_NODE_FIELD(name);
			break;
		case AEXPR_AND:
			appendStringInfoLiteral(str, " AND ");
			break;
		case AEXPR_OR:
			appendStringInfoLiteral(str, " OR ");
			break;
		case AEXPR_NOT:
			appendStringInfoLiteral(str, " NOT ");
			break;
		case AEXPR_OP_ANY:
			appendStringInfoLiteral(str, " ANY ");
			WRITE_NODE_FIELD(name);

			break;
		case AEXPR_OP_ALL:
			appendStringInfoLiteral(str, " ALL ");
			WRITE_NODE_FIELD(name);

			break;
		case AEXPR_DISTINCT:
			appendStringInfoLiteral(str, " DISTINCT ");
			WRITE_NODE_FIELD(name);
			break;
		case AEXPR_NULLIF:
			appendStringInfoLiteral(str, " NULLIF ");
			WRITE_NODE_FIELD(name);
			break;
		case AEXPR_OF:
			appendStringInfoLiteral(str, " OF ");
			WRITE_NODE_FIELD(name);
			break;
		case AEXPR_IN:
			appendStringInfo(str, " IN ");
			WRITE_NODE_FIELD(name);
			break;
		default:
			appendStringInfoLiteral(str, " ??");
			break;
	}

	WRITE_NODE_FIELD(lexpr);
	WRITE_NODE_FIELD(rexpr);
	WRITE_INT_FIELD(location);
}
#endif /* COMPILING_BINARY_FUNCS */

#ifndef COMPILING_BINARY_FUNCS
static void
_outValue(StringInfo str, Value *value)
{
	switch (value->type)
	{
		case T_Integer:
			appendStringInfo(str, "%ld", value->val.ival);
			break;
		case T_Float:

			/*
			 * We assume the value is a valid numeric literal and so does not
			 * need quoting.
			 */
			appendStringInfoString(str, value->val.str);
			break;
		case T_String:
			appendStringInfoChar(str, '"');
			_outToken(str, value->val.str);
			appendStringInfoChar(str, '"');
			break;
		case T_BitString:
			/* internal representation already has leading 'b' */
			appendStringInfoString(str, value->val.str);
			break;
		case T_Null:
			/* this is seen only within A_Const, not in transformed trees */
			appendStringInfoString(str, "NULL");
			break;
		default:
			elog(ERROR, "unrecognized node type: %d", (int) value->type);
			break;
	}
}
#endif /* COMPILING_BINARY_FUNCS */

#ifndef COMPILING_BINARY_FUNCS
static void
_outNull(StringInfo str, Node *n __attribute__((unused)))
{
	WRITE_NODE_TYPE("NULL");
}
#endif /* COMPILING_BINARY_FUNCS */

static void
_outColumnRef(StringInfo str, ColumnRef *node)
{
	WRITE_NODE_TYPE("COLUMNREF");

	WRITE_NODE_FIELD(fields);
	WRITE_INT_FIELD(location);
}

static void
_outParamRef(StringInfo str, ParamRef *node)
{
	WRITE_NODE_TYPE("PARAMREF");

	WRITE_INT_FIELD(number);
	WRITE_INT_FIELD(location);  /*CDB*/
}

#ifndef COMPILING_BINARY_FUNCS
static void
_outAConst(StringInfo str, A_Const *node)
{
	WRITE_NODE_TYPE("A_CONST");

	appendStringInfoChar(str, ' ');

	_outValue(str, &(node->val));
	WRITE_NODE_FIELD_AS(typname, typename);
    /*
     * CDB: For now we don't serialize the 'location' field, for compatibility
     * so stored constants can be read by pre-3.2 releases.  Anyway it's only
     * meaningful with the original source string, which isn't kept when a
     * view or rule definition is stored in the catalog.
     */
}
#endif /* COMPILING_BINARY_FUNCS */

static void
_outA_Indices(StringInfo str, A_Indices *node)
{
	WRITE_NODE_TYPE("A_INDICES");

	WRITE_NODE_FIELD(lidx);
	WRITE_NODE_FIELD(uidx);
}

static void
_outA_Indirection(StringInfo str, A_Indirection *node)
{
	WRITE_NODE_TYPE("A_INDIRECTION");

	WRITE_NODE_FIELD(arg);
	WRITE_NODE_FIELD(indirection);
}

static void
_outResTarget(StringInfo str, ResTarget *node)
{
	WRITE_NODE_TYPE("RESTARGET");

	WRITE_STRING_FIELD(name);
	WRITE_NODE_FIELD(indirection);
	WRITE_NODE_FIELD(val);
	WRITE_INT_FIELD(location);
}

#ifndef COMPILING_BINARY_FUNCS
static void
_outConstraint(StringInfo str, Constraint *node)
{
	WRITE_NODE_TYPE("CONSTRAINT");

	WRITE_STRING_FIELD(name);
	WRITE_OID_FIELD(conoid);

	appendStringInfoLiteral(str, " :contype ");
	switch (node->contype)
	{
		case CONSTR_PRIMARY:
			appendStringInfoLiteral(str, "PRIMARY_KEY");
			WRITE_NODE_FIELD(keys);
			WRITE_NODE_FIELD(options);
			WRITE_STRING_FIELD(indexspace);
			break;

		case CONSTR_UNIQUE:
			appendStringInfoLiteral(str, "UNIQUE");
			WRITE_NODE_FIELD(keys);
			WRITE_NODE_FIELD(options);
			WRITE_STRING_FIELD(indexspace);
			break;

		case CONSTR_CHECK:
			appendStringInfoLiteral(str, "CHECK");
			WRITE_NODE_FIELD(raw_expr);
			WRITE_STRING_FIELD(cooked_expr);
			break;

		case CONSTR_DEFAULT:
			appendStringInfoLiteral(str, "DEFAULT");
			WRITE_NODE_FIELD(raw_expr);
			WRITE_STRING_FIELD(cooked_expr);
			break;

		case CONSTR_NOTNULL:
			appendStringInfoLiteral(str, "NOT_NULL");
			break;

		default:
			appendStringInfoLiteral(str, "<unrecognized_constraint>");
			break;
	}
}
#endif /* COMPILING_BINARY_FUNCS */

static void
_outFkConstraint(StringInfo str, FkConstraint *node)
{
	WRITE_NODE_TYPE("FKCONSTRAINT");

	WRITE_STRING_FIELD(constr_name);
	WRITE_OID_FIELD(constrOid);
	WRITE_NODE_FIELD(pktable);
	WRITE_NODE_FIELD(fk_attrs);
	WRITE_NODE_FIELD(pk_attrs);
	WRITE_CHAR_FIELD(fk_matchtype);
	WRITE_CHAR_FIELD(fk_upd_action);
	WRITE_CHAR_FIELD(fk_del_action);
	WRITE_BOOL_FIELD(deferrable);
	WRITE_BOOL_FIELD(initdeferred);
	WRITE_BOOL_FIELD(skip_validation);
	WRITE_OID_FIELD(trig1Oid);
	WRITE_OID_FIELD(trig2Oid);
	WRITE_OID_FIELD(trig3Oid);
	WRITE_OID_FIELD(trig4Oid);
}

static void
_outCreateSchemaStmt(StringInfo str, CreateSchemaStmt *node)
{
	WRITE_NODE_TYPE("CREATESCHEMASTMT");

	WRITE_STRING_FIELD(schemaname);
	WRITE_STRING_FIELD(authid);
	WRITE_BOOL_FIELD(istemp);
	WRITE_OID_FIELD(schemaOid);
}

static void
_outCreatePLangStmt(StringInfo str, CreatePLangStmt *node)
{
	WRITE_NODE_TYPE("CREATEPLANGSTMT");

	WRITE_STRING_FIELD(plname);
	WRITE_NODE_FIELD(plhandler);
	WRITE_NODE_FIELD(plvalidator);
	WRITE_BOOL_FIELD(pltrusted);
	WRITE_OID_FIELD(plangOid);
	WRITE_OID_FIELD(plhandlerOid);
	WRITE_OID_FIELD(plvalidatorOid);
}

static void
_outDropPLangStmt(StringInfo str, DropPLangStmt *node)
{
	WRITE_NODE_TYPE("DROPPLANGSTMT");

	WRITE_STRING_FIELD(plname);
	WRITE_ENUM_FIELD(behavior,DropBehavior);
	WRITE_BOOL_FIELD(missing_ok);

}

static void
_outVacuumStmt(StringInfo str, VacuumStmt *node)
{
	WRITE_NODE_TYPE("VACUUMSTMT");

	WRITE_BOOL_FIELD(vacuum);
	WRITE_BOOL_FIELD(full);
	WRITE_BOOL_FIELD(analyze);
	WRITE_BOOL_FIELD(verbose);
	WRITE_BOOL_FIELD(rootonly);
	WRITE_INT_FIELD(freeze_min_age);
	WRITE_NODE_FIELD(relation);
	WRITE_NODE_FIELD(va_cols);
	WRITE_NODE_FIELD(expanded_relids);
	WRITE_NODE_FIELD(extra_oids);
	WRITE_NODE_FIELD(appendonly_compaction_segno);
	WRITE_NODE_FIELD(appendonly_compaction_insert_segno);
	WRITE_BOOL_FIELD(appendonly_compaction_vacuum_cleanup);
	WRITE_BOOL_FIELD(appendonly_compaction_vacuum_prepare);
	WRITE_BOOL_FIELD(heap_truncate);
}

static void
_outCdbProcess(StringInfo str, CdbProcess *node)
{
	WRITE_NODE_TYPE("CDBPROCESS");
	WRITE_STRING_FIELD(listenerAddr);
	WRITE_INT_FIELD(listenerPort);
	WRITE_INT_FIELD(pid);
	WRITE_INT_FIELD(contentid);
}

static void
_outSlice(StringInfo str, Slice *node)
{
	WRITE_NODE_TYPE("SLICE");
	WRITE_INT_FIELD(sliceIndex);
	WRITE_INT_FIELD(rootIndex);
	WRITE_ENUM_FIELD(gangType,GangType);
	WRITE_INT_FIELD(gangSize);
	WRITE_INT_FIELD(numGangMembersToBeActive);
	WRITE_BOOL_FIELD(directDispatch.isDirectDispatch);
	WRITE_NODE_FIELD(directDispatch.contentIds); /* List of int */
	WRITE_DUMMY_FIELD(primaryGang);
	WRITE_INT_FIELD(primary_gang_id);
	WRITE_INT_FIELD(parentIndex); /* List of int index */
	WRITE_NODE_FIELD(children); /* List of int index */
	WRITE_NODE_FIELD(primaryProcesses); /* List of (CDBProcess *) */
}

static void
_outSliceTable(StringInfo str, SliceTable *node)
{
	WRITE_NODE_TYPE("SLICETABLE");
	WRITE_INT_FIELD(nMotions);
	WRITE_INT_FIELD(nInitPlans);
	WRITE_INT_FIELD(localSlice);
	WRITE_NODE_FIELD(slices); /* List of int */
    WRITE_BOOL_FIELD(doInstrument);
	WRITE_INT_FIELD(ic_instance_id);
}

static void
_outCreateTrigStmt(StringInfo str, CreateTrigStmt *node)
{
	WRITE_NODE_TYPE("CREATETRIGSTMT");

	WRITE_STRING_FIELD(trigname);
	WRITE_NODE_FIELD(relation);
	WRITE_NODE_FIELD(funcname);
	WRITE_NODE_FIELD(args);
	WRITE_BOOL_FIELD(before);
	WRITE_BOOL_FIELD(row);
	WRITE_STRING_FIELD(actions);
	WRITE_BOOL_FIELD(isconstraint);
	WRITE_BOOL_FIELD(deferrable);
	WRITE_BOOL_FIELD(initdeferred);
	WRITE_NODE_FIELD(constrrel);
	WRITE_OID_FIELD(trigOid);
}

static void
_outCreateFileSpaceStmt(StringInfo str, CreateFileSpaceStmt *node)
{
	WRITE_NODE_TYPE("CREATEFILESPACESTMT");

	WRITE_STRING_FIELD(filespacename);
	WRITE_STRING_FIELD(owner);
	WRITE_NODE_FIELD(locations);
	WRITE_OID_FIELD(fsoid);
}

static void
_outFileSpaceEntry(StringInfo str, FileSpaceEntry *node)
{
	WRITE_NODE_TYPE("FILESPACEENTRY");

	WRITE_INT_FIELD(dbid);
	WRITE_INT_FIELD(contentid);
	WRITE_STRING_FIELD(location);
	WRITE_STRING_FIELD(hostname);
}

static void
_outCreateTableSpaceStmt(StringInfo str, CreateTableSpaceStmt *node)
{
	WRITE_NODE_TYPE("CREATETABLESPACESTMT");

	WRITE_STRING_FIELD(tablespacename);
	WRITE_STRING_FIELD(owner);
	WRITE_STRING_FIELD(filespacename);
	WRITE_OID_FIELD(tsoid);
}

#ifndef COMPILING_BINARY_FUNCS
static void
_outCreateQueueStmt(StringInfo str, CreateQueueStmt *node)
{
	WRITE_NODE_TYPE("CREATEQUEUESTMT");

	WRITE_STRING_FIELD(queue);
	WRITE_NODE_FIELD(options); /* List of DefElem nodes */
	WRITE_OID_FIELD(queueOid); 
}
#endif /* COMPILING_BINARY_FUNCS */

#ifndef COMPILING_BINARY_FUNCS
static void
_outAlterQueueStmt(StringInfo str, AlterQueueStmt *node)
{
	WRITE_NODE_TYPE("ALTERQUEUESTMT");

	WRITE_STRING_FIELD(queue);
	WRITE_NODE_FIELD(options); /* List of DefElem nodes */
}
#endif /* COMPILING_BINARY_FUNCS */

static void
_outDropQueueStmt(StringInfo str, DropQueueStmt *node)
{
	WRITE_NODE_TYPE("DROPQUEUESTMT");

	WRITE_STRING_FIELD(queue);
}


static void
_outCommentStmt(StringInfo str, CommentStmt *node)
{
	WRITE_NODE_TYPE("COMMENTSTMT");

	WRITE_ENUM_FIELD(objtype, ObjectType);
	WRITE_NODE_FIELD(objname);
	WRITE_NODE_FIELD(objargs);
	WRITE_STRING_FIELD(comment);
}

static void
_outTableValueExpr(StringInfo str, TableValueExpr *node)
{
	WRITE_NODE_TYPE("TABLEVALUEEXPR");
	
	WRITE_NODE_FIELD(subquery);
}

static void
_outAlterTypeStmt(StringInfo str, AlterTypeStmt *node)
{
	WRITE_NODE_TYPE("ALTERTYPESTMT");

	WRITE_NODE_FIELD(typname);
	WRITE_NODE_FIELD(encoding);
}

#ifndef COMPILING_BINARY_FUNCS
static void
_outTupleDescNode(StringInfo str, TupleDescNode *node)
{
	int			i;

	Assert(node->tuple->tdtypeid == RECORDOID);

	WRITE_NODE_TYPE("TUPLEDESCNODE");
	WRITE_INT_FIELD(natts);
	WRITE_INT_FIELD(tuple->natts);

	for (i = 0; i < node->tuple->natts; i++)
		appendBinaryStringInfo(str, node->tuple->attrs[i], ATTRIBUTE_FIXED_PART_SIZE);

	Assert(node->tuple->constr == NULL);

	WRITE_OID_FIELD(tuple->tdtypeid);
	WRITE_INT_FIELD(tuple->tdtypmod);
	WRITE_INT_FIELD(tuple->tdqdtypmod);
	WRITE_BOOL_FIELD(tuple->tdhasoid);
	WRITE_INT_FIELD(tuple->tdrefcount);
}
#endif /* COMPILING_BINARY_FUNCS */

#ifndef COMPILING_BINARY_FUNCS
/*
 * _outNode -
 *	  converts a Node into ascii string and append it to 'str'
 */
static void
_outNode(StringInfo str, void *obj)
{
	if (obj == NULL)
		appendStringInfoLiteral(str, "<>");
	else if (IsA(obj, List) ||IsA(obj, IntList) || IsA(obj, OidList))
		_outList(str, obj);
	else if (IsA(obj, Integer) ||
			 IsA(obj, Float) ||
			 IsA(obj, String) ||
			 IsA(obj, BitString))
	{
		/* nodeRead does not want to see { } around these! */
		_outValue(str, obj);
	}
	else
	{
		appendStringInfoChar(str, '{');
		switch (nodeTag(obj))
		{
			case T_PlannedStmt:
				_outPlannedStmt(str, obj);
				break;
			case T_Plan:
				_outPlan(str, obj);
				break;
			case T_Result:
				_outResult(str, obj);
				break;
			case T_Repeat:
				_outRepeat(str, obj);
				break;
			case T_Append:
				_outAppend(str, obj);
				break;
			case T_Sequence:
				_outSequence(str, obj);
				break;
			case T_BitmapAnd:
				_outBitmapAnd(str, obj);
				break;
			case T_BitmapOr:
				_outBitmapOr(str, obj);
				break;
			case T_Scan:
				_outScan(str, obj);
				break;
			case T_SeqScan:
				_outSeqScan(str, obj);
				break;
			case T_AppendOnlyScan:
				_outAppendOnlyScan(str, obj);
				break;
			case T_AOCSScan:
				_outAOCSScan(str, obj);
				break;
			case T_TableScan:
				_outTableScan(str, obj);
				break;
			case T_DynamicTableScan:
				_outDynamicTableScan(str, obj);
				break;
			case T_ExternalScan:
				_outExternalScan(str, obj);
				break;
			case T_IndexScan:
				_outIndexScan(str, obj);
				break;
			case T_DynamicIndexScan:
				_outDynamicIndexScan(str,obj);
				break;
			case T_BitmapIndexScan:
				_outBitmapIndexScan(str, obj);
				break;
			case T_BitmapHeapScan:
				_outBitmapHeapScan(str, obj);
				break;
			case T_BitmapAppendOnlyScan:
				_outBitmapAppendOnlyScan(str, obj);
				break;
			case T_BitmapTableScan:
				_outBitmapTableScan(str, obj);
				break;
			case T_TidScan:
				_outTidScan(str, obj);
				break;
			case T_SubqueryScan:
				_outSubqueryScan(str, obj);
				break;
			case T_FunctionScan:
				_outFunctionScan(str, obj);
				break;
			case T_ValuesScan:
				_outValuesScan(str, obj);
				break;
			case T_Join:
				_outJoin(str, obj);
				break;
			case T_NestLoop:
				_outNestLoop(str, obj);
				break;
			case T_MergeJoin:
				_outMergeJoin(str, obj);
				break;
			case T_HashJoin:
				_outHashJoin(str, obj);
				break;
			case T_Agg:
				_outAgg(str, obj);
				break;
			case T_WindowKey:
				_outWindowKey(str, obj);
				break;
			case T_Window:
				_outWindow(str, obj);
				break;
			case T_TableFunctionScan:
				_outTableFunctionScan(str, obj);
				break;
			case T_Material:
				_outMaterial(str, obj);
				break;
			case T_ShareInputScan:
				_outShareInputScan(str, obj);
				break;
			case T_Sort:
				_outSort(str, obj);
				break;
			case T_Unique:
				_outUnique(str, obj);
				break;
			case T_SetOp:
				_outSetOp(str, obj);
				break;
			case T_Limit:
				_outLimit(str, obj);
				break;
			case T_Hash:
				_outHash(str, obj);
				break;
			case T_Motion:
				_outMotion(str, obj);
				break;
			case T_DML:
				_outDML(str, obj);
				break;
			case T_SplitUpdate:
				_outSplitUpdate(str, obj);
				break;
			case T_RowTrigger:
				_outRowTrigger(str, obj);
				break;
			case T_AssertOp:
				_outAssertOp(str, obj);
				break;
			case T_PartitionSelector:
				_outPartitionSelector(str, obj);
				break;
			case T_Alias:
				_outAlias(str, obj);
				break;
			case T_RangeVar:
				_outRangeVar(str, obj);
				break;
			case T_IntoClause:
				_outIntoClause(str, obj);
				break;
			case T_Var:
				_outVar(str, obj);
				break;
			case T_Const:
				_outConst(str, obj);
				break;
			case T_Param:
				_outParam(str, obj);
				break;
			case T_Aggref:
				_outAggref(str, obj);
				break;
			case T_AggOrder:
				_outAggOrder(str, obj);
				break;
			case T_WindowRef:
				_outWindowRef(str, obj);
				break;
			case T_ArrayRef:
				_outArrayRef(str, obj);
				break;
			case T_FuncExpr:
				_outFuncExpr(str, obj);
				break;
			case T_OpExpr:
				_outOpExpr(str, obj);
				break;
			case T_DistinctExpr:
				_outDistinctExpr(str, obj);
				break;
			case T_ScalarArrayOpExpr:
				_outScalarArrayOpExpr(str, obj);
				break;
			case T_BoolExpr:
				_outBoolExpr(str, obj);
				break;
			case T_SubLink:
				_outSubLink(str, obj);
				break;
			case T_SubPlan:
				_outSubPlan(str, obj);
				break;
			case T_FieldSelect:
				_outFieldSelect(str, obj);
				break;
			case T_FieldStore:
				_outFieldStore(str, obj);
				break;
			case T_RelabelType:
				_outRelabelType(str, obj);
				break;
			case T_ConvertRowtypeExpr:
				_outConvertRowtypeExpr(str, obj);
				break;
			case T_CaseExpr:
				_outCaseExpr(str, obj);
				break;
			case T_CaseWhen:
				_outCaseWhen(str, obj);
				break;
			case T_CaseTestExpr:
				_outCaseTestExpr(str, obj);
				break;
			case T_ArrayExpr:
				_outArrayExpr(str, obj);
				break;
			case T_RowExpr:
				_outRowExpr(str, obj);
				break;
			case T_RowCompareExpr:
				_outRowCompareExpr(str, obj);
				break;
			case T_CoalesceExpr:
				_outCoalesceExpr(str, obj);
				break;
			case T_MinMaxExpr:
				_outMinMaxExpr(str, obj);
				break;
			case T_XmlExpr:
				_outXmlExpr(str, obj);
				break;
			case T_NullIfExpr:
				_outNullIfExpr(str, obj);
				break;
			case T_NullTest:
				_outNullTest(str, obj);
				break;
			case T_BooleanTest:
				_outBooleanTest(str, obj);
				break;
			case T_CoerceToDomain:
				_outCoerceToDomain(str, obj);
				break;
			case T_CoerceToDomainValue:
				_outCoerceToDomainValue(str, obj);
				break;
			case T_SetToDefault:
				_outSetToDefault(str, obj);
				break;
			case T_CurrentOfExpr:
				_outCurrentOfExpr(str, obj);
				break;
			case T_TargetEntry:
				_outTargetEntry(str, obj);
				break;
			case T_RangeTblRef:
				_outRangeTblRef(str, obj);
				break;
			case T_JoinExpr:
				_outJoinExpr(str, obj);
				break;
			case T_FromExpr:
				_outFromExpr(str, obj);
				break;
			case T_Flow:
				_outFlow(str, obj);
				break;

			case T_Path:
				_outPath(str, obj);
				break;
			case T_IndexPath:
				_outIndexPath(str, obj);
				break;
			case T_BitmapHeapPath:
				_outBitmapHeapPath(str, obj);
				break;
			case T_BitmapAppendOnlyPath:
				_outBitmapAppendOnlyPath(str, obj);
				break;
			case T_BitmapAndPath:
				_outBitmapAndPath(str, obj);
				break;
			case T_BitmapOrPath:
				_outBitmapOrPath(str, obj);
				break;
			case T_TidPath:
				_outTidPath(str, obj);
				break;
			case T_AppendPath:
				_outAppendPath(str, obj);
				break;
			case T_AppendOnlyPath:
				_outAppendOnlyPath(str, obj);
				break;
			case T_AOCSPath:
				_outAOCSPath(str, obj);
				break;
			case T_ResultPath:
				_outResultPath(str, obj);
				break;
			case T_MaterialPath:
				_outMaterialPath(str, obj);
				break;
			case T_UniquePath:
				_outUniquePath(str, obj);
				break;
			case T_NestPath:
				_outNestPath(str, obj);
				break;
			case T_MergePath:
				_outMergePath(str, obj);
				break;
			case T_HashPath:
				_outHashPath(str, obj);
				break;
            case T_CdbMotionPath:
                _outCdbMotionPath(str, obj);
                break;
			case T_PlannerGlobal:
				_outPlannerGlobal(str, obj);
				break;
			case T_PlannerInfo:
				_outPlannerInfo(str, obj);
				break;
			case T_RelOptInfo:
				_outRelOptInfo(str, obj);
				break;
			case T_IndexOptInfo:
				_outIndexOptInfo(str, obj);
				break;
<<<<<<< HEAD
			case T_CdbRelColumnInfo:
				_outCdbRelColumnInfo(str, obj);
				break;
			case T_CdbRelDedupInfo:
				_outCdbRelDedupInfo(str, obj);
				break;
			case T_PathKeyItem:
				_outPathKeyItem(str, obj);
=======
			case T_EquivalenceClass:
				_outEquivalenceClass(str, obj);
				break;
			case T_EquivalenceMember:
				_outEquivalenceMember(str, obj);
				break;
			case T_PathKey:
				_outPathKey(str, obj);
>>>>>>> ebef17c7
				break;
			case T_RestrictInfo:
				_outRestrictInfo(str, obj);
				break;
			case T_InnerIndexscanInfo:
				_outInnerIndexscanInfo(str, obj);
				break;
			case T_OuterJoinInfo:
				_outOuterJoinInfo(str, obj);
				break;
			case T_InClauseInfo:
				_outInClauseInfo(str, obj);
				break;
			case T_AppendRelInfo:
				_outAppendRelInfo(str, obj);
				break;


			case T_GrantStmt:
				_outGrantStmt(str, obj);
				break;
			case T_PrivGrantee:
				_outPrivGrantee(str, obj);
				break;
			case T_FuncWithArgs:
				_outFuncWithArgs(str, obj);
				break;
			case T_GrantRoleStmt:
				_outGrantRoleStmt(str, obj);
				break;
			case T_LockStmt:
				_outLockStmt(str, obj);
				break;

			case T_CreateStmt:
				_outCreateStmt(str, obj);
				break;
			case T_ColumnReferenceStorageDirective:
				_outColumnReferenceStorageDirective(str, obj);
				break;
			case T_PartitionElem:
				_outPartitionElem(str, obj);
				break;
			case T_PartitionRangeItem:
				_outPartitionRangeItem(str, obj);
				break;
			case T_PartitionBoundSpec:
				_outPartitionBoundSpec(str, obj);
				break;
			case T_PartitionSpec:
				_outPartitionSpec(str, obj);
				break;
			case T_Partition:
				_outPartition(str, obj);
				break;
			case T_PartitionRule:
				_outPartitionRule(str, obj);
				break;
			case T_PartitionNode:
				_outPartitionNode(str, obj);
				break;
			case T_PgPartRule:
				_outPgPartRule(str, obj);
				break;
			case T_PartitionValuesSpec:
				_outPartitionValuesSpec(str, obj);
				break;
			case T_InhRelation:
				_outInhRelation(str, obj);
				break;
			case T_SegfileMapNode:
				_outSegfileMapNode(str, obj);
				break;
			case T_ExtTableTypeDesc:
				_outExtTableTypeDesc(str, obj);
				break;
			case T_CreateExternalStmt:
				_outCreateExternalStmt(str, obj);
				break;
			case T_PartitionBy:
				_outPartitionBy(str, obj);
				break;
			case T_IndexStmt:
				_outIndexStmt(str, obj);
				break;
			case T_ReindexStmt:
				_outReindexStmt(str, obj);
				break;

			case T_ConstraintsSetStmt:
				_outConstraintsSetStmt(str, obj);
				break;

			case T_CreateFunctionStmt:
				_outCreateFunctionStmt(str, obj);
				break;
			case T_FunctionParameter:
				_outFunctionParameter(str, obj);
				break;
			case T_RemoveFuncStmt:
				_outRemoveFuncStmt(str, obj);
				break;
			case T_AlterFunctionStmt:
				_outAlterFunctionStmt(str, obj);
				break;

			case T_DefineStmt:
				_outDefineStmt(str,obj);
				break;

			case T_CompositeTypeStmt:
				_outCompositeTypeStmt(str,obj);
				break;
			case T_CreateCastStmt:
				_outCreateCastStmt(str,obj);
				break;
			case T_DropCastStmt:
				_outDropCastStmt(str,obj);
				break;
			case T_CreateOpClassStmt:
				_outCreateOpClassStmt(str,obj);
				break;
			case T_CreateOpClassItem:
				_outCreateOpClassItem(str,obj);
				break;
			case T_RemoveOpClassStmt:
				_outRemoveOpClassStmt(str,obj);
				break;
			case T_CreateConversionStmt:
				_outCreateConversionStmt(str,obj);
				break;


			case T_ViewStmt:
				_outViewStmt(str, obj);
				break;
			case T_RuleStmt:
				_outRuleStmt(str, obj);
				break;
			case T_DropStmt:
				_outDropStmt(str, obj);
				break;
			case T_DropPropertyStmt:
				_outDropPropertyStmt(str, obj);
				break;
			case T_DropOwnedStmt:
				_outDropOwnedStmt(str, obj);
				break;
			case T_ReassignOwnedStmt:
				_outReassignOwnedStmt(str, obj);
				break;
			case T_TruncateStmt:
				_outTruncateStmt(str, obj);
				break;

			case T_AlterTableStmt:
				_outAlterTableStmt(str, obj);
				break;
			case T_AlterTableCmd:
				_outAlterTableCmd(str, obj);
				break;
			case T_SetDistributionCmd:
				_outSetDistributionCmd(str, obj);
				break;
			case T_InheritPartitionCmd:
				_outInheritPartitionCmd(str, obj);
				break;

			case T_AlterPartitionCmd:
				_outAlterPartitionCmd(str, obj);
				break;
			case T_AlterPartitionId:
				_outAlterPartitionId(str, obj);
				break;


			case T_CreateRoleStmt:
				_outCreateRoleStmt(str, obj);
				break;
			case T_DropRoleStmt:
				_outDropRoleStmt(str, obj);
				break;
			case T_AlterRoleStmt:
				_outAlterRoleStmt(str, obj);
				break;
			case T_AlterRoleSetStmt:
				_outAlterRoleSetStmt(str, obj);
				break;

			case T_AlterObjectSchemaStmt:
				_outAlterObjectSchemaStmt(str, obj);
				break;

			case T_AlterOwnerStmt:
				_outAlterOwnerStmt(str, obj);
				break;

			case T_RenameStmt:
				_outRenameStmt(str, obj);
				break;

			case T_CreateSeqStmt:
				_outCreateSeqStmt(str, obj);
				break;
			case T_AlterSeqStmt:
				_outAlterSeqStmt(str, obj);
				break;
			case T_ClusterStmt:
				_outClusterStmt(str, obj);
				break;
			case T_CreatedbStmt:
				_outCreatedbStmt(str, obj);
				break;
			case T_DropdbStmt:
				_outDropdbStmt(str, obj);
				break;
			case T_CreateDomainStmt:
				_outCreateDomainStmt(str, obj);
				break;
			case T_AlterDomainStmt:
				_outAlterDomainStmt(str, obj);
				break;
				
			case T_TransactionStmt:
				_outTransactionStmt(str, obj);
				break;

			case T_NotifyStmt:
				_outNotifyStmt(str, obj);
				break;
			case T_DeclareCursorStmt:
				_outDeclareCursorStmt(str, obj);
				break;
			case T_SingleRowErrorDesc:
				_outSingleRowErrorDesc(str, obj);
				break;
			case T_CopyStmt:
				_outCopyStmt(str, obj);
				break;
			case T_SelectStmt:
				_outSelectStmt(str, obj);
				break;
			case T_InsertStmt:
				_outInsertStmt(str, obj);
				break;
			case T_Null:
				_outNull(str, obj);
				break;
			case T_ColumnDef:
				_outColumnDef(str, obj);
				break;
			case T_TypeName:
				_outTypeName(str, obj);
				break;
			case T_TypeCast:
				_outTypeCast(str, obj);
				break;
			case T_IndexElem:
				_outIndexElem(str, obj);
				break;
			case T_Query:
				_outQuery(str, obj);
				break;
			case T_SortClause:
				_outSortClause(str, obj);
				break;
			case T_GroupClause:
				_outGroupClause(str, obj);
				break;
			case T_GroupingClause:
				_outGroupingClause(str, obj);
				break;
			case T_GroupingFunc:
				_outGroupingFunc(str, obj);
				break;
			case T_Grouping:
				_outGrouping(str, obj);
				break;
			case T_GroupId:
				_outGroupId(str, obj);
				break;
			case T_WindowSpecParse:
				_outWindowSpecParse(str, obj);
				break;
			case T_WindowSpec:
				_outWindowSpec(str, obj);
				break;
			case T_WindowFrame:
				_outWindowFrame(str, obj);
				break;
			case T_WindowFrameEdge:
				_outWindowFrameEdge(str, obj);
				break;
			case T_PercentileExpr:
				_outPercentileExpr(str, obj);
				break;
			case T_RowMarkClause:
				_outRowMarkClause(str, obj);
				break;
			case T_WithClause:
				_outWithClause(str, obj);
				break;
			case T_CommonTableExpr:
				_outCommonTableExpr(str, obj);
				break;
			case T_SetOperationStmt:
				_outSetOperationStmt(str, obj);
				break;
			case T_RangeTblEntry:
				_outRangeTblEntry(str, obj);
				break;
			case T_A_Expr:
				_outAExpr(str, obj);
				break;
			case T_ColumnRef:
				_outColumnRef(str, obj);
				break;
			case T_ParamRef:
				_outParamRef(str, obj);
				break;
			case T_A_Const:
				_outAConst(str, obj);
				break;
			case T_A_Indices:
				_outA_Indices(str, obj);
				break;
			case T_A_Indirection:
				_outA_Indirection(str, obj);
				break;
			case T_ResTarget:
				_outResTarget(str, obj);
				break;
			case T_Constraint:
				_outConstraint(str, obj);
				break;
			case T_FkConstraint:
				_outFkConstraint(str, obj);
				break;
			case T_FuncCall:
				_outFuncCall(str, obj);
				break;
			case T_DefElem:
				_outDefElem(str, obj);
				break;
			case T_LockingClause:
				_outLockingClause(str, obj);
				break;
			case T_XmlSerialize:
				_outXmlSerialize(str, obj);
				break;

			case T_CreateSchemaStmt:
				_outCreateSchemaStmt(str, obj);
				break;
			case T_CreatePLangStmt:
				_outCreatePLangStmt(str, obj);
				break;
			case T_DropPLangStmt:
				_outDropPLangStmt(str, obj);
				break;
			case T_VacuumStmt:
				_outVacuumStmt(str, obj);
				break;
			case T_CdbProcess:
				_outCdbProcess(str, obj);
				break;
			case T_Slice:
				_outSlice(str, obj);
				break;
			case T_SliceTable:
				_outSliceTable(str, obj);
				break;
			case T_VariableResetStmt:
				_outVariableResetStmt(str, obj);
				break;

			case T_DMLActionExpr:
				_outDMLActionExpr(str, obj);
				break;

			case T_PartOidExpr:
				_outPartOidExpr(str, obj);
				break;

			case T_PartDefaultExpr:
				_outPartDefaultExpr(str, obj);
				break;

			case T_PartBoundExpr:
				_outPartBoundExpr(str, obj);
				break;

			case T_PartBoundInclusionExpr:
				_outPartBoundInclusionExpr(str, obj);
				break;

			case T_PartBoundOpenExpr:
				_outPartBoundOpenExpr(str, obj);
				break;

			case T_CreateTrigStmt:
				_outCreateTrigStmt(str, obj);
				break;

			case T_CreateFileSpaceStmt:
				_outCreateFileSpaceStmt(str, obj);
				break;

			case T_FileSpaceEntry:
				_outFileSpaceEntry(str, obj);
				break;

			case T_CreateTableSpaceStmt:
				_outCreateTableSpaceStmt(str, obj);
				break;

			case T_CreateQueueStmt:
				_outCreateQueueStmt(str, obj);
				break;
			case T_AlterQueueStmt:
				_outAlterQueueStmt(str, obj);
				break;
			case T_DropQueueStmt:
				_outDropQueueStmt(str, obj);
				break;

			case T_CommentStmt:
				_outCommentStmt(str, obj);
				break;

			case T_TableValueExpr:
				_outTableValueExpr(str, obj);
                break;
			case T_DenyLoginInterval:
				_outDenyLoginInterval(str, obj);
				break;
			case T_DenyLoginPoint:
				_outDenyLoginPoint(str, obj);
				break;

			case T_AlterTypeStmt:
				_outAlterTypeStmt(str, obj);
				break;
			case T_TupleDescNode:
				_outTupleDescNode(str, obj);
				break;

			default:

				/*
				 * This should be an ERROR, but it's too useful to be able to
				 * dump structures that _outNode only understands part of.
				 */
				elog(WARNING, "could not dump unrecognized node type: %d",
					 (int) nodeTag(obj));
				break;
		}
		appendStringInfoChar(str, '}');
	}
}

/*
 * Initialize global variables for serializing a plan for the workfile manager.
 * The serialized form of a plan for workfile manager does not include some
 * variable fields such as costs and node ids.
 * In addition, range table pointers are replaced with Oids where applicable.
 */
void
outfuncs_workfile_mgr_init(List *rtable)
{
	Assert(NULL == range_table);
	Assert(print_variable_fields);
	range_table = rtable;
	print_variable_fields = false;
}

/*
 * Reset global variables to their default values at the end of serializing
 * a plan for the workfile manager.
 */
void
outfuncs_workfile_mgr_end()
{
	Assert(range_table != NULL);
	Assert(!print_variable_fields);

	print_variable_fields = true;
	range_table = NULL;
}

/*
 * nodeToString -
 *	   returns the ascii representation of the Node as a palloc'd string
 */
char *
nodeToString(void *obj)
{
	StringInfoData str;

	/* see stringinfo.h for an explanation of this maneuver */
	initStringInfo(&str);
	_outNode(&str, obj);
	return str.data;
}

#endif /* COMPILING_BINARY_FUNCS */<|MERGE_RESOLUTION|>--- conflicted
+++ resolved
@@ -1725,7 +1725,8 @@
 _outCdbPathLocus(StringInfo str, CdbPathLocus *node)
 {
     WRITE_ENUM_FIELD(locustype, CdbLocusType);
-    WRITE_NODE_FIELD(partkey);
+    WRITE_NODE_FIELD(partkey_h);
+    WRITE_NODE_FIELD(partkey_oj);
 }                               /* _outCdbPathLocus */
 
 
@@ -2211,8 +2212,6 @@
 	WRITE_ENUM_FIELD(join_type, JoinType);
 	WRITE_BOOL_FIELD(lhs_strict);
 	WRITE_BOOL_FIELD(delay_upper_joins);
-    WRITE_NODE_FIELD(left_equi_key_list);
-    WRITE_NODE_FIELD(right_equi_key_list);
 }
 #endif /* COMPILING_BINARY_FUNCS */
 
@@ -4539,16 +4538,12 @@
 			case T_IndexOptInfo:
 				_outIndexOptInfo(str, obj);
 				break;
-<<<<<<< HEAD
 			case T_CdbRelColumnInfo:
 				_outCdbRelColumnInfo(str, obj);
 				break;
 			case T_CdbRelDedupInfo:
 				_outCdbRelDedupInfo(str, obj);
 				break;
-			case T_PathKeyItem:
-				_outPathKeyItem(str, obj);
-=======
 			case T_EquivalenceClass:
 				_outEquivalenceClass(str, obj);
 				break;
@@ -4557,7 +4552,6 @@
 				break;
 			case T_PathKey:
 				_outPathKey(str, obj);
->>>>>>> ebef17c7
 				break;
 			case T_RestrictInfo:
 				_outRestrictInfo(str, obj);
