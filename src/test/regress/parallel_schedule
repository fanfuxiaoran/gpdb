--- conflicted
+++ resolved
@@ -1,5 +1,5 @@
 # ----------
-# $PostgreSQL: pgsql/src/test/regress/parallel_schedule,v 1.52 2008/12/28 18:54:01 tgl Exp $
+# $PostgreSQL: pgsql/src/test/regress/parallel_schedule,v 1.51 2008/12/19 16:25:19 petere Exp $
 #
 # By convention, we put no more than twenty tests in any one parallel group;
 # this limits the number of connections needed to run the tests.
@@ -124,17 +124,13 @@
 # Another group of parallel tests
 # ----------
 # "plpgsql" cannot run concurrently with "rules", nor can "plancache"
-<<<<<<< HEAD
-test: plancache limit plpgsql copy2 temp domain rangefuncs prepare without_oid conversion truncate alter_table sequence polymorphism rowtypes with xml
+test: plancache limit plpgsql copy2 temp domain rangefuncs prepare without_oid conversion truncate alter_table sequence polymorphism rowtypes window with xml
 
 # GPDB_83_MERGE_FIXME: the largeobject test is temporarily disabled due to test errors
 # test: largeobject
 
 # INSERT RETURNING is not supported by GPDB
 #test: returning
-=======
-test: plancache limit plpgsql copy2 temp domain rangefuncs prepare without_oid conversion truncate alter_table sequence polymorphism rowtypes returning largeobject window with xml
->>>>>>> 95b07bc7
 
 # run stats by itself because its delay may be insufficient under heavy load
 #
