--- conflicted
+++ resolved
@@ -47,11 +47,7 @@
  * permission to use and distribute the software in accordance with the
  * terms specified in this license.
  *
-<<<<<<< HEAD
- * $PostgreSQL: pgsql/src/backend/regex/regc_locale.c,v 1.10 2009/12/01 21:00:24 tgl Exp $
-=======
  * $PostgreSQL: pgsql/src/backend/regex/regc_locale.c,v 1.9 2008/02/14 17:33:37 tgl Exp $
->>>>>>> 0f855d62
  */
 
 /* ASCII character-name table */
