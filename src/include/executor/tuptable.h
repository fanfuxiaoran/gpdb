/*-------------------------------------------------------------------------
 *
 * tuptable.h
 *	  tuple table support stuff
 *
 *
 * Portions Copyright (c) 1996-2019, PostgreSQL Global Development Group
 * Portions Copyright (c) 1994, Regents of the University of California
 *
 * src/include/executor/tuptable.h
 *
 *-------------------------------------------------------------------------
 */
#ifndef TUPTABLE_H
#define TUPTABLE_H

#include "access/htup.h"
<<<<<<< HEAD
#include "access/htup_details.h"
#include "access/memtup.h"
=======
#include "access/sysattr.h"
>>>>>>> 9e1c9f95
#include "access/tupdesc.h"
#include "access/htup_details.h"
#include "storage/buf.h"

/*----------
 * The executor stores tuples in a "tuple table" which is a List of
 * independent TupleTableSlots.
 *
 * There's various different types of tuple table slots, each being able to
 * store different types of tuples. Additional types of slots can be added
 * without modifying core code. The type of a slot is determined by the
 * TupleTableSlotOps* passed to the slot creation routine. The builtin types
 * of slots are
 *
 * 1. physical tuple in a disk buffer page (TTSOpsBufferHeapTuple)
 * 2. physical tuple constructed in palloc'ed memory (TTSOpsHeapTuple)
 * 3. "minimal" physical tuple constructed in palloc'ed memory
 *    (TTSOpsMinimalTuple)
 * 4. "virtual" tuple consisting of Datum/isnull arrays (TTSOpsVirtual)
 *
 *
 * The first two cases are similar in that they both deal with "materialized"
 * tuples, but resource management is different.  For a tuple in a disk page
 * we need to hold a pin on the buffer until the TupleTableSlot's reference
 * to the tuple is dropped; while for a palloc'd tuple we usually want the
 * tuple pfree'd when the TupleTableSlot's reference is dropped.
 *
 * A "minimal" tuple is handled similarly to a palloc'd regular tuple.
 * At present, minimal tuples never are stored in buffers, so there is no
 * parallel to case 1.  Note that a minimal tuple has no "system columns".
 * (Actually, it could have an OID, but we have no need to access the OID.)
 *
 * A "virtual" tuple is an optimization used to minimize physical data copying
 * in a nest of plan nodes.  Until materialized pass-by-reference Datums in
 * the slot point to storage that is not directly associated with the
 * TupleTableSlot; generally they will point to part of a tuple stored in a
 * lower plan node's output TupleTableSlot, or to a function result
 * constructed in a plan node's per-tuple econtext.  It is the responsibility
 * of the generating plan node to be sure these resources are not released for
 * as long as the virtual tuple needs to be valid or is materialized.  Note
 * also that a virtual tuple does not have any "system columns".
 *
 * The Datum/isnull arrays of a TupleTableSlot serve double duty.  For virtual
 * slots they are the authoritative data.  For the other builtin slots,
 * the arrays contain data extracted from the tuple.  (In this state, any
 * pass-by-reference Datums point into the physical tuple.)  The extracted
 * information is built "lazily", ie, only as needed.  This serves to avoid
 * repeated extraction of data from the physical tuple.
 *
 * A TupleTableSlot can also be "empty", indicated by flag TTS_FLAG_EMPTY set
 * in tts_flags, holding no valid data.  This is the only valid state for a
 * freshly-created slot that has not yet had a tuple descriptor assigned to
 * it.  In this state, TTS_SHOULDFREE should not be set in tts_flags, tts_tuple
 * must be NULL and tts_nvalid zero.
 *
 * The tupleDescriptor is simply referenced, not copied, by the TupleTableSlot
 * code.  The caller of ExecSetSlotDescriptor() is responsible for providing
 * a descriptor that will live as long as the slot does.  (Typically, both
 * slots and descriptors are in per-query memory and are freed by memory
 * context deallocation at query end; so it's not worth providing any extra
 * mechanism to do more.  However, the slot will increment the tupdesc
 * reference count if a reference-counted tupdesc is supplied.)
 *
 * When TTS_SHOULDFREE is set in tts_flags, the physical tuple is "owned" by
 * the slot and should be freed when the slot's reference to the tuple is
 * dropped.
 *
 * tts_values/tts_isnull are allocated either when the slot is created (when
 * the descriptor is provided), or when a descriptor is assigned to the slot;
 * they are of length equal to the descriptor's natts.
 *
 * The TTS_FLAG_SLOW flag is saved state for
 * slot_deform_heap_tuple, and should not be touched by any other code.
 *----------
 */

<<<<<<< HEAD
/* tts_flags */
#define         TTS_ISEMPTY     1
#define         TTS_SHOULDFREE 	2
#define         TTS_SHOULDFREE_MEM 	4	/* should pfree tts_memtuple? */
#define         TTS_VIRTUAL     8

typedef struct TupleTableSlot
{
	NodeTag		type;
	int         PRIVATE_tts_flags;      /* TTS_xxx flags */

	/* Heap tuple stuff */
	HeapTuple PRIVATE_tts_heaptuple;
	void    *PRIVATE_tts_htup_buf;
	uint32   PRIVATE_tts_htup_buf_len;

	/* Mem tuple stuff */
	MemTuple PRIVATE_tts_memtuple;
	void 	*PRIVATE_tts_mtup_buf;
	uint32  PRIVATE_tts_mtup_buf_len;
	ItemPointerData PRIVATE_tts_synthetic_ctid;	/* needed if memtuple is stored on disk */
	
	/* Virtual tuple stuff */
	int 	PRIVATE_tts_nvalid;		/* number of valid virtual tup entries */
	long    PRIVATE_tts_off; 		/* hack to remember state of last decoding. */
	bool    PRIVATE_tts_slow; 		/* hack to remember state of last decoding. */
	Datum 	*PRIVATE_tts_values;		/* virtual tuple values */
	bool 	*PRIVATE_tts_isnull;		/* virtual tuple nulls */

	TupleDesc	tts_tupleDescriptor;	/* slot's tuple descriptor */
	MemTupleBinding *tts_mt_bind;		/* mem tuple's binding */ 
	MemoryContext 	tts_mcxt;		/* slot itself is in this context */
	Buffer		tts_buffer;		/* tuple's buffer, or InvalidBuffer */

    /* System attributes */
    Oid         tts_tableOid;
} TupleTableSlot;

#ifndef FRONTEND

static inline bool TupIsNull(TupleTableSlot *slot)
{
	return (slot == NULL || (slot->PRIVATE_tts_flags & TTS_ISEMPTY) != 0);
}
static inline void TupClearIsEmpty(TupleTableSlot *slot)
{
	slot->PRIVATE_tts_flags &= (~TTS_ISEMPTY);
}
static inline bool TupShouldFree(TupleTableSlot *slot)
{
	Assert(slot);
	return ((slot->PRIVATE_tts_flags & TTS_SHOULDFREE) != 0); 
}
static inline void TupSetShouldFree(TupleTableSlot *slot)
{
	slot->PRIVATE_tts_flags |= TTS_SHOULDFREE; 
}
static inline void TupClearShouldFree(TupleTableSlot *slot)
{
	slot->PRIVATE_tts_flags &= (~TTS_SHOULDFREE);
}
static inline bool TupHasHeapTuple(TupleTableSlot *slot)
{
	Assert(slot);
	return slot->PRIVATE_tts_heaptuple != NULL;
}
static inline bool TupHasMemTuple(TupleTableSlot *slot)
{
	Assert(slot);
	return slot->PRIVATE_tts_memtuple != NULL;
}
static inline bool TupHasVirtualTuple(TupleTableSlot *slot)
{
	Assert(slot);
    return (slot->PRIVATE_tts_flags & TTS_VIRTUAL) ? true : false;
}
static inline HeapTuple TupGetHeapTuple(TupleTableSlot *slot)
{
	Assert(TupHasHeapTuple(slot));
	return slot->PRIVATE_tts_heaptuple; 
}
static inline MemTuple TupGetMemTuple(TupleTableSlot *slot)
{
	Assert(TupHasMemTuple(slot));
	return slot->PRIVATE_tts_memtuple;
}

static inline void free_heaptuple_memtuple(TupleTableSlot *slot)
{
	if(TupShouldFree(slot))
	{
		if(slot->PRIVATE_tts_heaptuple && slot->PRIVATE_tts_heaptuple != slot->PRIVATE_tts_htup_buf)
			pfree(slot->PRIVATE_tts_heaptuple);
		
		if(slot->PRIVATE_tts_memtuple && slot->PRIVATE_tts_memtuple != slot->PRIVATE_tts_mtup_buf)
			pfree(slot->PRIVATE_tts_memtuple);
	}

	slot->PRIVATE_tts_heaptuple = NULL;
	slot->PRIVATE_tts_memtuple = NULL;
}

static inline void TupSetVirtualTuple(TupleTableSlot *slot)
{
	Assert(slot);
	slot->PRIVATE_tts_flags |= TTS_VIRTUAL;
}

static inline void TupSetVirtualTupleNValid(TupleTableSlot *slot, int nvalid)
{
        free_heaptuple_memtuple(slot);
        slot->PRIVATE_tts_flags = TTS_VIRTUAL;
        slot->PRIVATE_tts_nvalid = nvalid;
}

static inline Datum *slot_get_values(TupleTableSlot *slot)
{
	return slot->PRIVATE_tts_values;
}

static inline bool *slot_get_isnull(TupleTableSlot *slot)
{
	return slot->PRIVATE_tts_isnull;
}

extern void _slot_getsomeattrs(TupleTableSlot *slot, int attnum);
static inline void slot_getsomeattrs(TupleTableSlot *slot, int attnum)
{

	if(TupHasVirtualTuple(slot))
	{
		if(slot->PRIVATE_tts_nvalid >= attnum)
			return;
	}

	if(TupHasMemTuple(slot))
	{
		int i; 
		for(i=0; i<attnum; ++i)
			slot->PRIVATE_tts_values[i] = memtuple_getattr(
					slot->PRIVATE_tts_memtuple, slot->tts_mt_bind, 
					i+1, &(slot->PRIVATE_tts_isnull[i]));

		TupSetVirtualTuple(slot);
		slot->PRIVATE_tts_nvalid = attnum;
		return;
	}

	_slot_getsomeattrs(slot, attnum); 
	TupSetVirtualTuple(slot);
}

static inline void
slot_getallattrs(TupleTableSlot *slot)
{
	slot_getsomeattrs(slot, slot->tts_tupleDescriptor->natts);
}

extern bool slot_getsysattr(TupleTableSlot *slot, int attnum,
				Datum *value, bool *isnull);
=======
/* true = slot is empty */
#define			TTS_FLAG_EMPTY			(1 << 1)
#define TTS_EMPTY(slot)	(((slot)->tts_flags & TTS_FLAG_EMPTY) != 0)

/* should pfree tuple "owned" by the slot? */
#define			TTS_FLAG_SHOULDFREE		(1 << 2)
#define TTS_SHOULDFREE(slot) (((slot)->tts_flags & TTS_FLAG_SHOULDFREE) != 0)

/* saved state for slot_deform_heap_tuple */
#define			TTS_FLAG_SLOW		(1 << 3)
#define TTS_SLOW(slot) (((slot)->tts_flags & TTS_FLAG_SLOW) != 0)

/* fixed tuple descriptor */
#define			TTS_FLAG_FIXED		(1 << 4)
#define TTS_FIXED(slot) (((slot)->tts_flags & TTS_FLAG_FIXED) != 0)

struct TupleTableSlotOps;
typedef struct TupleTableSlotOps TupleTableSlotOps;

/* base tuple table slot type */
typedef struct TupleTableSlot
{
	NodeTag		type;
#define FIELDNO_TUPLETABLESLOT_FLAGS 1
	uint16		tts_flags;		/* Boolean states */
#define FIELDNO_TUPLETABLESLOT_NVALID 2
	AttrNumber	tts_nvalid;		/* # of valid values in tts_values */
	const TupleTableSlotOps *const tts_ops; /* implementation of slot */
#define FIELDNO_TUPLETABLESLOT_TUPLEDESCRIPTOR 4
	TupleDesc	tts_tupleDescriptor;	/* slot's tuple descriptor */
#define FIELDNO_TUPLETABLESLOT_VALUES 5
	Datum	   *tts_values;		/* current per-attribute values */
#define FIELDNO_TUPLETABLESLOT_ISNULL 6
	bool	   *tts_isnull;		/* current per-attribute isnull flags */
	MemoryContext tts_mcxt;		/* slot itself is in this context */
	ItemPointerData tts_tid;	/* stored tuple's tid */
	Oid			tts_tableOid;	/* table oid of tuple */
} TupleTableSlot;

/* routines for a TupleTableSlot implementation */
struct TupleTableSlotOps
{
	/* Minimum size of the slot */
	size_t		base_slot_size;

	/* Initialization. */
	void		(*init) (TupleTableSlot *slot);

	/* Destruction. */
	void		(*release) (TupleTableSlot *slot);

	/*
	 * Clear the contents of the slot. Only the contents are expected to be
	 * cleared and not the tuple descriptor. Typically an implementation of
	 * this callback should free the memory allocated for the tuple contained
	 * in the slot.
	 */
	void		(*clear) (TupleTableSlot *slot);

	/*
	 * Fill up first natts entries of tts_values and tts_isnull arrays with
	 * values from the tuple contained in the slot. The function may be called
	 * with natts more than the number of attributes available in the tuple,
	 * in which case it should set tts_nvalid to the number of returned
	 * columns.
	 */
	void		(*getsomeattrs) (TupleTableSlot *slot, int natts);

	/*
	 * Returns value of the given system attribute as a datum and sets isnull
	 * to false, if it's not NULL. Throws an error if the slot type does not
	 * support system attributes.
	 */
	Datum		(*getsysattr) (TupleTableSlot *slot, int attnum, bool *isnull);

	/*
	 * Make the contents of the slot solely depend on the slot, and not on
	 * underlying resources (like another memory context, buffers, etc).
	 */
	void		(*materialize) (TupleTableSlot *slot);

	/*
	 * Copy the contents of the source slot into the destination slot's own
	 * context. Invoked using callback of the destination slot.
	 */
	void		(*copyslot) (TupleTableSlot *dstslot, TupleTableSlot *srcslot);

	/*
	 * Return a heap tuple "owned" by the slot. It is slot's responsibility to
	 * free the memory consumed by the heap tuple. If the slot can not "own" a
	 * heap tuple, it should not implement this callback and should set it as
	 * NULL.
	 */
	HeapTuple	(*get_heap_tuple) (TupleTableSlot *slot);

	/*
	 * Return a minimal tuple "owned" by the slot. It is slot's responsibility
	 * to free the memory consumed by the minimal tuple. If the slot can not
	 * "own" a minimal tuple, it should not implement this callback and should
	 * set it as NULL.
	 */
	MinimalTuple (*get_minimal_tuple) (TupleTableSlot *slot);

	/*
	 * Return a copy of heap tuple representing the contents of the slot. The
	 * copy needs to be palloc'd in the current memory context. The slot
	 * itself is expected to remain unaffected. It is *not* expected to have
	 * meaningful "system columns" in the copy. The copy is not be "owned" by
	 * the slot i.e. the caller has to take responsibility to free memory
	 * consumed by the slot.
	 */
	HeapTuple	(*copy_heap_tuple) (TupleTableSlot *slot);

	/*
	 * Return a copy of minimal tuple representing the contents of the slot.
	 * The copy needs to be palloc'd in the current memory context. The slot
	 * itself is expected to remain unaffected. It is *not* expected to have
	 * meaningful "system columns" in the copy. The copy is not be "owned" by
	 * the slot i.e. the caller has to take responsibility to free memory
	 * consumed by the slot.
	 */
	MinimalTuple (*copy_minimal_tuple) (TupleTableSlot *slot);
};

/*
 * Predefined TupleTableSlotOps for various types of TupleTableSlotOps. The
 * same are used to identify the type of a given slot.
 */
extern PGDLLIMPORT const TupleTableSlotOps TTSOpsVirtual;
extern PGDLLIMPORT const TupleTableSlotOps TTSOpsHeapTuple;
extern PGDLLIMPORT const TupleTableSlotOps TTSOpsMinimalTuple;
extern PGDLLIMPORT const TupleTableSlotOps TTSOpsBufferHeapTuple;

#define TTS_IS_VIRTUAL(slot) ((slot)->tts_ops == &TTSOpsVirtual)
#define TTS_IS_HEAPTUPLE(slot) ((slot)->tts_ops == &TTSOpsHeapTuple)
#define TTS_IS_MINIMALTUPLE(slot) ((slot)->tts_ops == &TTSOpsMinimalTuple)
#define TTS_IS_BUFFERTUPLE(slot) ((slot)->tts_ops == &TTSOpsBufferHeapTuple)


/*
 * Tuple table slot implementations.
 */

typedef struct VirtualTupleTableSlot
{
	TupleTableSlot base;

	char	   *data;			/* data for materialized slots */
} VirtualTupleTableSlot;

typedef struct HeapTupleTableSlot
{
	TupleTableSlot base;

#define FIELDNO_HEAPTUPLETABLESLOT_TUPLE 1
	HeapTuple	tuple;			/* physical tuple */
#define FIELDNO_HEAPTUPLETABLESLOT_OFF 2
	uint32		off;			/* saved state for slot_deform_heap_tuple */
	HeapTupleData tupdata;		/* optional workspace for storing tuple */
} HeapTupleTableSlot;

/* heap tuple residing in a buffer */
typedef struct BufferHeapTupleTableSlot
{
	HeapTupleTableSlot base;

	/*
	 * If buffer is not InvalidBuffer, then the slot is holding a pin on the
	 * indicated buffer page; drop the pin when we release the slot's
	 * reference to that buffer.  (TTS_FLAG_SHOULDFREE should not be set be
	 * false in such a case, since presumably tts_tuple is pointing at the
	 * buffer page.)
	 */
	Buffer		buffer;			/* tuple's buffer, or InvalidBuffer */
} BufferHeapTupleTableSlot;

typedef struct MinimalTupleTableSlot
{
	TupleTableSlot base;

	/*
	 * In a minimal slot tuple points at minhdr and the fields of that struct
	 * are set correctly for access to the minimal tuple; in particular,
	 * minhdr.t_data points MINIMAL_TUPLE_OFFSET bytes before mintuple.  This
	 * allows column extraction to treat the case identically to regular
	 * physical tuples.
	 */
#define FIELDNO_MINIMALTUPLETABLESLOT_TUPLE 1
	HeapTuple	tuple;			/* tuple wrapper */
	MinimalTuple mintuple;		/* minimal tuple, or NULL if none */
	HeapTupleData minhdr;		/* workspace for minimal-tuple-only case */
#define FIELDNO_MINIMALTUPLETABLESLOT_OFF 4
	uint32		off;			/* saved state for slot_deform_heap_tuple */
} MinimalTupleTableSlot;
>>>>>>> 9e1c9f95

/*
 * Set the synthetic ctid to a given ctid value.
 *
 * If the slot contains a memtuple or a virtual tuple, the PRIVATE_tts_synthetic_ctid
 * is set to the given ctid value. If the slot contains a heap tuple, then t_self
 * in the heap tuple is set to the given ctid value.
 *
 * This function will set both PRIVATE_tts_synthetic_ctid and heaptuple->t_self when
 * both heap tuple and memtuple or virtual tuple are presented.
 */
static inline void slot_set_ctid(TupleTableSlot *slot, ItemPointer new_ctid)
{
	Assert(slot);

	if (TupHasHeapTuple(slot))
	{
		HeapTuple tuple = TupGetHeapTuple(slot);
		tuple->t_self = *new_ctid;
	}
	
	if (TupHasMemTuple(slot) || TupHasVirtualTuple(slot))
		slot->PRIVATE_tts_synthetic_ctid = *new_ctid;
}

/*
 * Retrieve the synthetic ctid value from the slot.
 *
 * This function assumes that the PRIVATE_tts_synthetic_ctid and heaptuple->t_self
 * are in sync if both of them are presented in the slot.
 */
<<<<<<< HEAD
static inline ItemPointer slot_get_ctid(TupleTableSlot *slot)
{
	if (TupHasHeapTuple(slot))
	{
		Assert(ItemPointerIsValid(&(slot->PRIVATE_tts_heaptuple->t_self)));
		return &(slot->PRIVATE_tts_heaptuple->t_self);
	}
	
	return &(slot->PRIVATE_tts_synthetic_ctid);
}

/* GPDB_94_MERGE_FIXME: We really should move some large functions out of header files. */

/*
 * Get an attribute from the tuple table slot.
 */
static inline Datum slot_getattr(TupleTableSlot *slot, int attnum, bool *isnull)
{
	Datum value;

	Assert(!TupIsNull(slot));
	Assert(attnum <= slot->tts_tupleDescriptor->natts);

	/* System attribute */
	if(attnum <= 0)
	{
		if (slot_getsysattr(slot, attnum, &value, isnull) == false)
			elog(ERROR, "Fail to get system attribute with attnum: %d", attnum);
		return value;
	}

	/* fast path for virtual tuple */
	if(TupHasVirtualTuple(slot) && slot->PRIVATE_tts_nvalid >= attnum)
	{
		*isnull = slot->PRIVATE_tts_isnull[attnum-1];
		return slot->PRIVATE_tts_values[attnum-1];
	}

	/* Mem tuple: We do not even populate virtual tuple */
	if(TupHasMemTuple(slot))
	{
		Assert(slot->tts_mt_bind);
		return memtuple_getattr(slot->PRIVATE_tts_memtuple, slot->tts_mt_bind, attnum, isnull);
	}

	/* Slow: heap tuple */
	Assert(TupHasHeapTuple(slot));

	_slot_getsomeattrs(slot, attnum);
	Assert(TupHasVirtualTuple(slot) && slot->PRIVATE_tts_nvalid >= attnum);
	*isnull = slot->PRIVATE_tts_isnull[attnum-1];
	return slot->PRIVATE_tts_values[attnum-1];
}

static inline bool slot_attisnull(TupleTableSlot *slot, int attnum)
{
	if(attnum <= 0)
		return false;

	if(TupHasHeapTuple(slot))
		return heap_attisnull_normalattr(slot->PRIVATE_tts_heaptuple, attnum);
		
	if(TupHasVirtualTuple(slot) && slot->PRIVATE_tts_nvalid >= attnum)
		return slot->PRIVATE_tts_isnull[attnum-1];

	Assert(TupHasMemTuple(slot));
	return memtuple_attisnull(slot->PRIVATE_tts_memtuple, slot->tts_mt_bind, attnum);
}

/* in executor/execTuples.c */
extern void init_slot(TupleTableSlot *slot, TupleDesc tupdesc);

extern TupleTableSlot *MakeTupleTableSlot(void);
extern TupleTableSlot *ExecAllocTableSlot(List **tupleTable);
=======
#define TupIsNull(slot) \
	((slot) == NULL || TTS_EMPTY(slot))

/* in executor/execTuples.c */
extern TupleTableSlot *MakeTupleTableSlot(TupleDesc tupleDesc,
										  const TupleTableSlotOps *tts_ops);
extern TupleTableSlot *ExecAllocTableSlot(List **tupleTable, TupleDesc desc,
										  const TupleTableSlotOps *tts_ops);
>>>>>>> 9e1c9f95
extern void ExecResetTupleTable(List *tupleTable, bool shouldFree);
extern TupleTableSlot *MakeSingleTupleTableSlot(TupleDesc tupdesc,
												const TupleTableSlotOps *tts_ops);
extern void ExecDropSingleTupleTableSlot(TupleTableSlot *slot);
<<<<<<< HEAD
extern void ExecSetSlotDescriptor(TupleTableSlot *slot, TupleDesc tupdesc); 

extern TupleTableSlot *ExecStoreHeapTuple(HeapTuple tuple,
			   TupleTableSlot *slot,
			   Buffer buffer,
			   bool shouldFree);
extern TupleTableSlot *ExecStoreMinimalTuple(MemTuple mtup,
					  TupleTableSlot *slot,
					  bool shouldFree);

extern TupleTableSlot *ExecClearTuple(TupleTableSlot *slot);
extern TupleTableSlot *ExecStoreVirtualTuple(TupleTableSlot *slot);
extern TupleTableSlot *ExecStoreAllNullTuple(TupleTableSlot *slot);

extern HeapTuple ExecCopySlotHeapTuple(TupleTableSlot *slot);
extern MemTuple ExecCopySlotMemTuple(TupleTableSlot *slot);
extern MemTuple ExecCopySlotMemTupleTo(TupleTableSlot *slot, MemoryContext pctxt, char *dest, unsigned int *len);

extern HeapTuple ExecFetchSlotHeapTuple(TupleTableSlot *slot);
extern MemTuple ExecFetchSlotMemTuple(TupleTableSlot *slot);
extern Datum ExecFetchSlotTupleDatum(TupleTableSlot *slot);

static inline GenericTuple
ExecFetchSlotGenericTuple(TupleTableSlot *slot)
{
	Assert(!TupIsNull(slot));
	if (slot->PRIVATE_tts_memtuple == NULL && slot->PRIVATE_tts_heaptuple != NULL)
		return (GenericTuple) slot->PRIVATE_tts_heaptuple;

	return (GenericTuple) ExecFetchSlotMemTuple(slot);
}

static inline TupleTableSlot *
ExecStoreGenericTuple(GenericTuple tup, TupleTableSlot *slot, bool shouldFree)
{
	if (is_memtuple(tup))
		return ExecStoreMinimalTuple((MemTuple) tup, slot, shouldFree);

	return ExecStoreHeapTuple((HeapTuple) tup, slot, InvalidBuffer, shouldFree);
}

static inline GenericTuple
ExecCopyGenericTuple(TupleTableSlot *slot)
{
	Assert(!TupIsNull(slot));
	if(slot->PRIVATE_tts_heaptuple != NULL && slot->PRIVATE_tts_memtuple == NULL)
		return (GenericTuple) ExecCopySlotHeapTuple(slot);
	return (GenericTuple) ExecCopySlotMemTuple(slot);
}

extern HeapTuple ExecMaterializeSlot(TupleTableSlot *slot);
extern TupleTableSlot *ExecCopySlot(TupleTableSlot *dstslot,
			 TupleTableSlot *srcslot);

#endif /* !FRONTEND */

#endif   /* TUPTABLE_H */
=======
extern void ExecSetSlotDescriptor(TupleTableSlot *slot, TupleDesc tupdesc);
extern TupleTableSlot *ExecStoreHeapTuple(HeapTuple tuple,
										  TupleTableSlot *slot,
										  bool shouldFree);
extern void ExecForceStoreHeapTuple(HeapTuple tuple,
									TupleTableSlot *slot,
									bool shouldFree);
extern TupleTableSlot *ExecStoreBufferHeapTuple(HeapTuple tuple,
												TupleTableSlot *slot,
												Buffer buffer);
extern TupleTableSlot *ExecStorePinnedBufferHeapTuple(HeapTuple tuple,
													  TupleTableSlot *slot,
													  Buffer buffer);
extern TupleTableSlot *ExecStoreMinimalTuple(MinimalTuple mtup,
											 TupleTableSlot *slot,
											 bool shouldFree);
extern void ExecForceStoreMinimalTuple(MinimalTuple mtup, TupleTableSlot *slot,
									   bool shouldFree);
extern TupleTableSlot *ExecStoreVirtualTuple(TupleTableSlot *slot);
extern TupleTableSlot *ExecStoreAllNullTuple(TupleTableSlot *slot);
extern void ExecStoreHeapTupleDatum(Datum data, TupleTableSlot *slot);
extern HeapTuple ExecFetchSlotHeapTuple(TupleTableSlot *slot, bool materialize, bool *shouldFree);
extern MinimalTuple ExecFetchSlotMinimalTuple(TupleTableSlot *slot,
											  bool *shouldFree);
extern Datum ExecFetchSlotHeapTupleDatum(TupleTableSlot *slot);
extern void slot_getmissingattrs(TupleTableSlot *slot, int startAttNum,
								 int lastAttNum);
extern void slot_getsomeattrs_int(TupleTableSlot *slot, int attnum);


#ifndef FRONTEND

/*
 * This function forces the entries of the slot's Datum/isnull arrays to be
 * valid at least up through the attnum'th entry.
 */
static inline void
slot_getsomeattrs(TupleTableSlot *slot, int attnum)
{
	if (slot->tts_nvalid < attnum)
		slot_getsomeattrs_int(slot, attnum);
}

/*
 * slot_getallattrs
 *		This function forces all the entries of the slot's Datum/isnull
 *		arrays to be valid.  The caller may then extract data directly
 *		from those arrays instead of using slot_getattr.
 */
static inline void
slot_getallattrs(TupleTableSlot *slot)
{
	slot_getsomeattrs(slot, slot->tts_tupleDescriptor->natts);
}


/*
 * slot_attisnull
 *
 * Detect whether an attribute of the slot is null, without actually fetching
 * it.
 */
static inline bool
slot_attisnull(TupleTableSlot *slot, int attnum)
{
	AssertArg(attnum > 0);

	if (attnum > slot->tts_nvalid)
		slot_getsomeattrs(slot, attnum);

	return slot->tts_isnull[attnum - 1];
}

/*
 * slot_getattr - fetch one attribute of the slot's contents.
 */
static inline Datum
slot_getattr(TupleTableSlot *slot, int attnum,
			 bool *isnull)
{
	AssertArg(attnum > 0);

	if (attnum > slot->tts_nvalid)
		slot_getsomeattrs(slot, attnum);

	*isnull = slot->tts_isnull[attnum - 1];

	return slot->tts_values[attnum - 1];
}

/*
 * slot_getsysattr - fetch a system attribute of the slot's current tuple.
 *
 *  If the slot type does not contain system attributes, this will throw an
 *  error.  Hence before calling this function, callers should make sure that
 *  the slot type is the one that supports system attributes.
 */
static inline Datum
slot_getsysattr(TupleTableSlot *slot, int attnum, bool *isnull)
{
	AssertArg(attnum < 0);		/* caller error */

	if (attnum == TableOidAttributeNumber)
	{
		*isnull = false;
		return ObjectIdGetDatum(slot->tts_tableOid);
	}
	else if (attnum == SelfItemPointerAttributeNumber)
	{
		*isnull = false;
		return PointerGetDatum(&slot->tts_tid);
	}

	/* Fetch the system attribute from the underlying tuple. */
	return slot->tts_ops->getsysattr(slot, attnum, isnull);
}

/*
 * ExecClearTuple - clear the slot's contents
 */
static inline TupleTableSlot *
ExecClearTuple(TupleTableSlot *slot)
{
	slot->tts_ops->clear(slot);

	return slot;
}

/* ExecMaterializeSlot - force a slot into the "materialized" state.
 *
 * This causes the slot's tuple to be a local copy not dependent on any
 * external storage (i.e. pointing into a Buffer, or having allocations in
 * another memory context).
 *
 * A typical use for this operation is to prepare a computed tuple for being
 * stored on disk.  The original data may or may not be virtual, but in any
 * case we need a private copy for heap_insert to scribble on.
 */
static inline void
ExecMaterializeSlot(TupleTableSlot *slot)
{
	slot->tts_ops->materialize(slot);
}

/*
 * ExecCopySlotHeapTuple - return HeapTuple allocated in caller's context
 */
static inline HeapTuple
ExecCopySlotHeapTuple(TupleTableSlot *slot)
{
	Assert(!TTS_EMPTY(slot));

	return slot->tts_ops->copy_heap_tuple(slot);
}

/*
 * ExecCopySlotMinimalTuple - return MinimalTuple allocated in caller's context
 */
static inline MinimalTuple
ExecCopySlotMinimalTuple(TupleTableSlot *slot)
{
	return slot->tts_ops->copy_minimal_tuple(slot);
}

/*
 * ExecCopySlot - copy one slot's contents into another.
 *
 * If a source's system attributes are supposed to be accessed in the target
 * slot, the target slot and source slot types need to match.
 */
static inline TupleTableSlot *
ExecCopySlot(TupleTableSlot *dstslot, TupleTableSlot *srcslot)
{
	Assert(!TTS_EMPTY(srcslot));

	dstslot->tts_ops->copyslot(dstslot, srcslot);

	return dstslot;
}

#endif							/* FRONTEND */

#endif							/* TUPTABLE_H */
>>>>>>> 9e1c9f95
<|MERGE_RESOLUTION|>--- conflicted
+++ resolved
@@ -15,12 +15,8 @@
 #define TUPTABLE_H
 
 #include "access/htup.h"
-<<<<<<< HEAD
-#include "access/htup_details.h"
 #include "access/memtup.h"
-=======
 #include "access/sysattr.h"
->>>>>>> 9e1c9f95
 #include "access/tupdesc.h"
 #include "access/htup_details.h"
 #include "storage/buf.h"
@@ -40,7 +36,6 @@
  * 3. "minimal" physical tuple constructed in palloc'ed memory
  *    (TTSOpsMinimalTuple)
  * 4. "virtual" tuple consisting of Datum/isnull arrays (TTSOpsVirtual)
- *
  *
  * The first two cases are similar in that they both deal with "materialized"
  * tuples, but resource management is different.  For a tuple in a disk page
@@ -97,168 +92,6 @@
  *----------
  */
 
-<<<<<<< HEAD
-/* tts_flags */
-#define         TTS_ISEMPTY     1
-#define         TTS_SHOULDFREE 	2
-#define         TTS_SHOULDFREE_MEM 	4	/* should pfree tts_memtuple? */
-#define         TTS_VIRTUAL     8
-
-typedef struct TupleTableSlot
-{
-	NodeTag		type;
-	int         PRIVATE_tts_flags;      /* TTS_xxx flags */
-
-	/* Heap tuple stuff */
-	HeapTuple PRIVATE_tts_heaptuple;
-	void    *PRIVATE_tts_htup_buf;
-	uint32   PRIVATE_tts_htup_buf_len;
-
-	/* Mem tuple stuff */
-	MemTuple PRIVATE_tts_memtuple;
-	void 	*PRIVATE_tts_mtup_buf;
-	uint32  PRIVATE_tts_mtup_buf_len;
-	ItemPointerData PRIVATE_tts_synthetic_ctid;	/* needed if memtuple is stored on disk */
-	
-	/* Virtual tuple stuff */
-	int 	PRIVATE_tts_nvalid;		/* number of valid virtual tup entries */
-	long    PRIVATE_tts_off; 		/* hack to remember state of last decoding. */
-	bool    PRIVATE_tts_slow; 		/* hack to remember state of last decoding. */
-	Datum 	*PRIVATE_tts_values;		/* virtual tuple values */
-	bool 	*PRIVATE_tts_isnull;		/* virtual tuple nulls */
-
-	TupleDesc	tts_tupleDescriptor;	/* slot's tuple descriptor */
-	MemTupleBinding *tts_mt_bind;		/* mem tuple's binding */ 
-	MemoryContext 	tts_mcxt;		/* slot itself is in this context */
-	Buffer		tts_buffer;		/* tuple's buffer, or InvalidBuffer */
-
-    /* System attributes */
-    Oid         tts_tableOid;
-} TupleTableSlot;
-
-#ifndef FRONTEND
-
-static inline bool TupIsNull(TupleTableSlot *slot)
-{
-	return (slot == NULL || (slot->PRIVATE_tts_flags & TTS_ISEMPTY) != 0);
-}
-static inline void TupClearIsEmpty(TupleTableSlot *slot)
-{
-	slot->PRIVATE_tts_flags &= (~TTS_ISEMPTY);
-}
-static inline bool TupShouldFree(TupleTableSlot *slot)
-{
-	Assert(slot);
-	return ((slot->PRIVATE_tts_flags & TTS_SHOULDFREE) != 0); 
-}
-static inline void TupSetShouldFree(TupleTableSlot *slot)
-{
-	slot->PRIVATE_tts_flags |= TTS_SHOULDFREE; 
-}
-static inline void TupClearShouldFree(TupleTableSlot *slot)
-{
-	slot->PRIVATE_tts_flags &= (~TTS_SHOULDFREE);
-}
-static inline bool TupHasHeapTuple(TupleTableSlot *slot)
-{
-	Assert(slot);
-	return slot->PRIVATE_tts_heaptuple != NULL;
-}
-static inline bool TupHasMemTuple(TupleTableSlot *slot)
-{
-	Assert(slot);
-	return slot->PRIVATE_tts_memtuple != NULL;
-}
-static inline bool TupHasVirtualTuple(TupleTableSlot *slot)
-{
-	Assert(slot);
-    return (slot->PRIVATE_tts_flags & TTS_VIRTUAL) ? true : false;
-}
-static inline HeapTuple TupGetHeapTuple(TupleTableSlot *slot)
-{
-	Assert(TupHasHeapTuple(slot));
-	return slot->PRIVATE_tts_heaptuple; 
-}
-static inline MemTuple TupGetMemTuple(TupleTableSlot *slot)
-{
-	Assert(TupHasMemTuple(slot));
-	return slot->PRIVATE_tts_memtuple;
-}
-
-static inline void free_heaptuple_memtuple(TupleTableSlot *slot)
-{
-	if(TupShouldFree(slot))
-	{
-		if(slot->PRIVATE_tts_heaptuple && slot->PRIVATE_tts_heaptuple != slot->PRIVATE_tts_htup_buf)
-			pfree(slot->PRIVATE_tts_heaptuple);
-		
-		if(slot->PRIVATE_tts_memtuple && slot->PRIVATE_tts_memtuple != slot->PRIVATE_tts_mtup_buf)
-			pfree(slot->PRIVATE_tts_memtuple);
-	}
-
-	slot->PRIVATE_tts_heaptuple = NULL;
-	slot->PRIVATE_tts_memtuple = NULL;
-}
-
-static inline void TupSetVirtualTuple(TupleTableSlot *slot)
-{
-	Assert(slot);
-	slot->PRIVATE_tts_flags |= TTS_VIRTUAL;
-}
-
-static inline void TupSetVirtualTupleNValid(TupleTableSlot *slot, int nvalid)
-{
-        free_heaptuple_memtuple(slot);
-        slot->PRIVATE_tts_flags = TTS_VIRTUAL;
-        slot->PRIVATE_tts_nvalid = nvalid;
-}
-
-static inline Datum *slot_get_values(TupleTableSlot *slot)
-{
-	return slot->PRIVATE_tts_values;
-}
-
-static inline bool *slot_get_isnull(TupleTableSlot *slot)
-{
-	return slot->PRIVATE_tts_isnull;
-}
-
-extern void _slot_getsomeattrs(TupleTableSlot *slot, int attnum);
-static inline void slot_getsomeattrs(TupleTableSlot *slot, int attnum)
-{
-
-	if(TupHasVirtualTuple(slot))
-	{
-		if(slot->PRIVATE_tts_nvalid >= attnum)
-			return;
-	}
-
-	if(TupHasMemTuple(slot))
-	{
-		int i; 
-		for(i=0; i<attnum; ++i)
-			slot->PRIVATE_tts_values[i] = memtuple_getattr(
-					slot->PRIVATE_tts_memtuple, slot->tts_mt_bind, 
-					i+1, &(slot->PRIVATE_tts_isnull[i]));
-
-		TupSetVirtualTuple(slot);
-		slot->PRIVATE_tts_nvalid = attnum;
-		return;
-	}
-
-	_slot_getsomeattrs(slot, attnum); 
-	TupSetVirtualTuple(slot);
-}
-
-static inline void
-slot_getallattrs(TupleTableSlot *slot)
-{
-	slot_getsomeattrs(slot, slot->tts_tupleDescriptor->natts);
-}
-
-extern bool slot_getsysattr(TupleTableSlot *slot, int attnum,
-				Datum *value, bool *isnull);
-=======
 /* true = slot is empty */
 #define			TTS_FLAG_EMPTY			(1 << 1)
 #define TTS_EMPTY(slot)	(((slot)->tts_flags & TTS_FLAG_EMPTY) != 0)
@@ -397,7 +230,6 @@
 #define TTS_IS_MINIMALTUPLE(slot) ((slot)->tts_ops == &TTSOpsMinimalTuple)
 #define TTS_IS_BUFFERTUPLE(slot) ((slot)->tts_ops == &TTSOpsBufferHeapTuple)
 
-
 /*
  * Tuple table slot implementations.
  */
@@ -453,114 +285,10 @@
 #define FIELDNO_MINIMALTUPLETABLESLOT_OFF 4
 	uint32		off;			/* saved state for slot_deform_heap_tuple */
 } MinimalTupleTableSlot;
->>>>>>> 9e1c9f95
-
-/*
- * Set the synthetic ctid to a given ctid value.
- *
- * If the slot contains a memtuple or a virtual tuple, the PRIVATE_tts_synthetic_ctid
- * is set to the given ctid value. If the slot contains a heap tuple, then t_self
- * in the heap tuple is set to the given ctid value.
- *
- * This function will set both PRIVATE_tts_synthetic_ctid and heaptuple->t_self when
- * both heap tuple and memtuple or virtual tuple are presented.
- */
-static inline void slot_set_ctid(TupleTableSlot *slot, ItemPointer new_ctid)
-{
-	Assert(slot);
-
-	if (TupHasHeapTuple(slot))
-	{
-		HeapTuple tuple = TupGetHeapTuple(slot);
-		tuple->t_self = *new_ctid;
-	}
-	
-	if (TupHasMemTuple(slot) || TupHasVirtualTuple(slot))
-		slot->PRIVATE_tts_synthetic_ctid = *new_ctid;
-}
-
-/*
- * Retrieve the synthetic ctid value from the slot.
- *
- * This function assumes that the PRIVATE_tts_synthetic_ctid and heaptuple->t_self
- * are in sync if both of them are presented in the slot.
- */
-<<<<<<< HEAD
-static inline ItemPointer slot_get_ctid(TupleTableSlot *slot)
-{
-	if (TupHasHeapTuple(slot))
-	{
-		Assert(ItemPointerIsValid(&(slot->PRIVATE_tts_heaptuple->t_self)));
-		return &(slot->PRIVATE_tts_heaptuple->t_self);
-	}
-	
-	return &(slot->PRIVATE_tts_synthetic_ctid);
-}
-
-/* GPDB_94_MERGE_FIXME: We really should move some large functions out of header files. */
-
-/*
- * Get an attribute from the tuple table slot.
- */
-static inline Datum slot_getattr(TupleTableSlot *slot, int attnum, bool *isnull)
-{
-	Datum value;
-
-	Assert(!TupIsNull(slot));
-	Assert(attnum <= slot->tts_tupleDescriptor->natts);
-
-	/* System attribute */
-	if(attnum <= 0)
-	{
-		if (slot_getsysattr(slot, attnum, &value, isnull) == false)
-			elog(ERROR, "Fail to get system attribute with attnum: %d", attnum);
-		return value;
-	}
-
-	/* fast path for virtual tuple */
-	if(TupHasVirtualTuple(slot) && slot->PRIVATE_tts_nvalid >= attnum)
-	{
-		*isnull = slot->PRIVATE_tts_isnull[attnum-1];
-		return slot->PRIVATE_tts_values[attnum-1];
-	}
-
-	/* Mem tuple: We do not even populate virtual tuple */
-	if(TupHasMemTuple(slot))
-	{
-		Assert(slot->tts_mt_bind);
-		return memtuple_getattr(slot->PRIVATE_tts_memtuple, slot->tts_mt_bind, attnum, isnull);
-	}
-
-	/* Slow: heap tuple */
-	Assert(TupHasHeapTuple(slot));
-
-	_slot_getsomeattrs(slot, attnum);
-	Assert(TupHasVirtualTuple(slot) && slot->PRIVATE_tts_nvalid >= attnum);
-	*isnull = slot->PRIVATE_tts_isnull[attnum-1];
-	return slot->PRIVATE_tts_values[attnum-1];
-}
-
-static inline bool slot_attisnull(TupleTableSlot *slot, int attnum)
-{
-	if(attnum <= 0)
-		return false;
-
-	if(TupHasHeapTuple(slot))
-		return heap_attisnull_normalattr(slot->PRIVATE_tts_heaptuple, attnum);
-		
-	if(TupHasVirtualTuple(slot) && slot->PRIVATE_tts_nvalid >= attnum)
-		return slot->PRIVATE_tts_isnull[attnum-1];
-
-	Assert(TupHasMemTuple(slot));
-	return memtuple_attisnull(slot->PRIVATE_tts_memtuple, slot->tts_mt_bind, attnum);
-}
-
-/* in executor/execTuples.c */
-extern void init_slot(TupleTableSlot *slot, TupleDesc tupdesc);
-
-extern TupleTableSlot *MakeTupleTableSlot(void);
-extern TupleTableSlot *ExecAllocTableSlot(List **tupleTable);
-=======
+
+/*
+ * TupIsNull -- is a TupleTableSlot empty?
+ */
 #define TupIsNull(slot) \
 	((slot) == NULL || TTS_EMPTY(slot))
 
@@ -569,70 +297,10 @@
 										  const TupleTableSlotOps *tts_ops);
 extern TupleTableSlot *ExecAllocTableSlot(List **tupleTable, TupleDesc desc,
 										  const TupleTableSlotOps *tts_ops);
->>>>>>> 9e1c9f95
 extern void ExecResetTupleTable(List *tupleTable, bool shouldFree);
 extern TupleTableSlot *MakeSingleTupleTableSlot(TupleDesc tupdesc,
 												const TupleTableSlotOps *tts_ops);
 extern void ExecDropSingleTupleTableSlot(TupleTableSlot *slot);
-<<<<<<< HEAD
-extern void ExecSetSlotDescriptor(TupleTableSlot *slot, TupleDesc tupdesc); 
-
-extern TupleTableSlot *ExecStoreHeapTuple(HeapTuple tuple,
-			   TupleTableSlot *slot,
-			   Buffer buffer,
-			   bool shouldFree);
-extern TupleTableSlot *ExecStoreMinimalTuple(MemTuple mtup,
-					  TupleTableSlot *slot,
-					  bool shouldFree);
-
-extern TupleTableSlot *ExecClearTuple(TupleTableSlot *slot);
-extern TupleTableSlot *ExecStoreVirtualTuple(TupleTableSlot *slot);
-extern TupleTableSlot *ExecStoreAllNullTuple(TupleTableSlot *slot);
-
-extern HeapTuple ExecCopySlotHeapTuple(TupleTableSlot *slot);
-extern MemTuple ExecCopySlotMemTuple(TupleTableSlot *slot);
-extern MemTuple ExecCopySlotMemTupleTo(TupleTableSlot *slot, MemoryContext pctxt, char *dest, unsigned int *len);
-
-extern HeapTuple ExecFetchSlotHeapTuple(TupleTableSlot *slot);
-extern MemTuple ExecFetchSlotMemTuple(TupleTableSlot *slot);
-extern Datum ExecFetchSlotTupleDatum(TupleTableSlot *slot);
-
-static inline GenericTuple
-ExecFetchSlotGenericTuple(TupleTableSlot *slot)
-{
-	Assert(!TupIsNull(slot));
-	if (slot->PRIVATE_tts_memtuple == NULL && slot->PRIVATE_tts_heaptuple != NULL)
-		return (GenericTuple) slot->PRIVATE_tts_heaptuple;
-
-	return (GenericTuple) ExecFetchSlotMemTuple(slot);
-}
-
-static inline TupleTableSlot *
-ExecStoreGenericTuple(GenericTuple tup, TupleTableSlot *slot, bool shouldFree)
-{
-	if (is_memtuple(tup))
-		return ExecStoreMinimalTuple((MemTuple) tup, slot, shouldFree);
-
-	return ExecStoreHeapTuple((HeapTuple) tup, slot, InvalidBuffer, shouldFree);
-}
-
-static inline GenericTuple
-ExecCopyGenericTuple(TupleTableSlot *slot)
-{
-	Assert(!TupIsNull(slot));
-	if(slot->PRIVATE_tts_heaptuple != NULL && slot->PRIVATE_tts_memtuple == NULL)
-		return (GenericTuple) ExecCopySlotHeapTuple(slot);
-	return (GenericTuple) ExecCopySlotMemTuple(slot);
-}
-
-extern HeapTuple ExecMaterializeSlot(TupleTableSlot *slot);
-extern TupleTableSlot *ExecCopySlot(TupleTableSlot *dstslot,
-			 TupleTableSlot *srcslot);
-
-#endif /* !FRONTEND */
-
-#endif   /* TUPTABLE_H */
-=======
 extern void ExecSetSlotDescriptor(TupleTableSlot *slot, TupleDesc tupdesc);
 extern TupleTableSlot *ExecStoreHeapTuple(HeapTuple tuple,
 										  TupleTableSlot *slot,
@@ -662,8 +330,10 @@
 								 int lastAttNum);
 extern void slot_getsomeattrs_int(TupleTableSlot *slot, int attnum);
 
+extern MemTuple ExecFetchSlotMemTuple(TupleTableSlot *slot, bool *shouldFree, MemTupleBinding *mt_bind);
 
 #ifndef FRONTEND
+
 
 /*
  * This function forces the entries of the slot's Datum/isnull arrays to be
@@ -815,5 +485,4 @@
 
 #endif							/* FRONTEND */
 
-#endif							/* TUPTABLE_H */
->>>>>>> 9e1c9f95
+#endif							/* TUPTABLE_H */