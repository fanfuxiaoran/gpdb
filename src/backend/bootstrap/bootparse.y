%{
/*-------------------------------------------------------------------------
 *
 * bootparse.y
 *	  yacc grammar for the "bootstrap" mode (BKI file format)
 *
<<<<<<< HEAD
 * Portions Copyright (c) 2006-2009, Greenplum inc
 * Portions Copyright (c) 2012-Present Pivotal Software, Inc.
 * Portions Copyright (c) 1996-2016, PostgreSQL Global Development Group
=======
 * Portions Copyright (c) 1996-2019, PostgreSQL Global Development Group
>>>>>>> 9e1c9f95
 * Portions Copyright (c) 1994, Regents of the University of California
 *
 *
 * IDENTIFICATION
 *	  src/backend/bootstrap/bootparse.y
 *
 *-------------------------------------------------------------------------
 */

#include "postgres.h"

#include <unistd.h>

#include "access/attnum.h"
#include "access/htup.h"
#include "access/itup.h"
#include "access/tupdesc.h"
#include "bootstrap/bootstrap.h"
#include "catalog/catalog.h"
#include "catalog/heap.h"
#include "catalog/namespace.h"
#include "catalog/pg_am.h"
#include "catalog/pg_attribute.h"
#include "catalog/pg_authid.h"
#include "catalog/pg_auth_members.h"
#include "catalog/pg_class.h"
#include "catalog/pg_database.h"
#include "catalog/pg_namespace.h"
#include "catalog/pg_tablespace.h"
#include "catalog/toasting.h"
#include "commands/defrem.h"
#include "miscadmin.h"
#include "nodes/makefuncs.h"
#include "nodes/nodes.h"
#include "nodes/parsenodes.h"
#include "nodes/pg_list.h"
#include "nodes/primnodes.h"
#include "rewrite/prs2lock.h"
#include "storage/block.h"
#include "storage/fd.h"
#include "storage/ipc.h"
#include "storage/itemptr.h"
#include "storage/off.h"
#include "storage/smgr.h"
#include "tcop/dest.h"
#include "utils/memutils.h"
#include "utils/rel.h"

<<<<<<< HEAD
#define atooid(x)	((Oid) strtoul((x), NULL, 10))

/*
 * Bison doesn't allocate anything that needs to live across parser calls,
 * so we can easily have it use palloc instead of malloc.  This prevents
 * memory leaks if we error out during parsing.  Note this only works with
 * bison >= 2.0.  However, in bison 1.875 the default is to use alloca()
 * if possible, so there's not really much problem anyhow, at least if
 * you're building with gcc.
 */
#define YYMALLOC palloc
#define YYFREE   pfree
=======
>>>>>>> 9e1c9f95

/*
 * Bison doesn't allocate anything that needs to live across parser calls,
 * so we can easily have it use palloc instead of malloc.  This prevents
 * memory leaks if we error out during parsing.  Note this only works with
 * bison >= 2.0.  However, in bison 1.875 the default is to use alloca()
 * if possible, so there's not really much problem anyhow, at least if
 * you're building with gcc.
 */
#define YYMALLOC palloc
#define YYFREE   pfree

static MemoryContext per_line_ctx = NULL;

static void
do_start(void)
{
	Assert(CurrentMemoryContext == CurTransactionContext);
	/* First time through, create the per-line working context */
	if (per_line_ctx == NULL)
		per_line_ctx = AllocSetContextCreate(CurTransactionContext,
											 "bootstrap per-line processing",
											 ALLOCSET_DEFAULT_SIZES);
	MemoryContextSwitchTo(per_line_ctx);
}


static void
do_end(void)
{
	/* Reclaim memory allocated while processing this line */
	MemoryContextSwitchTo(CurTransactionContext);
	MemoryContextReset(per_line_ctx);
	CHECK_FOR_INTERRUPTS();		/* allow SIGINT to kill bootstrap run */
	if (isatty(0))
	{
		printf("bootstrap> ");
		fflush(stdout);
	}
}


static int num_columns_read = 0;

%}

%expect 0
%name-prefix="boot_yy"

%union
{
	List		*list;
	IndexElem	*ielem;
	char		*str;
	const char	*kw;
	int			ival;
	Oid			oidval;
}

%type <list>  boot_index_params
%type <ielem> boot_index_param
%type <str>   boot_ident
%type <ival>  optbootstrap optsharedrelation boot_column_nullness
%type <oidval> oidspec optrowtypeoid

%token <str> ID
%token COMMA EQUALS LPAREN RPAREN
/* NULLVAL is a reserved keyword */
%token NULLVAL
/* All the rest are unreserved, and should be handled in boot_ident! */
%token <kw> OPEN XCLOSE XCREATE INSERT_TUPLE
%token <kw> XDECLARE INDEX ON USING XBUILD INDICES UNIQUE XTOAST
%token <kw> OBJ_ID XBOOTSTRAP XSHARED_RELATION XROWTYPE_OID
%token <kw> XFORCE XNOT XNULL

%start TopLevel

%%

TopLevel:
		  Boot_Queries
		|
		;

Boot_Queries:
		  Boot_Query
		| Boot_Queries Boot_Query
		;

Boot_Query :
		  Boot_OpenStmt
		| Boot_CloseStmt
		| Boot_CreateStmt
		| Boot_InsertStmt
		| Boot_DeclareIndexStmt
		| Boot_DeclareUniqueIndexStmt
		| Boot_DeclareToastStmt
		| Boot_BuildIndsStmt
		;

Boot_OpenStmt:
		  OPEN boot_ident
				{
					do_start();
					boot_openrel($2);
					do_end();
				}
		;

Boot_CloseStmt:
		  XCLOSE boot_ident
				{
					do_start();
					closerel($2);
					do_end();
				}
		;

Boot_CreateStmt:
		  XCREATE boot_ident oidspec optbootstrap optsharedrelation optrowtypeoid LPAREN
				{
					do_start();
					numattr = 0;
					elog(DEBUG4, "creating%s%s relation %s %u",
						 $4 ? " bootstrap" : "",
						 $5 ? " shared" : "",
						 $2,
						 $3);
				}
		  boot_column_list
				{
					do_end();
				}
		  RPAREN
				{
					TupleDesc tupdesc;
					bool	shared_relation;
					bool	mapped_relation;

					do_start();

					tupdesc = CreateTupleDesc(numattr, attrtypes);

					shared_relation = $5;

					/*
					 * The catalogs that use the relation mapper are the
					 * bootstrap catalogs plus the shared catalogs.  If this
					 * ever gets more complicated, we should invent a BKI
					 * keyword to mark the mapped catalogs, but for now a
					 * quick hack seems the most appropriate thing.  Note in
					 * particular that all "nailed" heap rels (see formrdesc
					 * in relcache.c) must be mapped.
					 */
					mapped_relation = ($4 || shared_relation);

					if ($4)
					{
						TransactionId relfrozenxid;
						MultiXactId relminmxid;

						if (boot_reldesc)
						{
							elog(DEBUG4, "create bootstrap: warning, open relation exists, closing first");
							closerel(NULL);
						}

						boot_reldesc = heap_create($2,
												   PG_CATALOG_NAMESPACE,
												   shared_relation ? GLOBALTABLESPACE_OID : 0,
												   $3,
												   InvalidOid,
												   HEAP_TABLE_AM_OID,
												   tupdesc,
												   RELKIND_RELATION,
												   RELPERSISTENCE_PERMANENT,
												   RELSTORAGE_HEAP,
												   shared_relation,
												   mapped_relation,
												   true,
												   &relfrozenxid,
												   &relminmxid);
						elog(DEBUG4, "bootstrap relation created");
					}
					else
					{
						Oid id;

						id = heap_create_with_catalog($2,
													  PG_CATALOG_NAMESPACE,
													  shared_relation ? GLOBALTABLESPACE_OID : 0,
													  $3,
													  $6,
													  InvalidOid,
													  BOOTSTRAP_SUPERUSERID,
													  HEAP_TABLE_AM_OID,
													  tupdesc,
													  NIL,
													  RELKIND_RELATION,
													  RELPERSISTENCE_PERMANENT,
													  RELSTORAGE_HEAP,
													  shared_relation,
													  mapped_relation,
													  ONCOMMIT_NOOP,
													  NULL,			/*CDB*/
													  (Datum) 0,
													  false,
													  true,
													  false,
<<<<<<< HEAD
													  NULL,
													  /* valid_opts */ false,
													  /* is_part_child */ false,
													  /* is_part_parent */ false);
=======
													  InvalidOid,
													  NULL);
>>>>>>> 9e1c9f95
						elog(DEBUG4, "relation created with OID %u", id);
					}
					do_end();
				}
		;

Boot_InsertStmt:
		  INSERT_TUPLE
				{
					do_start();
					elog(DEBUG4, "inserting row");
					num_columns_read = 0;
				}
		  LPAREN boot_column_val_list RPAREN
				{
					if (num_columns_read != numattr)
						elog(ERROR, "incorrect number of columns in row (expected %d, got %d)",
							 numattr, num_columns_read);
					if (boot_reldesc == NULL)
						elog(FATAL, "relation not open");
					InsertOneTuple();
					do_end();
				}
		;

Boot_DeclareIndexStmt:
		  XDECLARE INDEX boot_ident oidspec ON boot_ident USING boot_ident LPAREN boot_index_params RPAREN
				{
					IndexStmt *stmt = makeNode(IndexStmt);
					Oid		relationId;

					elog(DEBUG4, "creating index \"%s\"", $3);

					do_start();

					stmt->idxname = $3;
					stmt->relation = makeRangeVar(NULL, $6, -1);
					stmt->accessMethod = $8;
					stmt->tableSpace = NULL;
					stmt->indexParams = $10;
					stmt->indexIncludingParams = NIL;
					stmt->options = NIL;
					stmt->whereClause = NULL;
					stmt->excludeOpNames = NIL;
					stmt->idxcomment = NULL;
					stmt->indexOid = InvalidOid;
					stmt->oldNode = InvalidOid;
					stmt->unique = false;
					stmt->primary = false;
					stmt->isconstraint = false;
					stmt->deferrable = false;
					stmt->initdeferred = false;
					stmt->transformed = false;
					stmt->concurrent = false;
					stmt->if_not_exists = false;
					stmt->reset_default_tblspc = false;

					/* locks and races need not concern us in bootstrap mode */
					relationId = RangeVarGetRelid(stmt->relation, NoLock,
												  false);

					DefineIndex(relationId,
								stmt,
								$4,
								InvalidOid,
								InvalidOid,
								false,
								false,
								false,
								true, /* skip_build */
								false);
					do_end();
				}
		;

Boot_DeclareUniqueIndexStmt:
		  XDECLARE UNIQUE INDEX boot_ident oidspec ON boot_ident USING boot_ident LPAREN boot_index_params RPAREN
				{
					IndexStmt *stmt = makeNode(IndexStmt);
					Oid		relationId;

					elog(DEBUG4, "creating unique index \"%s\"", $4);

					do_start();

					stmt->idxname = $4;
					stmt->relation = makeRangeVar(NULL, $7, -1);
					stmt->accessMethod = $9;
					stmt->tableSpace = NULL;
					stmt->indexParams = $11;
					stmt->indexIncludingParams = NIL;
					stmt->options = NIL;
					stmt->whereClause = NULL;
					stmt->excludeOpNames = NIL;
					stmt->idxcomment = NULL;
					stmt->indexOid = InvalidOid;
					stmt->oldNode = InvalidOid;
					stmt->unique = true;
					stmt->primary = false;
					stmt->isconstraint = false;
					stmt->deferrable = false;
					stmt->initdeferred = false;
					stmt->transformed = false;
					stmt->concurrent = false;
					stmt->if_not_exists = false;
					stmt->reset_default_tblspc = false;

					/* locks and races need not concern us in bootstrap mode */
					relationId = RangeVarGetRelid(stmt->relation, NoLock,
												  false);

					DefineIndex(relationId,
								stmt,
								$5,
								InvalidOid,
								InvalidOid,
								false,
								false,
								false,
								true, /* skip_build */
								false);
					do_end();
				}
		;

Boot_DeclareToastStmt:
		  XDECLARE XTOAST oidspec oidspec ON boot_ident
				{
					elog(DEBUG4, "creating toast table for table \"%s\"", $6);

					do_start();

					BootstrapToastTable($6, $3, $4);
					do_end();
				}
		;

Boot_BuildIndsStmt:
		  XBUILD INDICES
				{
					do_start();
					build_indices();
					do_end();
				}
		;


boot_index_params:
		boot_index_params COMMA boot_index_param	{ $$ = lappend($1, $3); }
		| boot_index_param							{ $$ = list_make1($1); }
		;

boot_index_param:
		boot_ident boot_ident
				{
					IndexElem *n = makeNode(IndexElem);
					n->name = $1;
					n->expr = NULL;
					n->indexcolname = NULL;
					n->collation = NIL;
					n->opclass = list_make1(makeString($2));
					n->ordering = SORTBY_DEFAULT;
					n->nulls_ordering = SORTBY_NULLS_DEFAULT;
					$$ = n;
				}
		;

optbootstrap:
			XBOOTSTRAP	{ $$ = 1; }
		|				{ $$ = 0; }
		;

optsharedrelation:
			XSHARED_RELATION	{ $$ = 1; }
		|						{ $$ = 0; }
		;

optrowtypeoid:
			XROWTYPE_OID oidspec	{ $$ = $2; }
		|							{ $$ = InvalidOid; }
		;

boot_column_list:
		  boot_column_def
		| boot_column_list COMMA boot_column_def
		;

boot_column_def:
		  boot_ident EQUALS boot_ident boot_column_nullness
				{
				   if (++numattr > MAXATTR)
						elog(FATAL, "too many columns");
				   DefineAttr($1, $3, numattr-1, $4);
				}
		;

boot_column_nullness:
			XFORCE XNOT XNULL	{ $$ = BOOTCOL_NULL_FORCE_NOT_NULL; }
		|	XFORCE XNULL		{  $$ = BOOTCOL_NULL_FORCE_NULL; }
		| { $$ = BOOTCOL_NULL_AUTO; }
		;

oidspec:
			boot_ident							{ $$ = atooid($1); }
		;

boot_column_val_list:
		   boot_column_val
		|  boot_column_val_list boot_column_val
		|  boot_column_val_list COMMA boot_column_val
		;

boot_column_val:
		  boot_ident
			{ InsertOneValue($1, num_columns_read++); }
		| NULLVAL
			{ InsertOneNull(num_columns_read++); }
		;

boot_ident:
		  ID			{ $$ = $1; }
		| OPEN			{ $$ = pstrdup($1); }
		| XCLOSE		{ $$ = pstrdup($1); }
		| XCREATE		{ $$ = pstrdup($1); }
		| INSERT_TUPLE	{ $$ = pstrdup($1); }
		| XDECLARE		{ $$ = pstrdup($1); }
		| INDEX			{ $$ = pstrdup($1); }
		| ON			{ $$ = pstrdup($1); }
		| USING			{ $$ = pstrdup($1); }
		| XBUILD		{ $$ = pstrdup($1); }
		| INDICES		{ $$ = pstrdup($1); }
		| UNIQUE		{ $$ = pstrdup($1); }
		| XTOAST		{ $$ = pstrdup($1); }
		| OBJ_ID		{ $$ = pstrdup($1); }
		| XBOOTSTRAP	{ $$ = pstrdup($1); }
		| XSHARED_RELATION	{ $$ = pstrdup($1); }
		| XROWTYPE_OID	{ $$ = pstrdup($1); }
		| XFORCE		{ $$ = pstrdup($1); }
		| XNOT			{ $$ = pstrdup($1); }
		| XNULL			{ $$ = pstrdup($1); }
		;
%%

#include "bootscanner.c"<|MERGE_RESOLUTION|>--- conflicted
+++ resolved
@@ -4,13 +4,9 @@
  * bootparse.y
  *	  yacc grammar for the "bootstrap" mode (BKI file format)
  *
-<<<<<<< HEAD
  * Portions Copyright (c) 2006-2009, Greenplum inc
  * Portions Copyright (c) 2012-Present Pivotal Software, Inc.
- * Portions Copyright (c) 1996-2016, PostgreSQL Global Development Group
-=======
  * Portions Copyright (c) 1996-2019, PostgreSQL Global Development Group
->>>>>>> 9e1c9f95
  * Portions Copyright (c) 1994, Regents of the University of California
  *
  *
@@ -59,21 +55,6 @@
 #include "utils/memutils.h"
 #include "utils/rel.h"
 
-<<<<<<< HEAD
-#define atooid(x)	((Oid) strtoul((x), NULL, 10))
-
-/*
- * Bison doesn't allocate anything that needs to live across parser calls,
- * so we can easily have it use palloc instead of malloc.  This prevents
- * memory leaks if we error out during parsing.  Note this only works with
- * bison >= 2.0.  However, in bison 1.875 the default is to use alloca()
- * if possible, so there's not really much problem anyhow, at least if
- * you're building with gcc.
- */
-#define YYMALLOC palloc
-#define YYFREE   pfree
-=======
->>>>>>> 9e1c9f95
 
 /*
  * Bison doesn't allocate anything that needs to live across parser calls,
@@ -250,7 +231,6 @@
 												   tupdesc,
 												   RELKIND_RELATION,
 												   RELPERSISTENCE_PERMANENT,
-												   RELSTORAGE_HEAP,
 												   shared_relation,
 												   mapped_relation,
 												   true,
@@ -274,7 +254,6 @@
 													  NIL,
 													  RELKIND_RELATION,
 													  RELPERSISTENCE_PERMANENT,
-													  RELSTORAGE_HEAP,
 													  shared_relation,
 													  mapped_relation,
 													  ONCOMMIT_NOOP,
@@ -283,15 +262,9 @@
 													  false,
 													  true,
 													  false,
-<<<<<<< HEAD
+													  InvalidOid,
 													  NULL,
-													  /* valid_opts */ false,
-													  /* is_part_child */ false,
-													  /* is_part_parent */ false);
-=======
-													  InvalidOid,
-													  NULL);
->>>>>>> 9e1c9f95
+													  /* valid_opts */ false);
 						elog(DEBUG4, "relation created with OID %u", id);
 					}
 					do_end();
@@ -362,7 +335,8 @@
 								false,
 								false,
 								true, /* skip_build */
-								false);
+								false,
+								false /* is_new_table */);
 					do_end();
 				}
 		;
@@ -412,7 +386,8 @@
 								false,
 								false,
 								true, /* skip_build */
-								false);
+								false,
+								false /* is_new_table */);
 					do_end();
 				}
 		;
