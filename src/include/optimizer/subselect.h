--- conflicted
+++ resolved
@@ -7,11 +7,7 @@
  * Portions Copyright (c) 1996-2008, PostgreSQL Global Development Group
  * Portions Copyright (c) 1994, Regents of the University of California
  *
-<<<<<<< HEAD
- * $PostgreSQL: pgsql/src/include/optimizer/subselect.h,v 1.34 2008/10/04 21:56:55 tgl Exp $
-=======
  * $PostgreSQL: pgsql/src/include/optimizer/subselect.h,v 1.31 2008/07/10 02:14:03 tgl Exp $
->>>>>>> 49f001d8
  *
  *-------------------------------------------------------------------------
  */
