/*-------------------------------------------------------------------------
 *
 * gistget.c
 *	  fetch tuples from a GiST scan.
 *
 *
 * Portions Copyright (c) 1996-2013, PostgreSQL Global Development Group
 * Portions Copyright (c) 1994, Regents of the University of California
 *
 * IDENTIFICATION
 *	  src/backend/access/gist/gistget.c
 *
 *-------------------------------------------------------------------------
 */
#include "postgres.h"

#include "access/gist_private.h"
#include "access/relscan.h"
#include "executor/execdebug.h"
#include "miscadmin.h"    /* work_mem */
#include "nodes/tidbitmap.h"
#include "pgstat.h"
#include "utils/builtins.h"
#include "utils/memutils.h"
#include "utils/rel.h"


/*
 * gistindex_keytest() -- does this index tuple satisfy the scan key(s)?
 *
 * The index tuple might represent either a heap tuple or a lower index page,
 * depending on whether the containing page is a leaf page or not.
 *
 * On success return for a heap tuple, *recheck_p is set to indicate
 * whether recheck is needed.  We recheck if any of the consistent() functions
 * request it.	recheck is not interesting when examining a non-leaf entry,
 * since we must visit the lower index page if there's any doubt.
 *
 * If we are doing an ordered scan, so->distances[] is filled with distance
 * data from the distance() functions before returning success.
 *
 * We must decompress the key in the IndexTuple before passing it to the
 * sk_funcs (which actually are the opclass Consistent or Distance methods).
 *
 * Note that this function is always invoked in a short-lived memory context,
 * so we don't need to worry about cleaning up allocated memory, either here
 * or in the implementation of any Consistent or Distance methods.
 */
static bool
gistindex_keytest(IndexScanDesc scan,
				  IndexTuple tuple,
				  Page page,
				  OffsetNumber offset,
				  bool *recheck_p)
{
	GISTScanOpaque so = (GISTScanOpaque) scan->opaque;
	GISTSTATE  *giststate = so->giststate;
	ScanKey		key = scan->keyData;
	int			keySize = scan->numberOfKeys;
	double	   *distance_p;
	Relation	r = scan->indexRelation;

	*recheck_p = false;

	/*
	 * If it's a leftover invalid tuple from pre-9.1, treat it as a match with
	 * minimum possible distances.	This means we'll always follow it to the
	 * referenced page.
	 */
	if (GistTupleIsInvalid(tuple))
	{
		int			i;

		if (GistPageIsLeaf(page))		/* shouldn't happen */
			elog(ERROR, "invalid GiST tuple found on leaf page");
		for (i = 0; i < scan->numberOfOrderBys; i++)
			so->distances[i] = -get_float8_infinity();
		return true;
	}

	/* Check whether it matches according to the Consistent functions */
	while (keySize > 0)
	{
		Datum		datum;
		bool		isNull;

		datum = index_getattr(tuple,
							  key->sk_attno,
							  giststate->tupdesc,
							  &isNull);

		if (key->sk_flags & SK_ISNULL)
		{
			/*
			 * On non-leaf page we can't conclude that child hasn't NULL
			 * values because of assumption in GiST: union (VAL, NULL) is VAL.
			 * But if on non-leaf page key IS NULL, then all children are
			 * NULL.
			 */
			if (key->sk_flags & SK_SEARCHNULL)
			{
				if (GistPageIsLeaf(page) && !isNull)
					return false;
			}
			else
			{
				Assert(key->sk_flags & SK_SEARCHNOTNULL);
				if (isNull)
					return false;
			}
		}
		else if (isNull)
		{
			return false;
		}
		else
		{
			Datum		test;
			bool		recheck;
			GISTENTRY	de;

			gistdentryinit(giststate, key->sk_attno - 1, &de,
						   datum, r, page, offset,
						   FALSE, isNull);

			/*
			 * Call the Consistent function to evaluate the test.  The
			 * arguments are the index datum (as a GISTENTRY*), the comparison
			 * datum, the comparison operator's strategy number and subtype
			 * from pg_amop, and the recheck flag.
			 *
			 * (Presently there's no need to pass the subtype since it'll
			 * always be zero, but might as well pass it for possible future
			 * use.)
			 *
			 * We initialize the recheck flag to true (the safest assumptison)
			 * in case the Consistent function forgets to set it.
			 */
			recheck = true;

			test = FunctionCall5Coll(&key->sk_func,
									 key->sk_collation,
									 PointerGetDatum(&de),
									 key->sk_argument,
									 Int32GetDatum(key->sk_strategy),
									 ObjectIdGetDatum(key->sk_subtype),
									 PointerGetDatum(&recheck));

			if (!DatumGetBool(test))
				return false;
			*recheck_p |= recheck;
		}

		key++;
		keySize--;
	}

	/* OK, it passes --- now let's compute the distances */
	key = scan->orderByData;
	distance_p = so->distances;
	keySize = scan->numberOfOrderBys;
	while (keySize > 0)
	{
		Datum		datum;
		bool		isNull;

		datum = index_getattr(tuple,
							  key->sk_attno,
							  giststate->tupdesc,
							  &isNull);

		if ((key->sk_flags & SK_ISNULL) || isNull)
		{
			/* Assume distance computes as null and sorts to the end */
			*distance_p = get_float8_infinity();
		}
		else
		{
			Datum		dist;
			GISTENTRY	de;

			gistdentryinit(giststate, key->sk_attno - 1, &de,
						   datum, r, page, offset,
						   FALSE, isNull);

			/*
			 * Call the Distance function to evaluate the distance.  The
			 * arguments are the index datum (as a GISTENTRY*), the comparison
			 * datum, and the ordering operator's strategy number and subtype
			 * from pg_amop.
			 *
			 * (Presently there's no need to pass the subtype since it'll
			 * always be zero, but might as well pass it for possible future
			 * use.)
			 *
			 * Note that Distance functions don't get a recheck argument. We
			 * can't tolerate lossy distance calculations on leaf tuples;
			 * there is no opportunity to re-sort the tuples afterwards.
			 */
			dist = FunctionCall4Coll(&key->sk_func,
									 key->sk_collation,
									 PointerGetDatum(&de),
									 key->sk_argument,
									 Int32GetDatum(key->sk_strategy),
									 ObjectIdGetDatum(key->sk_subtype));

			*distance_p = DatumGetFloat8(dist);
		}

		key++;
		distance_p++;
		keySize--;
	}

	return true;
}

/*
 * Scan all items on the GiST index page identified by *pageItem, and insert
 * them into the queue (or directly to output areas)
 *
 * scan: index scan we are executing
 * pageItem: search queue item identifying an index page to scan
 * myDistances: distances array associated with pageItem, or NULL at the root
 * tbm: if not NULL, gistgetbitmap's output bitmap
 * ntids: if not NULL, gistgetbitmap's output tuple counter
 *
 * If tbm/ntids aren't NULL, we are doing an amgetbitmap scan, and heap
 * tuples should be reported directly into the bitmap.	If they are NULL,
 * we're doing a plain or ordered indexscan.  For a plain indexscan, heap
 * tuple TIDs are returned into so->pageData[].  For an ordered indexscan,
 * heap tuple TIDs are pushed into individual search queue items.
 *
 * If we detect that the index page has split since we saw its downlink
 * in the parent, we push its new right sibling onto the queue so the
 * sibling will be processed next.
 */
static void
gistScanPage(IndexScanDesc scan, GISTSearchItem *pageItem, double *myDistances,
			 TIDBitmap *tbm, int64 *ntids)
{
	GISTScanOpaque so = (GISTScanOpaque) scan->opaque;
	Buffer		buffer;
	Page		page;
	GISTPageOpaque opaque;
	OffsetNumber maxoff;
	OffsetNumber i;
	GISTSearchTreeItem *tmpItem = so->tmpTreeItem;
	bool		isNew;
	MemoryContext oldcxt;

	Assert(!GISTSearchItemIsHeap(*pageItem));

	buffer = ReadBuffer(scan->indexRelation, pageItem->blkno);
	LockBuffer(buffer, GIST_SHARE);
	gistcheckpage(scan->indexRelation, buffer);
	page = BufferGetPage(buffer);
	opaque = GistPageGetOpaque(page);

	/*
	 * Check if we need to follow the rightlink. We need to follow it if the
	 * page was concurrently split since we visited the parent (in which case
	 * parentlsn < nsn), or if the system crashed after a page split but
	 * before the downlink was inserted into the parent.
	 */
	if (!XLogRecPtrIsInvalid(pageItem->data.parentlsn) &&
		(GistFollowRight(page) ||
		 pageItem->data.parentlsn < GistPageGetNSN(page)) &&
		opaque->rightlink != InvalidBlockNumber /* sanity check */ )
	{
		/* There was a page split, follow right link to add pages */
		GISTSearchItem *item;

		/* This can't happen when starting at the root */
		Assert(myDistances != NULL);

		oldcxt = MemoryContextSwitchTo(so->queueCxt);

		/* Create new GISTSearchItem for the right sibling index page */
		item = palloc(sizeof(GISTSearchItem));
		item->next = NULL;
		item->blkno = opaque->rightlink;
		item->data.parentlsn = pageItem->data.parentlsn;

		/* Insert it into the queue using same distances as for this page */
		tmpItem->head = item;
		tmpItem->lastHeap = NULL;
		memcpy(tmpItem->distances, myDistances,
			   sizeof(double) * scan->numberOfOrderBys);

		(void) rb_insert(so->queue, (RBNode *) tmpItem, &isNew);

		MemoryContextSwitchTo(oldcxt);
	}

	so->nPageData = so->curPageData = 0;

	/*
	 * check all tuples on page
	 */
	maxoff = PageGetMaxOffsetNumber(page);
	for (i = FirstOffsetNumber; i <= maxoff; i = OffsetNumberNext(i))
	{
		IndexTuple	it = (IndexTuple) PageGetItem(page, PageGetItemId(page, i));
		bool		match;
		bool		recheck;

		/*
		 * Must call gistindex_keytest in tempCxt, and clean up any leftover
		 * junk afterward.
		 */
		oldcxt = MemoryContextSwitchTo(so->giststate->tempCxt);

		match = gistindex_keytest(scan, it, page, i, &recheck);

		MemoryContextSwitchTo(oldcxt);
		MemoryContextReset(so->giststate->tempCxt);

		/* Ignore tuple if it doesn't match */
		if (!match)
			continue;

		if (tbm && GistPageIsLeaf(page))
		{
			/*
			 * getbitmap scan, so just push heap tuple TIDs into the bitmap
			 * without worrying about ordering
			 */
			tbm_add_tuples(tbm, &it->t_tid, 1, recheck);
			(*ntids)++;
		}
		else if (scan->numberOfOrderBys == 0 && GistPageIsLeaf(page))
		{
			/*
			 * Non-ordered scan, so report heap tuples in so->pageData[]
			 */
			so->pageData[so->nPageData].heapPtr = it->t_tid;
			so->pageData[so->nPageData].recheck = recheck;
			so->nPageData++;
		}
		else
		{
			/*
			 * Must push item into search queue.  We get here for any lower
			 * index page, and also for heap tuples if doing an ordered
			 * search.
			 */
			GISTSearchItem *item;

			oldcxt = MemoryContextSwitchTo(so->queueCxt);

			/* Create new GISTSearchItem for this item */
			item = palloc(sizeof(GISTSearchItem));
			item->next = NULL;

			if (GistPageIsLeaf(page))
			{
				/* Creating heap-tuple GISTSearchItem */
				item->blkno = InvalidBlockNumber;
				item->data.heap.heapPtr = it->t_tid;
				item->data.heap.recheck = recheck;
			}
			else
			{
				/* Creating index-page GISTSearchItem */
				item->blkno = ItemPointerGetBlockNumber(&it->t_tid);
<<<<<<< HEAD
				/* lsn of current page is lsn of parent page for child */
=======

				/*
				 * LSN of current page is lsn of parent page for child. We
				 * only have a shared lock, so we need to get the LSN
				 * atomically.
				 */
>>>>>>> e472b921
				item->data.parentlsn = BufferGetLSNAtomic(buffer);
			}

			/* Insert it into the queue using new distance data */
			tmpItem->head = item;
			tmpItem->lastHeap = GISTSearchItemIsHeap(*item) ? item : NULL;
			memcpy(tmpItem->distances, so->distances,
				   sizeof(double) * scan->numberOfOrderBys);

			(void) rb_insert(so->queue, (RBNode *) tmpItem, &isNew);

			MemoryContextSwitchTo(oldcxt);
		}
	}

	UnlockReleaseBuffer(buffer);
}

/*
 * Extract next item (in order) from search queue
 *
 * Returns a GISTSearchItem or NULL.  Caller must pfree item when done with it.
 *
 * NOTE: on successful return, so->curTreeItem is the GISTSearchTreeItem that
 * contained the result item.  Callers can use so->curTreeItem->distances as
 * the distances value for the item.
 */
static GISTSearchItem *
getNextGISTSearchItem(GISTScanOpaque so)
{
	for (;;)
	{
		GISTSearchItem *item;

		/* Update curTreeItem if we don't have one */
		if (so->curTreeItem == NULL)
		{
			so->curTreeItem = (GISTSearchTreeItem *) rb_leftmost(so->queue);
			/* Done when tree is empty */
			if (so->curTreeItem == NULL)
				break;
		}

		item = so->curTreeItem->head;
		if (item != NULL)
		{
			/* Delink item from chain */
			so->curTreeItem->head = item->next;
			if (item == so->curTreeItem->lastHeap)
				so->curTreeItem->lastHeap = NULL;
			/* Return item; caller is responsible to pfree it */
			return item;
		}

		/* curTreeItem is exhausted, so remove it from rbtree */
		rb_delete(so->queue, (RBNode *) so->curTreeItem);
		so->curTreeItem = NULL;
	}

	return NULL;
}

/*
 * Fetch next heap tuple in an ordered search
 */
static bool
getNextNearest(IndexScanDesc scan)
{
	GISTScanOpaque so = (GISTScanOpaque) scan->opaque;
	bool		res = false;

	do
	{
		GISTSearchItem *item = getNextGISTSearchItem(so);

		if (!item)
			break;

		if (GISTSearchItemIsHeap(*item))
		{
			/* found a heap item at currently minimal distance */
			scan->xs_ctup.t_self = item->data.heap.heapPtr;
			scan->xs_recheck = item->data.heap.recheck;
			res = true;
		}
		else
		{
			/* visit an index page, extract its items into queue */
			CHECK_FOR_INTERRUPTS();

			gistScanPage(scan, item, so->curTreeItem->distances, NULL, NULL);
		}

		pfree(item);
	} while (!res);

	return res;
}

/*
 * gistgettuple() -- Get the next tuple in the scan
 */
Datum
gistgettuple(PG_FUNCTION_ARGS)
{
	IndexScanDesc scan = (IndexScanDesc) PG_GETARG_POINTER(0);
	ScanDirection dir = (ScanDirection) PG_GETARG_INT32(1);
	GISTScanOpaque so = (GISTScanOpaque) scan->opaque;

	if (dir != ForwardScanDirection)
		elog(ERROR, "GiST only supports forward scan direction");

	if (!so->qual_ok)
		PG_RETURN_BOOL(false);

	if (so->firstCall)
	{
		/* Begin the scan by processing the root page */
		GISTSearchItem fakeItem;

		pgstat_count_index_scan(scan->indexRelation);

		so->firstCall = false;
		so->curTreeItem = NULL;
		so->curPageData = so->nPageData = 0;

		fakeItem.blkno = GIST_ROOT_BLKNO;
		memset(&fakeItem.data.parentlsn, 0, sizeof(GistNSN));
		gistScanPage(scan, &fakeItem, NULL, NULL, NULL);
	}

	if (scan->numberOfOrderBys > 0)
	{
		/* Must fetch tuples in strict distance order */
		PG_RETURN_BOOL(getNextNearest(scan));
	}
	else
	{
		/* Fetch tuples index-page-at-a-time */
		for (;;)
		{
			if (so->curPageData < so->nPageData)
			{
				/* continuing to return tuples from a leaf page */
				scan->xs_ctup.t_self = so->pageData[so->curPageData].heapPtr;
				scan->xs_recheck = so->pageData[so->curPageData].recheck;
				so->curPageData++;
				PG_RETURN_BOOL(true);
			}

			/* find and process the next index page */
			do
			{
				GISTSearchItem *item = getNextGISTSearchItem(so);

				if (!item)
					PG_RETURN_BOOL(false);

				CHECK_FOR_INTERRUPTS();

				/*
				 * While scanning a leaf page, ItemPointers of matching heap
				 * tuples are stored in so->pageData.  If there are any on
				 * this page, we fall out of the inner "do" and loop around to
				 * return them.
				 */
				gistScanPage(scan, item, so->curTreeItem->distances, NULL, NULL);

				pfree(item);
			} while (so->nPageData == 0);
		}
	}
}

/*
 * gistgetbitmap() -- Get a bitmap of all heap tuple locations
 */
Datum
gistgetbitmap(PG_FUNCTION_ARGS)
{
	IndexScanDesc scan = (IndexScanDesc) PG_GETARG_POINTER(0);
	Node	   *n = (Node *) PG_GETARG_POINTER(1);
	TIDBitmap  *tbm;
	GISTScanOpaque so = (GISTScanOpaque) scan->opaque;
	int64		ntids = 0;
	GISTSearchItem fakeItem;

	if (n == NULL)
		tbm = tbm_create(work_mem * 1024L);
	else if (!IsA(n, TIDBitmap))
		elog(ERROR, "non hash bitmap");
	else
		tbm = (TIDBitmap *) n;

	if (!so->qual_ok)
		PG_RETURN_POINTER(tbm);

	pgstat_count_index_scan(scan->indexRelation);

	/* Begin the scan by processing the root page */
	so->curTreeItem = NULL;
	so->curPageData = so->nPageData = 0;

	fakeItem.blkno = GIST_ROOT_BLKNO;
	memset(&fakeItem.data.parentlsn, 0, sizeof(GistNSN));
	gistScanPage(scan, &fakeItem, NULL, tbm, &ntids);

	/*
	 * While scanning a leaf page, ItemPointers of matching heap tuples will
	 * be stored directly into tbm, so we don't need to deal with them here.
	 */
	for (;;)
	{
		GISTSearchItem *item = getNextGISTSearchItem(so);

		if (!item)
			break;

		CHECK_FOR_INTERRUPTS();

		gistScanPage(scan, item, so->curTreeItem->distances, tbm, &ntids);

		pfree(item);
	}

	PG_RETURN_POINTER(tbm);
}<|MERGE_RESOLUTION|>--- conflicted
+++ resolved
@@ -364,16 +364,12 @@
 			{
 				/* Creating index-page GISTSearchItem */
 				item->blkno = ItemPointerGetBlockNumber(&it->t_tid);
-<<<<<<< HEAD
-				/* lsn of current page is lsn of parent page for child */
-=======
 
 				/*
 				 * LSN of current page is lsn of parent page for child. We
 				 * only have a shared lock, so we need to get the LSN
 				 * atomically.
 				 */
->>>>>>> e472b921
 				item->data.parentlsn = BufferGetLSNAtomic(buffer);
 			}
 
