/*-------------------------------------------------------------------------
 *
 * dfmgr.c
 *	  Dynamic function manager code.
 *
 * Portions Copyright (c) 1996-2009, PostgreSQL Global Development Group
 * Portions Copyright (c) 1994, Regents of the University of California
 *
 *
 * IDENTIFICATION
 *	  $PostgreSQL: pgsql/src/backend/utils/fmgr/dfmgr.c,v 1.99 2009/06/11 14:49:05 momjian Exp $
 *
 *-------------------------------------------------------------------------
 */
#include "postgres.h"

#include <sys/stat.h>

#ifndef WIN32_ONLY_COMPILER
#include "dynloader.h"
#else
#include "port/dynloader/win32.h"
#endif
#include "lib/stringinfo.h"
#include "miscadmin.h"
#include "utils/dynamic_loader.h"
#include "utils/hsearch.h"


/* signatures for PostgreSQL-specific library init/fini functions */
typedef void (*PG_init_t) (void);
typedef void (*PG_fini_t) (void);

/* hashtable entry for rendezvous variables */
typedef struct
{
	char		varName[NAMEDATALEN];	/* hash key (must be first) */
	void	   *varValue;
} rendezvousHashEntry;

/*
 * List of dynamically loaded files (kept in malloc'd memory).
 */

typedef struct df_files
{
	struct df_files *next;		/* List link */
	dev_t		device;			/* Device file is on */
#ifndef WIN32					/* ensures we never again depend on this under
								 * win32 */
	ino_t		inode;			/* Inode number of file */
#endif
	void	   *handle;			/* a handle for pg_dl* functions */
	char		filename[1];	/* Full pathname of file */

	/*
	 * we allocate the block big enough for actual length of pathname.
	 * filename[] must be last item in struct!
	 */
} DynamicFileList;

static DynamicFileList *file_list = NULL;
static DynamicFileList *file_tail = NULL;

/* stat() call under Win32 returns an st_ino field, but it has no meaning */
#ifndef WIN32
#define SAME_INODE(A,B) ((A).st_ino == (B).inode && (A).st_dev == (B).device)
#else
#define SAME_INODE(A,B) false
#endif

char	   *Dynamic_library_path;

static void *internal_load_library(const char *libname);
static void incompatible_module_error(const char *libname,
						  const Pg_magic_struct *module_magic_data);
static void internal_unload_library(const char *libname);
static bool file_exists(const char *name);
static char *expand_dynamic_library_name(const char *name);
static void check_restricted_library_name(const char *name);
static char *substitute_libpath_macro(const char *name);
static char *find_in_dynamic_libpath(const char *basename);
static const char *get_magic_product(const Pg_magic_struct *module_magic_data);

/* Magic structure that module needs to match to be accepted */
static const Pg_magic_struct magic_data = PG_MODULE_MAGIC_DATA;


/*
 * Load the specified dynamic-link library file, and look for a function
 * named funcname in it.
 *
 * If the function is not found, we raise an error if signalNotFound is true,
 * else return (PGFunction) NULL.  Note that errors in loading the library
 * will provoke ereport() regardless of signalNotFound.
 *
 * If filehandle is not NULL, then *filehandle will be set to a handle
 * identifying the library file.  The filehandle can be used with
 * lookup_external_function to lookup additional functions in the same file
 * at less cost than repeating load_external_function.
 */
PGFunction
load_external_function(char *filename, char *funcname,
					   bool signalNotFound, void **filehandle)
{
	char	   *fullname;
	void	   *lib_handle;
	PGFunction	retval;

	/* Expand the possibly-abbreviated filename to an exact path name */
	fullname = expand_dynamic_library_name(filename);

	/* Load the shared library, unless we already did */
	lib_handle = internal_load_library(fullname);

	/* Return handle if caller wants it */
	if (filehandle)
		*filehandle = lib_handle;

	/* Look up the function within the library */
	retval = (PGFunction) pg_dlsym(lib_handle, funcname);

	if (retval == NULL && signalNotFound)
		ereport(ERROR,
				(errcode(ERRCODE_UNDEFINED_FUNCTION),
				 errmsg("could not find function \"%s\" in file \"%s\"",
						funcname, fullname)));

	pfree(fullname);
	return retval;
}

/*
 * This function loads a shlib file without looking up any particular
 * function in it.	If the same shlib has previously been loaded,
 * unload and reload it.
 *
 * When 'restricted' is true, only libraries in the presumed-secure
 * directory $libdir/plugins may be referenced.
 */
void
load_file(const char *filename, bool restricted)
{
	char	   *fullname;

	/* Apply security restriction if requested */
	if (restricted)
		check_restricted_library_name(filename);

	/* Expand the possibly-abbreviated filename to an exact path name */
	fullname = expand_dynamic_library_name(filename);

	/* Unload the library if currently loaded */
	internal_unload_library(fullname);

	/* Load the shared library */
	(void) internal_load_library(fullname);

	pfree(fullname);
}

/*
 * Lookup a function whose library file is already loaded.
 * Return (PGFunction) NULL if not found.
 */
PGFunction
lookup_external_function(void *filehandle, char *funcname)
{
	return (PGFunction) pg_dlsym(filehandle, funcname);
}


/*
 * Load the specified dynamic-link library file, unless it already is
 * loaded.	Return the pg_dl* handle for the file.
 *
 * Note: libname is expected to be an exact name for the library file.
 */
static void *
internal_load_library(const char *libname)
{
	DynamicFileList *file_scanner;
	PGModuleMagicFunction magic_func;
	char	   *load_error;
	struct stat stat_buf;
	PG_init_t	PG_init;

	/*
	 * Scan the list of loaded FILES to see if the file has been loaded.
	 */
	for (file_scanner = file_list;
		 file_scanner != NULL &&
		 strcmp(libname, file_scanner->filename) != 0;
		 file_scanner = file_scanner->next)
		;

	if (file_scanner == NULL)
	{
		/*
		 * Check for same files - different paths (ie, symlink or link)
		 */
		if (stat(libname, &stat_buf) == -1)
			ereport(ERROR,
					(errcode_for_file_access(),
					 errmsg("could not access file \"%s\": %m",
							libname)));

		for (file_scanner = file_list;
			 file_scanner != NULL &&
			 !SAME_INODE(stat_buf, *file_scanner);
			 file_scanner = file_scanner->next)
			;
	}

	if (file_scanner == NULL)
	{
		/*
		 * File not loaded yet.
		 */
		file_scanner = (DynamicFileList *)
			malloc(sizeof(DynamicFileList) + strlen(libname));
		if (file_scanner == NULL)
			ereport(ERROR,
					(errcode(ERRCODE_OUT_OF_MEMORY),
					 errmsg("out of memory")));

		MemSet(file_scanner, 0, sizeof(DynamicFileList));
		strcpy(file_scanner->filename, libname);
		file_scanner->device = stat_buf.st_dev;
#ifndef WIN32
		file_scanner->inode = stat_buf.st_ino;
#endif
		file_scanner->next = NULL;

		file_scanner->handle = pg_dlopen(file_scanner->filename);
		if (file_scanner->handle == NULL)
		{
			load_error = (char *) pg_dlerror();
			free((char *) file_scanner);
			/* errcode_for_file_access might not be appropriate here? */
			ereport(ERROR,
					(errcode_for_file_access(),
					 errmsg("could not load library \"%s\": %s",
							libname, load_error)));
		}

		/* Check the magic function to determine compatibility */
		magic_func = (PGModuleMagicFunction)
			pg_dlsym(file_scanner->handle, PG_MAGIC_FUNCTION_NAME_STRING);
		if (magic_func)
		{
			const Pg_magic_struct *magic_data_ptr = (*magic_func) ();

			if (magic_data_ptr->len != magic_data.len ||
				memcmp(magic_data_ptr, &magic_data, magic_data.len) != 0)
			{
				/* copy data block before unlinking library */
				Pg_magic_struct module_magic_data = *magic_data_ptr;

				/* try to unlink library */
				pg_dlclose(file_scanner->handle);
				free((char *) file_scanner);

				/* issue suitable complaint */
				incompatible_module_error(libname, &module_magic_data);
			}
		}
		else
		{
			/* try to unlink library */
			pg_dlclose(file_scanner->handle);
			free((char *) file_scanner);
			/* complain */
			ereport(ERROR,
				  (errmsg("incompatible library \"%s\": missing magic block",
						  libname),
				   errhint("Extension libraries are required to use the PG_MODULE_MAGIC macro.")));
		}

		/*
		 * If the library has a _PG_init() function, call it.
		 */
		PG_init = (PG_init_t) pg_dlsym(file_scanner->handle, "_PG_init");
		if (PG_init)
			(*PG_init) ();

		/* OK to link it into list */
		if (file_list == NULL)
			file_list = file_scanner;
		else
			file_tail->next = file_scanner;
		file_tail = file_scanner;
	}

	return file_scanner->handle;
}

/*
 * Identify what product a particular magic data was compiled for.
 */
static const char*
get_magic_product(const Pg_magic_struct *module_magic_data)
{
	/*
	 * Assume that any magic_data context that does not contain a product code
	 * must be Postgres, probably.
	 */
	if (module_magic_data->len <= offsetof(Pg_magic_struct, product))
		return "PostgreSQL";
	
	switch (module_magic_data->product)
	{
		case PgMagicProductNone:
		case PgMagicProductPostgres:
			return "PostgreSQL";

		case PgMagicProductGreenplum:
			return "Greenplum";

		/* Handle Unrecognized product codes */
		default:
			return psprintf("Product(%d)", module_magic_data->product);
	}
}


/*
 * Report a suitable error for an incompatible magic block.
 */
static void
incompatible_module_error(const char *libname,
						  const Pg_magic_struct *module_magic_data)
{
	StringInfoData details;
<<<<<<< HEAD
	const char *magic_product     = get_magic_product(&magic_data);
	const char *mod_magic_product = get_magic_product(module_magic_data);

	/*
	 * The default header version for module_magic_data is assumed to be 0
	 * as it may not be recent enough to have the headerversion field
	 */
	int lib_internal_version = 0;

	/* module_magic_data is recent enough to provide its own header version */
	if (module_magic_data->len > offsetof(Pg_magic_struct, headerversion))
	{
		lib_internal_version = module_magic_data->headerversion;
	}
=======
>>>>>>> 4d53a2f9

	/*
	 * If the version doesn't match, just report that, because the rest of the
	 * block might not even have the fields we expect.
	 */
	if (magic_data.version != module_magic_data->version ||
		magic_data.product != module_magic_data->product ||
		magic_data.headerversion != lib_internal_version)
	{
		ereport(ERROR,
				(errmsg("incompatible library \"%s\": version mismatch",
						libname),
<<<<<<< HEAD
			  errdetail("Server version is %s %d.%d (header version: %d), library is %s %d.%d (header version: %d).",
						magic_product,
						magic_data.version / 100,
						magic_data.version % 100,
						magic_data.headerversion,
						mod_magic_product,
						module_magic_data->version / 100,
						module_magic_data->version % 100,
						lib_internal_version)
				)
		);
	}
=======
			  errdetail("Server is version %d.%d, library is version %d.%d.",
						magic_data.version / 100,
						magic_data.version % 100,
						module_magic_data->version / 100,
						module_magic_data->version % 100)));
>>>>>>> 4d53a2f9

	/*
	 * Otherwise, spell out which fields don't agree.
	 *
	 * XXX this code has to be adjusted any time the set of fields in a magic
	 * block change!
	 */
	initStringInfo(&details);

	if (module_magic_data->funcmaxargs != magic_data.funcmaxargs)
	{
		if (details.len)
			appendStringInfoChar(&details, '\n');
		appendStringInfo(&details,
						 _("Server has FUNC_MAX_ARGS = %d, library has %d."),
						 magic_data.funcmaxargs,
						 module_magic_data->funcmaxargs);
	}
	if (module_magic_data->indexmaxkeys != magic_data.indexmaxkeys)
	{
		if (details.len)
			appendStringInfoChar(&details, '\n');
		appendStringInfo(&details,
						 _("Server has INDEX_MAX_KEYS = %d, library has %d."),
						 magic_data.indexmaxkeys,
						 module_magic_data->indexmaxkeys);
	}
	if (module_magic_data->namedatalen != magic_data.namedatalen)
	{
		if (details.len)
			appendStringInfoChar(&details, '\n');
		appendStringInfo(&details,
						 _("Server has NAMEDATALEN = %d, library has %d."),
						 magic_data.namedatalen,
						 module_magic_data->namedatalen);
	}
	if (module_magic_data->float4byval != magic_data.float4byval)
	{
		if (details.len)
			appendStringInfoChar(&details, '\n');
		appendStringInfo(&details,
					   _("Server has FLOAT4PASSBYVAL = %s, library has %s."),
						 magic_data.float4byval ? "true" : "false",
						 module_magic_data->float4byval ? "true" : "false");
	}
	if (module_magic_data->float8byval != magic_data.float8byval)
	{
		if (details.len)
			appendStringInfoChar(&details, '\n');
		appendStringInfo(&details,
					   _("Server has FLOAT8PASSBYVAL = %s, library has %s."),
						 magic_data.float8byval ? "true" : "false",
						 module_magic_data->float8byval ? "true" : "false");
	}

	if (details.len == 0)
		appendStringInfo(&details,
			  _("Magic block has unexpected length or padding difference."));

	ereport(ERROR,
			(errmsg("incompatible library \"%s\": magic block mismatch",
					libname),
			 errdetail("%s", details.data)));
}

/*
 * Unload the specified dynamic-link library file, if it is loaded.
 *
 * Note: libname is expected to be an exact name for the library file.
 *
 * XXX for the moment, this is disabled, resulting in LOAD of an already-loaded
 * library always being a no-op.  We might re-enable it someday if we can
 * convince ourselves we have safe protocols for un-hooking from hook function
 * pointers, releasing custom GUC variables, and perhaps other things that
 * are definitely unsafe currently.
 */
static void
internal_unload_library(const char *libname)
{
#ifdef NOT_USED
	DynamicFileList *file_scanner,
			   *prv,
			   *nxt;
	struct stat stat_buf;
	PG_fini_t	PG_fini;

	/*
	 * We need to do stat() in order to determine whether this is the same
	 * file as a previously loaded file; it's also handy so as to give a good
	 * error message if bogus file name given.
	 */
	if (stat(libname, &stat_buf) == -1)
		ereport(ERROR,
				(errcode_for_file_access(),
				 errmsg("could not access file \"%s\": %m", libname)));

	/*
	 * We have to zap all entries in the list that match on either filename or
	 * inode, else internal_load_library() will still think it's present.
	 */
	prv = NULL;
	for (file_scanner = file_list; file_scanner != NULL; file_scanner = nxt)
	{
		nxt = file_scanner->next;
		if (strcmp(libname, file_scanner->filename) == 0 ||
			SAME_INODE(stat_buf, *file_scanner))
		{
			if (prv)
				prv->next = nxt;
			else
				file_list = nxt;

			/*
			 * If the library has a _PG_fini() function, call it.
			 */
			PG_fini = (PG_fini_t) pg_dlsym(file_scanner->handle, "_PG_fini");
			if (PG_fini)
				(*PG_fini) ();

			clear_external_function_hash(file_scanner->handle);
			pg_dlclose(file_scanner->handle);
			free((char *) file_scanner);
			/* prv does not change */
		}
		else
			prv = file_scanner;
	}
#endif /* NOT_USED */
}

static bool
file_exists(const char *name)
{
	struct stat st;

	AssertArg(name != NULL);

	if (stat(name, &st) == 0)
		return S_ISDIR(st.st_mode) ? false : true;
	else if (!(errno == ENOENT || errno == ENOTDIR || errno == EACCES))
		ereport(ERROR,
				(errcode_for_file_access(),
				 errmsg("could not access file \"%s\": %m", name)));

	return false;
}


/* Example format: ".so" */
#ifndef DLSUFFIX
#error "DLSUFFIX must be defined to compile this file."
#endif

/*
 * If name contains a slash, check if the file exists, if so return
 * the name.  Else (no slash) try to expand using search path (see
 * find_in_dynamic_libpath below); if that works, return the fully
 * expanded file name.	If the previous failed, append DLSUFFIX and
 * try again.  If all fails, just return the original name.
 *
 * The result will always be freshly palloc'd.
 */
static char *
expand_dynamic_library_name(const char *name)
{
	bool		have_slash;
	char	   *new;
	char	   *full;

	AssertArg(name);

	have_slash = (first_dir_separator(name) != NULL);

	if (!have_slash)
	{
		full = find_in_dynamic_libpath(name);
		if (full)
			return full;
	}
	else
	{
		full = substitute_libpath_macro(name);
		if (file_exists(full))
			return full;
		pfree(full);
	}

	new = palloc(strlen(name) + strlen(DLSUFFIX) + 1);
	strcpy(new, name);
	strcat(new, DLSUFFIX);

	if (!have_slash)
	{
		full = find_in_dynamic_libpath(new);
		pfree(new);
		if (full)
			return full;
	}
	else
	{
		full = substitute_libpath_macro(new);
		pfree(new);
		if (file_exists(full))
			return full;
		pfree(full);
	}

	/*
	 * If we can't find the file, just return the string as-is. The ensuing
	 * load attempt will fail and report a suitable message.
	 */
	return pstrdup(name);
}

/*
 * Check a restricted library name.  It must begin with "$libdir/plugins/"
 * and there must not be any directory separators after that (this is
 * sufficient to prevent ".." style attacks).
 */
static void
check_restricted_library_name(const char *name)
{
	if (strncmp(name, "$libdir/plugins/", 16) != 0 ||
		first_dir_separator(name + 16) != NULL)
		ereport(ERROR,
				(errcode(ERRCODE_INSUFFICIENT_PRIVILEGE),
				 errmsg("access to library \"%s\" is not allowed",
						name)));
}

/*
 * Substitute for any macros appearing in the given string.
 * Result is always freshly palloc'd.
 */
static char *
substitute_libpath_macro(const char *name)
{
	const char *sep_ptr;
	char	   *ret;

	AssertArg(name != NULL);

	/* Currently, we only recognize $libdir at the start of the string */
	if (name[0] != '$')
		return pstrdup(name);

	if ((sep_ptr = first_dir_separator(name)) == NULL)
		sep_ptr = name + strlen(name);

	if (strlen("$libdir") != sep_ptr - name ||
		strncmp(name, "$libdir", strlen("$libdir")) != 0)
		ereport(ERROR,
				(errcode(ERRCODE_INVALID_NAME),
				 errmsg("invalid macro name in dynamic library path: %s",
						name)));

	ret = palloc(strlen(pkglib_path) + strlen(sep_ptr) + 1);

	strcpy(ret, pkglib_path);
	strcat(ret, sep_ptr);

	return ret;
}


/*
 * Search for a file called 'basename' in the colon-separated search
 * path Dynamic_library_path.  If the file is found, the full file name
 * is returned in freshly palloc'd memory.  If the file is not found,
 * return NULL.
 */
static char *
find_in_dynamic_libpath(const char *basename)
{
	const char *p;
	size_t		baselen;

	AssertArg(basename != NULL);
	AssertArg(first_dir_separator(basename) == NULL);
	AssertState(Dynamic_library_path != NULL);

	p = Dynamic_library_path;
	if (strlen(p) == 0)
		return NULL;

	baselen = strlen(basename);

	for (;;)
	{
		size_t		len;
		char	   *piece;
		char	   *mangled;
		char	   *full;

		piece = first_path_separator(p);
		if (piece == p)
			ereport(ERROR,
					(errcode(ERRCODE_INVALID_NAME),
					 errmsg("zero-length component in parameter \"dynamic_library_path\"")));

		if (piece == 0)
			len = strlen(p);
		else
			len = piece - p;

		piece = palloc(len + 1);
		strlcpy(piece, p, len + 1);

		mangled = substitute_libpath_macro(piece);
		pfree(piece);

		canonicalize_path(mangled);

		/* only absolute paths */
		if (!is_absolute_path(mangled))
			ereport(ERROR,
					(errcode(ERRCODE_INVALID_NAME),
					 errmsg("component in parameter \"dynamic_library_path\" is not an absolute path")));

		full = palloc(strlen(mangled) + 1 + baselen + 1);
		sprintf(full, "%s/%s", mangled, basename);
		pfree(mangled);

		elog(DEBUG3, "find_in_dynamic_libpath: trying \"%s\"", full);

		if (file_exists(full))
			return full;

		pfree(full);

		if (p[len] == '\0')
			break;
		else
			p += len + 1;
	}

	return NULL;
}


/*
 * Find (or create) a rendezvous variable that one dynamically
 * loaded library can use to meet up with another.
 *
 * On the first call of this function for a particular varName,
 * a "rendezvous variable" is created with the given name.
 * The value of the variable is a void pointer (initially set to NULL).
 * Subsequent calls with the same varName just return the address of
 * the existing variable.  Once created, a rendezvous variable lasts
 * for the life of the process.
 *
 * Dynamically loaded libraries can use rendezvous variables
 * to find each other and share information: they just need to agree
 * on the variable name and the data it will point to.
 */
void	  **
find_rendezvous_variable(const char *varName)
{
	static HTAB *rendezvousHash = NULL;

	rendezvousHashEntry *hentry;
	bool		found;

	/* Create a hashtable if we haven't already done so in this process */
	if (rendezvousHash == NULL)
	{
		HASHCTL		ctl;

		MemSet(&ctl, 0, sizeof(ctl));
		ctl.keysize = NAMEDATALEN;
		ctl.entrysize = sizeof(rendezvousHashEntry);
		rendezvousHash = hash_create("Rendezvous variable hash",
									 16,
									 &ctl,
									 HASH_ELEM);
	}

	/* Find or create the hashtable entry for this varName */
	hentry = (rendezvousHashEntry *) hash_search(rendezvousHash,
												 varName,
												 HASH_ENTER,
												 &found);

	/* Initialize to NULL if first time */
	if (!found)
		hentry->varValue = NULL;

	return &hentry->varValue;
}<|MERGE_RESOLUTION|>--- conflicted
+++ resolved
@@ -332,7 +332,6 @@
 						  const Pg_magic_struct *module_magic_data)
 {
 	StringInfoData details;
-<<<<<<< HEAD
 	const char *magic_product     = get_magic_product(&magic_data);
 	const char *mod_magic_product = get_magic_product(module_magic_data);
 
@@ -347,8 +346,6 @@
 	{
 		lib_internal_version = module_magic_data->headerversion;
 	}
-=======
->>>>>>> 4d53a2f9
 
 	/*
 	 * If the version doesn't match, just report that, because the rest of the
@@ -361,7 +358,6 @@
 		ereport(ERROR,
 				(errmsg("incompatible library \"%s\": version mismatch",
 						libname),
-<<<<<<< HEAD
 			  errdetail("Server version is %s %d.%d (header version: %d), library is %s %d.%d (header version: %d).",
 						magic_product,
 						magic_data.version / 100,
@@ -374,13 +370,6 @@
 				)
 		);
 	}
-=======
-			  errdetail("Server is version %d.%d, library is version %d.%d.",
-						magic_data.version / 100,
-						magic_data.version % 100,
-						module_magic_data->version / 100,
-						module_magic_data->version % 100)));
->>>>>>> 4d53a2f9
 
 	/*
 	 * Otherwise, spell out which fields don't agree.
