--
-- NUMERIC
--
CREATE TABLE num_data (id int4, val numeric(210,10));
CREATE TABLE num_exp_add (id1 int4, id2 int4, expected numeric(210,10)) DISTRIBUTED BY (id1);
CREATE TABLE num_exp_sub (id1 int4, id2 int4, expected numeric(210,10)) DISTRIBUTED BY (id1);
CREATE TABLE num_exp_div (id1 int4, id2 int4, expected numeric(210,10)) DISTRIBUTED BY (id1);
CREATE TABLE num_exp_mul (id1 int4, id2 int4, expected numeric(210,10)) DISTRIBUTED BY (id1);
CREATE TABLE num_exp_sqrt (id int4, expected numeric(210,10)) DISTRIBUTED BY (id);
CREATE TABLE num_exp_ln (id int4, expected numeric(210,10)) DISTRIBUTED BY (id);
CREATE TABLE num_exp_log10 (id int4, expected numeric(210,10)) DISTRIBUTED BY (id);
CREATE TABLE num_exp_power_10_ln (id int4, expected numeric(210,10)) DISTRIBUTED BY (id);
CREATE TABLE num_result (id1 int4, id2 int4, result numeric(210,10));
-- ******************************
-- * The following EXPECTED results are computed by bc(1)
-- * with a scale of 200
-- ******************************
BEGIN TRANSACTION;
INSERT INTO num_exp_add VALUES (0,0,'0');
INSERT INTO num_exp_sub VALUES (0,0,'0');
INSERT INTO num_exp_mul VALUES (0,0,'0');
INSERT INTO num_exp_div VALUES (0,0,'NaN');
INSERT INTO num_exp_add VALUES (0,1,'0');
INSERT INTO num_exp_sub VALUES (0,1,'0');
INSERT INTO num_exp_mul VALUES (0,1,'0');
INSERT INTO num_exp_div VALUES (0,1,'NaN');
INSERT INTO num_exp_add VALUES (0,2,'-34338492.215397047');
INSERT INTO num_exp_sub VALUES (0,2,'34338492.215397047');
INSERT INTO num_exp_mul VALUES (0,2,'0');
INSERT INTO num_exp_div VALUES (0,2,'0');
INSERT INTO num_exp_add VALUES (0,3,'4.31');
INSERT INTO num_exp_sub VALUES (0,3,'-4.31');
INSERT INTO num_exp_mul VALUES (0,3,'0');
INSERT INTO num_exp_div VALUES (0,3,'0');
INSERT INTO num_exp_add VALUES (0,4,'7799461.4119');
INSERT INTO num_exp_sub VALUES (0,4,'-7799461.4119');
INSERT INTO num_exp_mul VALUES (0,4,'0');
INSERT INTO num_exp_div VALUES (0,4,'0');
INSERT INTO num_exp_add VALUES (0,5,'16397.038491');
INSERT INTO num_exp_sub VALUES (0,5,'-16397.038491');
INSERT INTO num_exp_mul VALUES (0,5,'0');
INSERT INTO num_exp_div VALUES (0,5,'0');
INSERT INTO num_exp_add VALUES (0,6,'93901.57763026');
INSERT INTO num_exp_sub VALUES (0,6,'-93901.57763026');
INSERT INTO num_exp_mul VALUES (0,6,'0');
INSERT INTO num_exp_div VALUES (0,6,'0');
INSERT INTO num_exp_add VALUES (0,7,'-83028485');
INSERT INTO num_exp_sub VALUES (0,7,'83028485');
INSERT INTO num_exp_mul VALUES (0,7,'0');
INSERT INTO num_exp_div VALUES (0,7,'0');
INSERT INTO num_exp_add VALUES (0,8,'74881');
INSERT INTO num_exp_sub VALUES (0,8,'-74881');
INSERT INTO num_exp_mul VALUES (0,8,'0');
INSERT INTO num_exp_div VALUES (0,8,'0');
INSERT INTO num_exp_add VALUES (0,9,'-24926804.045047420');
INSERT INTO num_exp_sub VALUES (0,9,'24926804.045047420');
INSERT INTO num_exp_mul VALUES (0,9,'0');
INSERT INTO num_exp_div VALUES (0,9,'0');
INSERT INTO num_exp_add VALUES (1,0,'0');
INSERT INTO num_exp_sub VALUES (1,0,'0');
INSERT INTO num_exp_mul VALUES (1,0,'0');
INSERT INTO num_exp_div VALUES (1,0,'NaN');
INSERT INTO num_exp_add VALUES (1,1,'0');
INSERT INTO num_exp_sub VALUES (1,1,'0');
INSERT INTO num_exp_mul VALUES (1,1,'0');
INSERT INTO num_exp_div VALUES (1,1,'NaN');
INSERT INTO num_exp_add VALUES (1,2,'-34338492.215397047');
INSERT INTO num_exp_sub VALUES (1,2,'34338492.215397047');
INSERT INTO num_exp_mul VALUES (1,2,'0');
INSERT INTO num_exp_div VALUES (1,2,'0');
INSERT INTO num_exp_add VALUES (1,3,'4.31');
INSERT INTO num_exp_sub VALUES (1,3,'-4.31');
INSERT INTO num_exp_mul VALUES (1,3,'0');
INSERT INTO num_exp_div VALUES (1,3,'0');
INSERT INTO num_exp_add VALUES (1,4,'7799461.4119');
INSERT INTO num_exp_sub VALUES (1,4,'-7799461.4119');
INSERT INTO num_exp_mul VALUES (1,4,'0');
INSERT INTO num_exp_div VALUES (1,4,'0');
INSERT INTO num_exp_add VALUES (1,5,'16397.038491');
INSERT INTO num_exp_sub VALUES (1,5,'-16397.038491');
INSERT INTO num_exp_mul VALUES (1,5,'0');
INSERT INTO num_exp_div VALUES (1,5,'0');
INSERT INTO num_exp_add VALUES (1,6,'93901.57763026');
INSERT INTO num_exp_sub VALUES (1,6,'-93901.57763026');
INSERT INTO num_exp_mul VALUES (1,6,'0');
INSERT INTO num_exp_div VALUES (1,6,'0');
INSERT INTO num_exp_add VALUES (1,7,'-83028485');
INSERT INTO num_exp_sub VALUES (1,7,'83028485');
INSERT INTO num_exp_mul VALUES (1,7,'0');
INSERT INTO num_exp_div VALUES (1,7,'0');
INSERT INTO num_exp_add VALUES (1,8,'74881');
INSERT INTO num_exp_sub VALUES (1,8,'-74881');
INSERT INTO num_exp_mul VALUES (1,8,'0');
INSERT INTO num_exp_div VALUES (1,8,'0');
INSERT INTO num_exp_add VALUES (1,9,'-24926804.045047420');
INSERT INTO num_exp_sub VALUES (1,9,'24926804.045047420');
INSERT INTO num_exp_mul VALUES (1,9,'0');
INSERT INTO num_exp_div VALUES (1,9,'0');
INSERT INTO num_exp_add VALUES (2,0,'-34338492.215397047');
INSERT INTO num_exp_sub VALUES (2,0,'-34338492.215397047');
INSERT INTO num_exp_mul VALUES (2,0,'0');
INSERT INTO num_exp_div VALUES (2,0,'NaN');
INSERT INTO num_exp_add VALUES (2,1,'-34338492.215397047');
INSERT INTO num_exp_sub VALUES (2,1,'-34338492.215397047');
INSERT INTO num_exp_mul VALUES (2,1,'0');
INSERT INTO num_exp_div VALUES (2,1,'NaN');
INSERT INTO num_exp_add VALUES (2,2,'-68676984.430794094');
INSERT INTO num_exp_sub VALUES (2,2,'0');
INSERT INTO num_exp_mul VALUES (2,2,'1179132047626883.596862135856320209');
INSERT INTO num_exp_div VALUES (2,2,'1.00000000000000000000');
INSERT INTO num_exp_add VALUES (2,3,'-34338487.905397047');
INSERT INTO num_exp_sub VALUES (2,3,'-34338496.525397047');
INSERT INTO num_exp_mul VALUES (2,3,'-147998901.44836127257');
INSERT INTO num_exp_div VALUES (2,3,'-7967167.56737750510440835266');
INSERT INTO num_exp_add VALUES (2,4,'-26539030.803497047');
INSERT INTO num_exp_sub VALUES (2,4,'-42137953.627297047');
INSERT INTO num_exp_mul VALUES (2,4,'-267821744976817.8111137106593');
INSERT INTO num_exp_div VALUES (2,4,'-4.40267480046830116685');
INSERT INTO num_exp_add VALUES (2,5,'-34322095.176906047');
INSERT INTO num_exp_sub VALUES (2,5,'-34354889.253888047');
INSERT INTO num_exp_mul VALUES (2,5,'-563049578578.769242506736077');
INSERT INTO num_exp_div VALUES (2,5,'-2094.18866914563535496429');
INSERT INTO num_exp_add VALUES (2,6,'-34244590.637766787');
INSERT INTO num_exp_sub VALUES (2,6,'-34432393.793027307');
INSERT INTO num_exp_mul VALUES (2,6,'-3224438592470.18449811926184222');
INSERT INTO num_exp_div VALUES (2,6,'-365.68599891479766440940');
INSERT INTO num_exp_add VALUES (2,7,'-117366977.215397047');
INSERT INTO num_exp_sub VALUES (2,7,'48689992.784602953');
INSERT INTO num_exp_mul VALUES (2,7,'2851072985828710.485883795');
INSERT INTO num_exp_div VALUES (2,7,'.41357483778485235518');
INSERT INTO num_exp_add VALUES (2,8,'-34263611.215397047');
INSERT INTO num_exp_sub VALUES (2,8,'-34413373.215397047');
INSERT INTO num_exp_mul VALUES (2,8,'-2571300635581.146276407');
INSERT INTO num_exp_div VALUES (2,8,'-458.57416721727870888476');
INSERT INTO num_exp_add VALUES (2,9,'-59265296.260444467');
INSERT INTO num_exp_sub VALUES (2,9,'-9411688.170349627');
INSERT INTO num_exp_mul VALUES (2,9,'855948866655588.453741509242968740');
INSERT INTO num_exp_div VALUES (2,9,'1.37757299946438931811');
INSERT INTO num_exp_add VALUES (3,0,'4.31');
INSERT INTO num_exp_sub VALUES (3,0,'4.31');
INSERT INTO num_exp_mul VALUES (3,0,'0');
INSERT INTO num_exp_div VALUES (3,0,'NaN');
INSERT INTO num_exp_add VALUES (3,1,'4.31');
INSERT INTO num_exp_sub VALUES (3,1,'4.31');
INSERT INTO num_exp_mul VALUES (3,1,'0');
INSERT INTO num_exp_div VALUES (3,1,'NaN');
INSERT INTO num_exp_add VALUES (3,2,'-34338487.905397047');
INSERT INTO num_exp_sub VALUES (3,2,'34338496.525397047');
INSERT INTO num_exp_mul VALUES (3,2,'-147998901.44836127257');
INSERT INTO num_exp_div VALUES (3,2,'-.00000012551512084352');
INSERT INTO num_exp_add VALUES (3,3,'8.62');
INSERT INTO num_exp_sub VALUES (3,3,'0');
INSERT INTO num_exp_mul VALUES (3,3,'18.5761');
INSERT INTO num_exp_div VALUES (3,3,'1.00000000000000000000');
INSERT INTO num_exp_add VALUES (3,4,'7799465.7219');
INSERT INTO num_exp_sub VALUES (3,4,'-7799457.1019');
INSERT INTO num_exp_mul VALUES (3,4,'33615678.685289');
INSERT INTO num_exp_div VALUES (3,4,'.00000055260225961552');
INSERT INTO num_exp_add VALUES (3,5,'16401.348491');
INSERT INTO num_exp_sub VALUES (3,5,'-16392.728491');
INSERT INTO num_exp_mul VALUES (3,5,'70671.23589621');
INSERT INTO num_exp_div VALUES (3,5,'.00026285234387695504');
INSERT INTO num_exp_add VALUES (3,6,'93905.88763026');
INSERT INTO num_exp_sub VALUES (3,6,'-93897.26763026');
INSERT INTO num_exp_mul VALUES (3,6,'404715.7995864206');
INSERT INTO num_exp_div VALUES (3,6,'.00004589912234457595');
INSERT INTO num_exp_add VALUES (3,7,'-83028480.69');
INSERT INTO num_exp_sub VALUES (3,7,'83028489.31');
INSERT INTO num_exp_mul VALUES (3,7,'-357852770.35');
INSERT INTO num_exp_div VALUES (3,7,'-.00000005190989574240');
INSERT INTO num_exp_add VALUES (3,8,'74885.31');
INSERT INTO num_exp_sub VALUES (3,8,'-74876.69');
INSERT INTO num_exp_mul VALUES (3,8,'322737.11');
INSERT INTO num_exp_div VALUES (3,8,'.00005755799201399553');
INSERT INTO num_exp_add VALUES (3,9,'-24926799.735047420');
INSERT INTO num_exp_sub VALUES (3,9,'24926808.355047420');
INSERT INTO num_exp_mul VALUES (3,9,'-107434525.43415438020');
INSERT INTO num_exp_div VALUES (3,9,'-.00000017290624149854');
INSERT INTO num_exp_add VALUES (4,0,'7799461.4119');
INSERT INTO num_exp_sub VALUES (4,0,'7799461.4119');
INSERT INTO num_exp_mul VALUES (4,0,'0');
INSERT INTO num_exp_div VALUES (4,0,'NaN');
INSERT INTO num_exp_add VALUES (4,1,'7799461.4119');
INSERT INTO num_exp_sub VALUES (4,1,'7799461.4119');
INSERT INTO num_exp_mul VALUES (4,1,'0');
INSERT INTO num_exp_div VALUES (4,1,'NaN');
INSERT INTO num_exp_add VALUES (4,2,'-26539030.803497047');
INSERT INTO num_exp_sub VALUES (4,2,'42137953.627297047');
INSERT INTO num_exp_mul VALUES (4,2,'-267821744976817.8111137106593');
INSERT INTO num_exp_div VALUES (4,2,'-.22713465002993920385');
INSERT INTO num_exp_add VALUES (4,3,'7799465.7219');
INSERT INTO num_exp_sub VALUES (4,3,'7799457.1019');
INSERT INTO num_exp_mul VALUES (4,3,'33615678.685289');
INSERT INTO num_exp_div VALUES (4,3,'1809619.81714617169373549883');
INSERT INTO num_exp_add VALUES (4,4,'15598922.8238');
INSERT INTO num_exp_sub VALUES (4,4,'0');
INSERT INTO num_exp_mul VALUES (4,4,'60831598315717.14146161');
INSERT INTO num_exp_div VALUES (4,4,'1.00000000000000000000');
INSERT INTO num_exp_add VALUES (4,5,'7815858.450391');
INSERT INTO num_exp_sub VALUES (4,5,'7783064.373409');
INSERT INTO num_exp_mul VALUES (4,5,'127888068979.9935054429');
INSERT INTO num_exp_div VALUES (4,5,'475.66281046305802686061');
INSERT INTO num_exp_add VALUES (4,6,'7893362.98953026');
INSERT INTO num_exp_sub VALUES (4,6,'7705559.83426974');
INSERT INTO num_exp_mul VALUES (4,6,'732381731243.745115764094');
INSERT INTO num_exp_div VALUES (4,6,'83.05996138436129499606');
INSERT INTO num_exp_add VALUES (4,7,'-75229023.5881');
INSERT INTO num_exp_sub VALUES (4,7,'90827946.4119');
INSERT INTO num_exp_mul VALUES (4,7,'-647577464846017.9715');
INSERT INTO num_exp_div VALUES (4,7,'-.09393717604145131637');
INSERT INTO num_exp_add VALUES (4,8,'7874342.4119');
INSERT INTO num_exp_sub VALUES (4,8,'7724580.4119');
INSERT INTO num_exp_mul VALUES (4,8,'584031469984.4839');
INSERT INTO num_exp_div VALUES (4,8,'104.15808298366741897143');
INSERT INTO num_exp_add VALUES (4,9,'-17127342.633147420');
INSERT INTO num_exp_sub VALUES (4,9,'32726265.456947420');
INSERT INTO num_exp_mul VALUES (4,9,'-194415646271340.1815956522980');
INSERT INTO num_exp_div VALUES (4,9,'-.31289456112403769409');
INSERT INTO num_exp_add VALUES (5,0,'16397.038491');
INSERT INTO num_exp_sub VALUES (5,0,'16397.038491');
INSERT INTO num_exp_mul VALUES (5,0,'0');
INSERT INTO num_exp_div VALUES (5,0,'NaN');
INSERT INTO num_exp_add VALUES (5,1,'16397.038491');
INSERT INTO num_exp_sub VALUES (5,1,'16397.038491');
INSERT INTO num_exp_mul VALUES (5,1,'0');
INSERT INTO num_exp_div VALUES (5,1,'NaN');
INSERT INTO num_exp_add VALUES (5,2,'-34322095.176906047');
INSERT INTO num_exp_sub VALUES (5,2,'34354889.253888047');
INSERT INTO num_exp_mul VALUES (5,2,'-563049578578.769242506736077');
INSERT INTO num_exp_div VALUES (5,2,'-.00047751189505192446');
INSERT INTO num_exp_add VALUES (5,3,'16401.348491');
INSERT INTO num_exp_sub VALUES (5,3,'16392.728491');
INSERT INTO num_exp_mul VALUES (5,3,'70671.23589621');
INSERT INTO num_exp_div VALUES (5,3,'3804.41728329466357308584');
INSERT INTO num_exp_add VALUES (5,4,'7815858.450391');
INSERT INTO num_exp_sub VALUES (5,4,'-7783064.373409');
INSERT INTO num_exp_mul VALUES (5,4,'127888068979.9935054429');
INSERT INTO num_exp_div VALUES (5,4,'.00210232958726897192');
INSERT INTO num_exp_add VALUES (5,5,'32794.076982');
INSERT INTO num_exp_sub VALUES (5,5,'0');
INSERT INTO num_exp_mul VALUES (5,5,'268862871.275335557081');
INSERT INTO num_exp_div VALUES (5,5,'1.00000000000000000000');
INSERT INTO num_exp_add VALUES (5,6,'110298.61612126');
INSERT INTO num_exp_sub VALUES (5,6,'-77504.53913926');
INSERT INTO num_exp_mul VALUES (5,6,'1539707782.76899778633766');
INSERT INTO num_exp_div VALUES (5,6,'.17461941433576102689');
INSERT INTO num_exp_add VALUES (5,7,'-83012087.961509');
INSERT INTO num_exp_sub VALUES (5,7,'83044882.038491');
INSERT INTO num_exp_mul VALUES (5,7,'-1361421264394.416135');
INSERT INTO num_exp_div VALUES (5,7,'-.00019748690453643710');
INSERT INTO num_exp_add VALUES (5,8,'91278.038491');
INSERT INTO num_exp_sub VALUES (5,8,'-58483.961509');
INSERT INTO num_exp_mul VALUES (5,8,'1227826639.244571');
INSERT INTO num_exp_div VALUES (5,8,'.21897461960978085228');
INSERT INTO num_exp_add VALUES (5,9,'-24910407.006556420');
INSERT INTO num_exp_sub VALUES (5,9,'24943201.083538420');
INSERT INTO num_exp_mul VALUES (5,9,'-408725765384.257043660243220');
INSERT INTO num_exp_div VALUES (5,9,'-.00065780749354660427');
INSERT INTO num_exp_add VALUES (6,0,'93901.57763026');
INSERT INTO num_exp_sub VALUES (6,0,'93901.57763026');
INSERT INTO num_exp_mul VALUES (6,0,'0');
INSERT INTO num_exp_div VALUES (6,0,'NaN');
INSERT INTO num_exp_add VALUES (6,1,'93901.57763026');
INSERT INTO num_exp_sub VALUES (6,1,'93901.57763026');
INSERT INTO num_exp_mul VALUES (6,1,'0');
INSERT INTO num_exp_div VALUES (6,1,'NaN');
INSERT INTO num_exp_add VALUES (6,2,'-34244590.637766787');
INSERT INTO num_exp_sub VALUES (6,2,'34432393.793027307');
INSERT INTO num_exp_mul VALUES (6,2,'-3224438592470.18449811926184222');
INSERT INTO num_exp_div VALUES (6,2,'-.00273458651128995823');
INSERT INTO num_exp_add VALUES (6,3,'93905.88763026');
INSERT INTO num_exp_sub VALUES (6,3,'93897.26763026');
INSERT INTO num_exp_mul VALUES (6,3,'404715.7995864206');
INSERT INTO num_exp_div VALUES (6,3,'21786.90896293735498839907');
INSERT INTO num_exp_add VALUES (6,4,'7893362.98953026');
INSERT INTO num_exp_sub VALUES (6,4,'-7705559.83426974');
INSERT INTO num_exp_mul VALUES (6,4,'732381731243.745115764094');
INSERT INTO num_exp_div VALUES (6,4,'.01203949512295682469');
INSERT INTO num_exp_add VALUES (6,5,'110298.61612126');
INSERT INTO num_exp_sub VALUES (6,5,'77504.53913926');
INSERT INTO num_exp_mul VALUES (6,5,'1539707782.76899778633766');
INSERT INTO num_exp_div VALUES (6,5,'5.72674008674192359679');
INSERT INTO num_exp_add VALUES (6,6,'187803.15526052');
INSERT INTO num_exp_sub VALUES (6,6,'0');
INSERT INTO num_exp_mul VALUES (6,6,'8817506281.4517452372676676');
INSERT INTO num_exp_div VALUES (6,6,'1.00000000000000000000');
INSERT INTO num_exp_add VALUES (6,7,'-82934583.42236974');
INSERT INTO num_exp_sub VALUES (6,7,'83122386.57763026');
INSERT INTO num_exp_mul VALUES (6,7,'-7796505729750.37795610');
INSERT INTO num_exp_div VALUES (6,7,'-.00113095617281538980');
INSERT INTO num_exp_add VALUES (6,8,'168782.57763026');
INSERT INTO num_exp_sub VALUES (6,8,'19020.57763026');
INSERT INTO num_exp_mul VALUES (6,8,'7031444034.53149906');
INSERT INTO num_exp_div VALUES (6,8,'1.25401073209839612184');
INSERT INTO num_exp_add VALUES (6,9,'-24832902.467417160');
INSERT INTO num_exp_sub VALUES (6,9,'25020705.622677680');
INSERT INTO num_exp_mul VALUES (6,9,'-2340666225110.29929521292692920');
INSERT INTO num_exp_div VALUES (6,9,'-.00376709254265256789');
INSERT INTO num_exp_add VALUES (7,0,'-83028485');
INSERT INTO num_exp_sub VALUES (7,0,'-83028485');
INSERT INTO num_exp_mul VALUES (7,0,'0');
INSERT INTO num_exp_div VALUES (7,0,'NaN');
INSERT INTO num_exp_add VALUES (7,1,'-83028485');
INSERT INTO num_exp_sub VALUES (7,1,'-83028485');
INSERT INTO num_exp_mul VALUES (7,1,'0');
INSERT INTO num_exp_div VALUES (7,1,'NaN');
INSERT INTO num_exp_add VALUES (7,2,'-117366977.215397047');
INSERT INTO num_exp_sub VALUES (7,2,'-48689992.784602953');
INSERT INTO num_exp_mul VALUES (7,2,'2851072985828710.485883795');
INSERT INTO num_exp_div VALUES (7,2,'2.41794207151503385700');
INSERT INTO num_exp_add VALUES (7,3,'-83028480.69');
INSERT INTO num_exp_sub VALUES (7,3,'-83028489.31');
INSERT INTO num_exp_mul VALUES (7,3,'-357852770.35');
INSERT INTO num_exp_div VALUES (7,3,'-19264149.65197215777262180974');
INSERT INTO num_exp_add VALUES (7,4,'-75229023.5881');
INSERT INTO num_exp_sub VALUES (7,4,'-90827946.4119');
INSERT INTO num_exp_mul VALUES (7,4,'-647577464846017.9715');
INSERT INTO num_exp_div VALUES (7,4,'-10.64541262725136247686');
INSERT INTO num_exp_add VALUES (7,5,'-83012087.961509');
INSERT INTO num_exp_sub VALUES (7,5,'-83044882.038491');
INSERT INTO num_exp_mul VALUES (7,5,'-1361421264394.416135');
INSERT INTO num_exp_div VALUES (7,5,'-5063.62688881730941836574');
INSERT INTO num_exp_add VALUES (7,6,'-82934583.42236974');
INSERT INTO num_exp_sub VALUES (7,6,'-83122386.57763026');
INSERT INTO num_exp_mul VALUES (7,6,'-7796505729750.37795610');
INSERT INTO num_exp_div VALUES (7,6,'-884.20756174009028770294');
INSERT INTO num_exp_add VALUES (7,7,'-166056970');
INSERT INTO num_exp_sub VALUES (7,7,'0');
INSERT INTO num_exp_mul VALUES (7,7,'6893729321395225');
INSERT INTO num_exp_div VALUES (7,7,'1.00000000000000000000');
INSERT INTO num_exp_add VALUES (7,8,'-82953604');
INSERT INTO num_exp_sub VALUES (7,8,'-83103366');
INSERT INTO num_exp_mul VALUES (7,8,'-6217255985285');
INSERT INTO num_exp_div VALUES (7,8,'-1108.80577182462841041118');
INSERT INTO num_exp_add VALUES (7,9,'-107955289.045047420');
INSERT INTO num_exp_sub VALUES (7,9,'-58101680.954952580');
INSERT INTO num_exp_mul VALUES (7,9,'2069634775752159.035758700');
INSERT INTO num_exp_div VALUES (7,9,'3.33089171198810413382');
INSERT INTO num_exp_add VALUES (8,0,'74881');
INSERT INTO num_exp_sub VALUES (8,0,'74881');
INSERT INTO num_exp_mul VALUES (8,0,'0');
INSERT INTO num_exp_div VALUES (8,0,'NaN');
INSERT INTO num_exp_add VALUES (8,1,'74881');
INSERT INTO num_exp_sub VALUES (8,1,'74881');
INSERT INTO num_exp_mul VALUES (8,1,'0');
INSERT INTO num_exp_div VALUES (8,1,'NaN');
INSERT INTO num_exp_add VALUES (8,2,'-34263611.215397047');
INSERT INTO num_exp_sub VALUES (8,2,'34413373.215397047');
INSERT INTO num_exp_mul VALUES (8,2,'-2571300635581.146276407');
INSERT INTO num_exp_div VALUES (8,2,'-.00218067233500788615');
INSERT INTO num_exp_add VALUES (8,3,'74885.31');
INSERT INTO num_exp_sub VALUES (8,3,'74876.69');
INSERT INTO num_exp_mul VALUES (8,3,'322737.11');
INSERT INTO num_exp_div VALUES (8,3,'17373.78190255220417633410');
INSERT INTO num_exp_add VALUES (8,4,'7874342.4119');
INSERT INTO num_exp_sub VALUES (8,4,'-7724580.4119');
INSERT INTO num_exp_mul VALUES (8,4,'584031469984.4839');
INSERT INTO num_exp_div VALUES (8,4,'.00960079113741758956');
INSERT INTO num_exp_add VALUES (8,5,'91278.038491');
INSERT INTO num_exp_sub VALUES (8,5,'58483.961509');
INSERT INTO num_exp_mul VALUES (8,5,'1227826639.244571');
INSERT INTO num_exp_div VALUES (8,5,'4.56673929509287019456');
INSERT INTO num_exp_add VALUES (8,6,'168782.57763026');
INSERT INTO num_exp_sub VALUES (8,6,'-19020.57763026');
INSERT INTO num_exp_mul VALUES (8,6,'7031444034.53149906');
INSERT INTO num_exp_div VALUES (8,6,'.79744134113322314424');
INSERT INTO num_exp_add VALUES (8,7,'-82953604');
INSERT INTO num_exp_sub VALUES (8,7,'83103366');
INSERT INTO num_exp_mul VALUES (8,7,'-6217255985285');
INSERT INTO num_exp_div VALUES (8,7,'-.00090187120721280172');
INSERT INTO num_exp_add VALUES (8,8,'149762');
INSERT INTO num_exp_sub VALUES (8,8,'0');
INSERT INTO num_exp_mul VALUES (8,8,'5607164161');
INSERT INTO num_exp_div VALUES (8,8,'1.00000000000000000000');
INSERT INTO num_exp_add VALUES (8,9,'-24851923.045047420');
INSERT INTO num_exp_sub VALUES (8,9,'25001685.045047420');
INSERT INTO num_exp_mul VALUES (8,9,'-1866544013697.195857020');
INSERT INTO num_exp_div VALUES (8,9,'-.00300403532938582735');
INSERT INTO num_exp_add VALUES (9,0,'-24926804.045047420');
INSERT INTO num_exp_sub VALUES (9,0,'-24926804.045047420');
INSERT INTO num_exp_mul VALUES (9,0,'0');
INSERT INTO num_exp_div VALUES (9,0,'NaN');
INSERT INTO num_exp_add VALUES (9,1,'-24926804.045047420');
INSERT INTO num_exp_sub VALUES (9,1,'-24926804.045047420');
INSERT INTO num_exp_mul VALUES (9,1,'0');
INSERT INTO num_exp_div VALUES (9,1,'NaN');
INSERT INTO num_exp_add VALUES (9,2,'-59265296.260444467');
INSERT INTO num_exp_sub VALUES (9,2,'9411688.170349627');
INSERT INTO num_exp_mul VALUES (9,2,'855948866655588.453741509242968740');
INSERT INTO num_exp_div VALUES (9,2,'.72591434384152961526');
INSERT INTO num_exp_add VALUES (9,3,'-24926799.735047420');
INSERT INTO num_exp_sub VALUES (9,3,'-24926808.355047420');
INSERT INTO num_exp_mul VALUES (9,3,'-107434525.43415438020');
INSERT INTO num_exp_div VALUES (9,3,'-5783481.21694835730858468677');
INSERT INTO num_exp_add VALUES (9,4,'-17127342.633147420');
INSERT INTO num_exp_sub VALUES (9,4,'-32726265.456947420');
INSERT INTO num_exp_mul VALUES (9,4,'-194415646271340.1815956522980');
INSERT INTO num_exp_div VALUES (9,4,'-3.19596478892958416484');
INSERT INTO num_exp_add VALUES (9,5,'-24910407.006556420');
INSERT INTO num_exp_sub VALUES (9,5,'-24943201.083538420');
INSERT INTO num_exp_mul VALUES (9,5,'-408725765384.257043660243220');
INSERT INTO num_exp_div VALUES (9,5,'-1520.20159364322004505807');
INSERT INTO num_exp_add VALUES (9,6,'-24832902.467417160');
INSERT INTO num_exp_sub VALUES (9,6,'-25020705.622677680');
INSERT INTO num_exp_mul VALUES (9,6,'-2340666225110.29929521292692920');
INSERT INTO num_exp_div VALUES (9,6,'-265.45671195426965751280');
INSERT INTO num_exp_add VALUES (9,7,'-107955289.045047420');
INSERT INTO num_exp_sub VALUES (9,7,'58101680.954952580');
INSERT INTO num_exp_mul VALUES (9,7,'2069634775752159.035758700');
INSERT INTO num_exp_div VALUES (9,7,'.30021990699995814689');
INSERT INTO num_exp_add VALUES (9,8,'-24851923.045047420');
INSERT INTO num_exp_sub VALUES (9,8,'-25001685.045047420');
INSERT INTO num_exp_mul VALUES (9,8,'-1866544013697.195857020');
INSERT INTO num_exp_div VALUES (9,8,'-332.88556569820675471748');
INSERT INTO num_exp_add VALUES (9,9,'-49853608.090094840');
INSERT INTO num_exp_sub VALUES (9,9,'0');
INSERT INTO num_exp_mul VALUES (9,9,'621345559900192.420120630048656400');
INSERT INTO num_exp_div VALUES (9,9,'1.00000000000000000000');
COMMIT TRANSACTION;
BEGIN TRANSACTION;
INSERT INTO num_exp_sqrt VALUES (0,'0');
INSERT INTO num_exp_sqrt VALUES (1,'0');
INSERT INTO num_exp_sqrt VALUES (2,'5859.90547836712524903505');
INSERT INTO num_exp_sqrt VALUES (3,'2.07605394920266944396');
INSERT INTO num_exp_sqrt VALUES (4,'2792.75158435189147418923');
INSERT INTO num_exp_sqrt VALUES (5,'128.05092147657509145473');
INSERT INTO num_exp_sqrt VALUES (6,'306.43364311096782703406');
INSERT INTO num_exp_sqrt VALUES (7,'9111.99676251039939975230');
INSERT INTO num_exp_sqrt VALUES (8,'273.64392922189960397542');
INSERT INTO num_exp_sqrt VALUES (9,'4992.67503899937593364766');
COMMIT TRANSACTION;
BEGIN TRANSACTION;
INSERT INTO num_exp_ln VALUES (0,'NaN');
INSERT INTO num_exp_ln VALUES (1,'NaN');
INSERT INTO num_exp_ln VALUES (2,'17.35177750493897715514');
INSERT INTO num_exp_ln VALUES (3,'1.46093790411565641971');
INSERT INTO num_exp_ln VALUES (4,'15.86956523951936572464');
INSERT INTO num_exp_ln VALUES (5,'9.70485601768871834038');
INSERT INTO num_exp_ln VALUES (6,'11.45000246622944403127');
INSERT INTO num_exp_ln VALUES (7,'18.23469429965478772991');
INSERT INTO num_exp_ln VALUES (8,'11.22365546576315513668');
INSERT INTO num_exp_ln VALUES (9,'17.03145425013166006962');
COMMIT TRANSACTION;
BEGIN TRANSACTION;
INSERT INTO num_exp_log10 VALUES (0,'NaN');
INSERT INTO num_exp_log10 VALUES (1,'NaN');
INSERT INTO num_exp_log10 VALUES (2,'7.53578122160797276459');
INSERT INTO num_exp_log10 VALUES (3,'.63447727016073160075');
INSERT INTO num_exp_log10 VALUES (4,'6.89206461372691743345');
INSERT INTO num_exp_log10 VALUES (5,'4.21476541614777768626');
INSERT INTO num_exp_log10 VALUES (6,'4.97267288886207207671');
INSERT INTO num_exp_log10 VALUES (7,'7.91922711353275546914');
INSERT INTO num_exp_log10 VALUES (8,'4.87437163556421004138');
INSERT INTO num_exp_log10 VALUES (9,'7.39666659961986567059');
COMMIT TRANSACTION;
BEGIN TRANSACTION;
INSERT INTO num_exp_power_10_ln VALUES (0,'NaN');
INSERT INTO num_exp_power_10_ln VALUES (1,'NaN');
INSERT INTO num_exp_power_10_ln VALUES (2,'224790267919917955.13261618583642653184');
INSERT INTO num_exp_power_10_ln VALUES (3,'28.90266599445155957393');
INSERT INTO num_exp_power_10_ln VALUES (4,'7405685069594999.07733999469386277636');
INSERT INTO num_exp_power_10_ln VALUES (5,'5068226527.32127265408584640098');
INSERT INTO num_exp_power_10_ln VALUES (6,'281839893606.99372343357047819067');
INSERT INTO num_exp_power_10_ln VALUES (7,'1716699575118597095.42330819910640247627');
INSERT INTO num_exp_power_10_ln VALUES (8,'167361463828.07491320069016125952');
INSERT INTO num_exp_power_10_ln VALUES (9,'107511333880052007.04141124673540337457');
COMMIT TRANSACTION;
BEGIN TRANSACTION;
INSERT INTO num_data VALUES (0, '0');
INSERT INTO num_data VALUES (1, '0');
INSERT INTO num_data VALUES (2, '-34338492.215397047');
INSERT INTO num_data VALUES (3, '4.31');
INSERT INTO num_data VALUES (4, '7799461.4119');
INSERT INTO num_data VALUES (5, '16397.038491');
INSERT INTO num_data VALUES (6, '93901.57763026');
INSERT INTO num_data VALUES (7, '-83028485');
INSERT INTO num_data VALUES (8, '74881');
INSERT INTO num_data VALUES (9, '-24926804.045047420');
COMMIT TRANSACTION;
-- ******************************
-- * Create indices for faster checks
-- ******************************
CREATE UNIQUE INDEX num_exp_add_idx ON num_exp_add (id1, id2);
CREATE UNIQUE INDEX num_exp_sub_idx ON num_exp_sub (id1, id2);
CREATE UNIQUE INDEX num_exp_div_idx ON num_exp_div (id1, id2);
CREATE UNIQUE INDEX num_exp_mul_idx ON num_exp_mul (id1, id2);
CREATE UNIQUE INDEX num_exp_sqrt_idx ON num_exp_sqrt (id);
CREATE UNIQUE INDEX num_exp_ln_idx ON num_exp_ln (id);
CREATE UNIQUE INDEX num_exp_log10_idx ON num_exp_log10 (id);
CREATE UNIQUE INDEX num_exp_power_10_ln_idx ON num_exp_power_10_ln (id);
VACUUM ANALYZE num_exp_add;
VACUUM ANALYZE num_exp_sub;
VACUUM ANALYZE num_exp_div;
VACUUM ANALYZE num_exp_mul;
VACUUM ANALYZE num_exp_sqrt;
VACUUM ANALYZE num_exp_ln;
VACUUM ANALYZE num_exp_log10;
VACUUM ANALYZE num_exp_power_10_ln;
-- ******************************
-- * Now check the behaviour of the NUMERIC type
-- ******************************
-- ******************************
-- * Addition check
-- ******************************
DELETE FROM num_result;
INSERT INTO num_result SELECT t1.id, t2.id, t1.val + t2.val
    FROM num_data t1, num_data t2;
SELECT t1.id1, t1.id2, t1.result, t2.expected
    FROM num_result t1, num_exp_add t2
    WHERE t1.id1 = t2.id1 AND t1.id2 = t2.id2
    AND t1.result != t2.expected ;
 id1 | id2 | result | expected 
-----+-----+--------+----------
(0 rows)

DELETE FROM num_result;
INSERT INTO num_result SELECT t1.id, t2.id, round(t1.val + t2.val, 10)
    FROM num_data t1, num_data t2;
SELECT t1.id1, t1.id2, t1.result, round(t2.expected, 10) as expected
    FROM num_result t1, num_exp_add t2
    WHERE t1.id1 = t2.id1 AND t1.id2 = t2.id2
    AND t1.result != round(t2.expected, 10) ;
 id1 | id2 | result | expected 
-----+-----+--------+----------
(0 rows)

-- ******************************
-- * Subtraction check
-- ******************************
DELETE FROM num_result;
INSERT INTO num_result SELECT t1.id, t2.id, t1.val - t2.val
    FROM num_data t1, num_data t2;
SELECT t1.id1, t1.id2, t1.result, t2.expected
    FROM num_result t1, num_exp_sub t2
    WHERE t1.id1 = t2.id1 AND t1.id2 = t2.id2
    AND t1.result != t2.expected ;
 id1 | id2 | result | expected 
-----+-----+--------+----------
(0 rows)

DELETE FROM num_result;
INSERT INTO num_result SELECT t1.id, t2.id, round(t1.val - t2.val, 40)
    FROM num_data t1, num_data t2;
SELECT t1.id1, t1.id2, t1.result, round(t2.expected, 40)
    FROM num_result t1, num_exp_sub t2
    WHERE t1.id1 = t2.id1 AND t1.id2 = t2.id2
    AND t1.result != round(t2.expected, 40) ;
 id1 | id2 | result | round 
-----+-----+--------+-------
(0 rows)

-- ******************************
-- * Multiply check
-- ******************************
DELETE FROM num_result;
INSERT INTO num_result SELECT t1.id, t2.id, t1.val * t2.val
    FROM num_data t1, num_data t2;
SELECT t1.id1, t1.id2, t1.result, t2.expected
    FROM num_result t1, num_exp_mul t2
    WHERE t1.id1 = t2.id1 AND t1.id2 = t2.id2
    AND t1.result != t2.expected ;
 id1 | id2 | result | expected 
-----+-----+--------+----------
(0 rows)

DELETE FROM num_result;
INSERT INTO num_result SELECT t1.id, t2.id, round(t1.val * t2.val, 30)
    FROM num_data t1, num_data t2;
SELECT t1.id1, t1.id2, t1.result, round(t2.expected, 30) as expected
    FROM num_result t1, num_exp_mul t2
    WHERE t1.id1 = t2.id1 AND t1.id2 = t2.id2
    AND t1.result != round(t2.expected, 30) ;
 id1 | id2 | result | expected 
-----+-----+--------+----------
(0 rows)

-- ******************************
-- * Division check
-- ******************************
DELETE FROM num_result;
INSERT INTO num_result SELECT t1.id, t2.id, t1.val / t2.val
    FROM num_data t1, num_data t2
    WHERE t2.val != '0.0';
SELECT t1.id1, t1.id2, t1.result, t2.expected
    FROM num_result t1, num_exp_div t2
    WHERE t1.id1 = t2.id1 AND t1.id2 = t2.id2
    AND t1.result != t2.expected ;
 id1 | id2 | result | expected 
-----+-----+--------+----------
(0 rows)

DELETE FROM num_result;
INSERT INTO num_result SELECT t1.id, t2.id, round(t1.val / t2.val, 80)
    FROM num_data t1, num_data t2
    WHERE t2.val != '0.0';
SELECT t1.id1, t1.id2, t1.result, round(t2.expected, 80) as expected
    FROM num_result t1, num_exp_div t2
    WHERE t1.id1 = t2.id1 AND t1.id2 = t2.id2
    AND t1.result != round(t2.expected, 80) ;
 id1 | id2 | result | expected 
-----+-----+--------+----------
(0 rows)

-- ******************************
-- * Square root check
-- ******************************
DELETE FROM num_result;
INSERT INTO num_result SELECT id, 0, SQRT(ABS(val))
    FROM num_data;
SELECT t1.id1, t1.result, t2.expected
    FROM num_result t1, num_exp_sqrt t2
    WHERE t1.id1 = t2.id
    AND t1.result != t2.expected ;
 id1 | result | expected 
-----+--------+----------
(0 rows)

-- ******************************
-- * Natural logarithm check
-- ******************************
DELETE FROM num_result;
INSERT INTO num_result SELECT id, 0, LN(ABS(val))
    FROM num_data
    WHERE val != '0.0';
SELECT t1.id1, t1.result, t2.expected
    FROM num_result t1, num_exp_ln t2
    WHERE t1.id1 = t2.id
    AND t1.result != t2.expected ;
 id1 | result | expected 
-----+--------+----------
(0 rows)

-- ******************************
-- * Logarithm base 10 check
-- ******************************
DELETE FROM num_result;
INSERT INTO num_result SELECT id, 0, LOG(numeric '10', ABS(val))
    FROM num_data
    WHERE val != '0.0';
SELECT t1.id1, t1.result, t2.expected
    FROM num_result t1, num_exp_log10 t2
    WHERE t1.id1 = t2.id
    AND t1.result != t2.expected ;
 id1 | result | expected 
-----+--------+----------
(0 rows)

-- ******************************
-- * POWER(10, LN(value)) check
-- ******************************
DELETE FROM num_result;
INSERT INTO num_result SELECT id, 0, POWER(numeric '10', LN(ABS(round(val,200))))
    FROM num_data
    WHERE val != '0.0';
SELECT t1.id1, t1.result, t2.expected
    FROM num_result t1, num_exp_power_10_ln t2
    WHERE t1.id1 = t2.id
    AND t1.result != t2.expected ;
 id1 | result | expected 
-----+--------+----------
(0 rows)

-- ******************************
-- * miscellaneous checks for things that have been broken in the past...
-- ******************************
-- numeric AVG used to fail on some platforms
SELECT AVG(val) FROM num_data;
          avg           
------------------------
 -13430913.592242320700
(1 row)

SELECT STDDEV(val) FROM num_data;
            stddev             
-------------------------------
 27791203.28758835329805617386
(1 row)

SELECT VARIANCE(val) FROM num_data;
               variance               
--------------------------------------
 772350980172061.69659105821915863601
(1 row)

-- Check for appropriate rounding and overflow
CREATE TABLE fract_only (id int, val numeric(4,4));
INSERT INTO fract_only VALUES (1, '0.0');
INSERT INTO fract_only VALUES (2, '0.1');
INSERT INTO fract_only VALUES (3, '1.0');	-- should fail
ERROR:  numeric field overflow
DETAIL:  A field with precision 4, scale 4 must round to an absolute value less than 1. Rounded overflowing value: 1.0000
INSERT INTO fract_only VALUES (4, '-0.9999');
INSERT INTO fract_only VALUES (5, '0.99994');
INSERT INTO fract_only VALUES (6, '0.99995');  -- should fail
ERROR:  numeric field overflow
DETAIL:  A field with precision 4, scale 4 must round to an absolute value less than 1. Rounded overflowing value: 1.0000
INSERT INTO fract_only VALUES (7, '0.00001');
INSERT INTO fract_only VALUES (8, '0.00017');
SELECT * FROM fract_only ;
 id |   val   
----+---------
  1 |  0.0000
  2 |  0.1000
  4 | -0.9999
  5 |  0.9999
  7 |  0.0000
  8 |  0.0002
(6 rows)

DROP TABLE fract_only;
-- Simple check that ceil(), floor(), and round() work correctly
CREATE TABLE ceil_floor_round (a numeric);
INSERT INTO ceil_floor_round VALUES ('-5.5');
INSERT INTO ceil_floor_round VALUES ('-5.499999');
INSERT INTO ceil_floor_round VALUES ('9.5');
INSERT INTO ceil_floor_round VALUES ('9.4999999');
INSERT INTO ceil_floor_round VALUES ('0.0');
INSERT INTO ceil_floor_round VALUES ('0.0000001');
INSERT INTO ceil_floor_round VALUES ('-0.000001');
SELECT a, ceil(a), ceiling(a), floor(a), round(a) FROM ceil_floor_round ;
     a     | ceil | ceiling | floor | round 
-----------+------+---------+-------+-------
      -5.5 |   -5 |      -5 |    -6 |    -6
 -5.499999 |   -5 |      -5 |    -6 |    -5
 -0.000001 |    0 |       0 |    -1 |     0
       0.0 |    0 |       0 |     0 |     0
 0.0000001 |    1 |       1 |     0 |     0
 9.4999999 |   10 |      10 |     9 |     9
       9.5 |   10 |      10 |     9 |    10
(7 rows)

DROP TABLE ceil_floor_round;
-- Testing for width_bucket(). For convenience, we test both the
-- numeric and float8 versions of the function in this file.
-- errors
SELECT width_bucket(5.0, 3.0, 4.0, 0);
ERROR:  count must be greater than zero
SELECT width_bucket(5.0, 3.0, 4.0, -5);
ERROR:  count must be greater than zero
SELECT width_bucket(3.5, 3.0, 3.0, 888);
ERROR:  lower bound cannot equal upper bound
SELECT width_bucket(5.0::float8, 3.0::float8, 4.0::float8, 0);
ERROR:  count must be greater than zero
SELECT width_bucket(5.0::float8, 3.0::float8, 4.0::float8, -5);
ERROR:  count must be greater than zero
SELECT width_bucket(3.5::float8, 3.0::float8, 3.0::float8, 888);
ERROR:  lower bound cannot equal upper bound
SELECT width_bucket('NaN', 3.0, 4.0, 888);
ERROR:  operand, lower bound and upper bound cannot be NaN
SELECT width_bucket(0::float8, 'NaN', 4.0::float8, 888);
ERROR:  operand, lower bound and upper bound cannot be NaN
-- normal operation
CREATE TABLE width_bucket_test (operand_num numeric, operand_f8 float8);
COPY width_bucket_test (operand_num) FROM stdin;
UPDATE width_bucket_test SET operand_f8 = operand_num::float8;
SELECT
<<<<<<< HEAD
    operand,
    width_bucket(operand, 0, 10, 5) AS wb_1,
    width_bucket(operand, 10, 0, 5) AS wb_2,
    width_bucket(operand, 2, 8, 4) AS wb_3,
    width_bucket(operand, 5.0, 5.5, 20) AS wb_4,
    width_bucket(operand, -25, 25, 10) AS wb_5
    FROM width_bucket_test ;
     operand      | wb_1 | wb_2 | wb_3 | wb_4 | wb_5 
------------------+------+------+------+------+------
             -5.2 |    0 |    6 |    0 |    0 |    4
 -0.0000000000001 |    0 |    6 |    0 |    0 |    5
  0.0000000000001 |    1 |    5 |    0 |    0 |    6
                1 |    1 |    5 |    0 |    0 |    6
 1.99999999999999 |    1 |    5 |    0 |    0 |    6
                2 |    2 |    5 |    1 |    0 |    6
 2.00000000000001 |    2 |    4 |    1 |    0 |    6
                3 |    2 |    4 |    1 |    0 |    6
                4 |    3 |    4 |    2 |    0 |    6
              4.5 |    3 |    3 |    2 |    0 |    6
                5 |    3 |    3 |    3 |    1 |    7
              5.5 |    3 |    3 |    3 |   21 |    7
                6 |    4 |    3 |    3 |   21 |    7
                7 |    4 |    2 |    4 |   21 |    7
                8 |    5 |    2 |    5 |   21 |    7
                9 |    5 |    1 |    5 |   21 |    7
 9.99999999999999 |    5 |    1 |    5 |   21 |    7
               10 |    6 |    1 |    5 |   21 |    8
 10.0000000000001 |    6 |    0 |    5 |   21 |    8
              NaN |    6 |    0 |    5 |   21 |   11
(20 rows)
=======
    operand_num,
    width_bucket(operand_num, 0, 10, 5) AS wb_1,
    width_bucket(operand_f8, 0, 10, 5) AS wb_1f,
    width_bucket(operand_num, 10, 0, 5) AS wb_2,
    width_bucket(operand_f8, 10, 0, 5) AS wb_2f,
    width_bucket(operand_num, 2, 8, 4) AS wb_3,
    width_bucket(operand_f8, 2, 8, 4) AS wb_3f,
    width_bucket(operand_num, 5.0, 5.5, 20) AS wb_4,
    width_bucket(operand_f8, 5.0, 5.5, 20) AS wb_4f,
    width_bucket(operand_num, -25, 25, 10) AS wb_5,
    width_bucket(operand_f8, -25, 25, 10) AS wb_5f
    FROM width_bucket_test;
   operand_num    | wb_1 | wb_1f | wb_2 | wb_2f | wb_3 | wb_3f | wb_4 | wb_4f | wb_5 | wb_5f 
------------------+------+-------+------+-------+------+-------+------+-------+------+-------
             -5.2 |    0 |     0 |    6 |     6 |    0 |     0 |    0 |     0 |    4 |     4
    -0.0000000001 |    0 |     0 |    6 |     6 |    0 |     0 |    0 |     0 |    5 |     5
   0.000000000001 |    1 |     1 |    5 |     5 |    0 |     0 |    0 |     0 |    6 |     6
                1 |    1 |     1 |    5 |     5 |    0 |     0 |    0 |     0 |    6 |     6
 1.99999999999999 |    1 |     1 |    5 |     5 |    0 |     0 |    0 |     0 |    6 |     6
                2 |    2 |     2 |    5 |     5 |    1 |     1 |    0 |     0 |    6 |     6
 2.00000000000001 |    2 |     2 |    4 |     4 |    1 |     1 |    0 |     0 |    6 |     6
                3 |    2 |     2 |    4 |     4 |    1 |     1 |    0 |     0 |    6 |     6
                4 |    3 |     3 |    4 |     4 |    2 |     2 |    0 |     0 |    6 |     6
              4.5 |    3 |     3 |    3 |     3 |    2 |     2 |    0 |     0 |    6 |     6
                5 |    3 |     3 |    3 |     3 |    3 |     3 |    1 |     1 |    7 |     7
              5.5 |    3 |     3 |    3 |     3 |    3 |     3 |   21 |    21 |    7 |     7
                6 |    4 |     4 |    3 |     3 |    3 |     3 |   21 |    21 |    7 |     7
                7 |    4 |     4 |    2 |     2 |    4 |     4 |   21 |    21 |    7 |     7
                8 |    5 |     5 |    2 |     2 |    5 |     5 |   21 |    21 |    7 |     7
                9 |    5 |     5 |    1 |     1 |    5 |     5 |   21 |    21 |    7 |     7
 9.99999999999999 |    5 |     5 |    1 |     1 |    5 |     5 |   21 |    21 |    7 |     7
               10 |    6 |     6 |    1 |     1 |    5 |     5 |   21 |    21 |    8 |     8
 10.0000000000001 |    6 |     6 |    0 |     0 |    5 |     5 |   21 |    21 |    8 |     8
(19 rows)

-- for float8 only, check positive and negative infinity: we require
-- finite bucket bounds, but allow an infinite operand
SELECT width_bucket(0.0::float8, 'Infinity'::float8, 5, 10); -- error
ERROR:  lower and upper bounds must be finite
SELECT width_bucket(0.0::float8, 5, '-Infinity'::float8, 20); -- error
ERROR:  lower and upper bounds must be finite
SELECT width_bucket('Infinity'::float8, 1, 10, 10),
       width_bucket('-Infinity'::float8, 1, 10, 10);
 width_bucket | width_bucket 
--------------+--------------
           11 |            0
(1 row)
>>>>>>> eddbf397

DROP TABLE width_bucket_test;
-- TO_CHAR()
--
SELECT '' AS to_char_1, to_char(val, '9G999G999G999G999G999') 
	FROM num_data ;
 to_char_1 |        to_char         
-----------+------------------------
           |                      0
           |                      0
           |                 16,397
           |            -24,926,804
           |            -34,338,492
           |                      4
           |                 74,881
           |              7,799,461
           |            -83,028,485
           |                 93,902
(10 rows)

SELECT '' AS to_char_2, to_char(val, '9G999G999G999G999G999D999G999G999G999G999')
<<<<<<< HEAD
	FROM num_data ;
=======
	FROM num_data;
>>>>>>> eddbf397
 to_char_2 |                  to_char                   
-----------+--------------------------------------------
           |                       .000,000,000,000,000
           |                       .000,000,000,000,000
           |                 16,397.038,491,000,000,000
           |            -24,926,804.045,047,420,000,000
           |            -34,338,492.215,397,047,000,000
           |                      4.310,000,000,000,000
           |                 74,881.000,000,000,000,000
           |              7,799,461.411,900,000,000,000
           |            -83,028,485.000,000,000,000,000
           |                 93,901.577,630,260,000,000
(10 rows)

SELECT '' AS to_char_3, to_char(val, '9999999999999999.999999999999999PR')
	FROM num_data ;
 to_char_3 |              to_char               
-----------+------------------------------------
           |                  .000000000000000 
           |                  .000000000000000 
           |             16397.038491000000000 
           |         <24926804.045047420000000>
           |         <34338492.215397047000000>
           |                 4.310000000000000 
           |             74881.000000000000000 
           |           7799461.411900000000000 
           |         <83028485.000000000000000>
           |             93901.577630260000000 
(10 rows)

SELECT '' AS to_char_4, to_char(val, '9999999999999999.999999999999999S')
	FROM num_data ;
 to_char_4 |              to_char              
-----------+-----------------------------------
           |                 .000000000000000+
           |                 .000000000000000+
           |            16397.038491000000000+
           |         24926804.045047420000000-
           |         34338492.215397047000000-
           |                4.310000000000000+
           |            74881.000000000000000+
           |          7799461.411900000000000+
           |         83028485.000000000000000-
           |            93901.577630260000000+
(10 rows)

SELECT '' AS to_char_5,  to_char(val, 'MI9999999999999999.999999999999999')     FROM num_data ;
 to_char_5 |              to_char              
-----------+-----------------------------------
           |                  .000000000000000
           |                  .000000000000000
           |             16397.038491000000000
           | -        24926804.045047420000000
           | -        34338492.215397047000000
           |                 4.310000000000000
           |             74881.000000000000000
           |           7799461.411900000000000
           | -        83028485.000000000000000
           |             93901.577630260000000
(10 rows)

SELECT '' AS to_char_6,  to_char(val, 'FMS9999999999999999.999999999999999')    FROM num_data ;
 to_char_6 |       to_char       
-----------+---------------------
           | +0.
           | +0.
           | +16397.038491
           | -24926804.04504742
           | -34338492.215397047
           | +4.31
           | +74881.
           | +7799461.4119
           | -83028485.
           | +93901.57763026
(10 rows)

SELECT '' AS to_char_7,  to_char(val, 'FM9999999999999999.999999999999999THPR') FROM num_data ;
 to_char_7 |       to_char        
-----------+----------------------
           | 0.
           | 0.
           | 16397.038491
           | <24926804.04504742>
           | <34338492.215397047>
           | 4.31
           | 74881.
           | 7799461.4119
           | <83028485.>
           | 93901.57763026
(10 rows)

SELECT '' AS to_char_8,  to_char(val, 'SG9999999999999999.999999999999999th')   FROM num_data ;
 to_char_8 |              to_char              
-----------+-----------------------------------
           | +                .000000000000000
           | +                .000000000000000
           | +           16397.038491000000000
           | -        24926804.045047420000000
           | -        34338492.215397047000000
           | +               4.310000000000000
           | +           74881.000000000000000
           | +         7799461.411900000000000
           | -        83028485.000000000000000
           | +           93901.577630260000000
(10 rows)

SELECT '' AS to_char_9,  to_char(val, '0999999999999999.999999999999999')       FROM num_data ;
 to_char_9 |              to_char              
-----------+-----------------------------------
           |  0000000000000000.000000000000000
           |  0000000000000000.000000000000000
           |  0000000000000004.310000000000000
           |  0000000000016397.038491000000000
           |  0000000000074881.000000000000000
           |  0000000000093901.577630260000000
           |  0000000007799461.411900000000000
           | -0000000024926804.045047420000000
           | -0000000034338492.215397047000000
           | -0000000083028485.000000000000000
(10 rows)

SELECT '' AS to_char_10, to_char(val, 'S0999999999999999.999999999999999')      FROM num_data ;
 to_char_10 |              to_char              
------------+-----------------------------------
            | +0000000000000000.000000000000000
            | +0000000000000000.000000000000000
            | +0000000000000004.310000000000000
            | +0000000000016397.038491000000000
            | +0000000000074881.000000000000000
            | +0000000000093901.577630260000000
            | +0000000007799461.411900000000000
            | -0000000024926804.045047420000000
            | -0000000034338492.215397047000000
            | -0000000083028485.000000000000000
(10 rows)

SELECT '' AS to_char_11, to_char(val, 'FM0999999999999999.999999999999999')     FROM num_data ;
 to_char_11 |           to_char           
------------+-----------------------------
            | 0000000000000000.
            | 0000000000000000.
            | 0000000000000004.31
            | 0000000000016397.038491
            | 0000000000074881.
            | 0000000000093901.57763026
            | 0000000007799461.4119
            | -0000000024926804.04504742
            | -0000000034338492.215397047
            | -0000000083028485.
(10 rows)

SELECT '' AS to_char_12, to_char(val, 'FM9999999999999999.099999999999999') 	FROM num_data ;
 to_char_12 |       to_char       
------------+---------------------
            | .0
            | .0
            | 16397.038491
            | -24926804.04504742
            | -34338492.215397047
            | 4.31
            | 74881.0
            | 7799461.4119
            | -83028485.0
            | 93901.57763026
(10 rows)

SELECT '' AS to_char_13, to_char(val, 'FM9999999999990999.990999999999999') 	FROM num_data ;
 to_char_13 |       to_char       
------------+---------------------
            | 0000.000
            | 0000.000
            | 0004.310
            | 16397.038491
            | -24926804.04504742
            | -34338492.215397047
            | 74881.000
            | 7799461.4119
            | -83028485.000
            | 93901.57763026
(10 rows)

SELECT '' AS to_char_14, to_char(val, 'FM0999999999999999.999909999999999') 	FROM num_data ;
 to_char_14 |           to_char           
------------+-----------------------------
            | 0000000000000000.00000
            | 0000000000000000.00000
            | 0000000000000004.31000
            | 0000000000016397.038491
            | 0000000000074881.00000
            | 0000000000093901.57763026
            | 0000000007799461.41190
            | -0000000024926804.04504742
            | -0000000034338492.215397047
            | -0000000083028485.00000
(10 rows)

SELECT '' AS to_char_15, to_char(val, 'FM9999999990999999.099999999999999') 	FROM num_data ;
 to_char_15 |       to_char       
------------+---------------------
            | 0000000.0
            | 0000000.0
            | 0000004.31
            | 0016397.038491
            | 0074881.0
            | 0093901.57763026
            | -24926804.04504742
            | -34338492.215397047
            | 7799461.4119
            | -83028485.0
(10 rows)

SELECT '' AS to_char_16, to_char(val, 'L9999999999999999.099999999999999')	FROM num_data ;
 to_char_16 |              to_char               
------------+------------------------------------
            |                   .000000000000000
            |                   .000000000000000
            |              16397.038491000000000
            |          -24926804.045047420000000
            |          -34338492.215397047000000
            |                  4.310000000000000
            |              74881.000000000000000
            |            7799461.411900000000000
            |          -83028485.000000000000000
            |              93901.577630260000000
(10 rows)

SELECT '' AS to_char_17, to_char(val, 'FM9999999999999999.99999999999999')	FROM num_data ;
 to_char_17 |       to_char       
------------+---------------------
            | 0.
            | 0.
            | 16397.038491
            | -24926804.04504742
            | -34338492.215397047
            | 4.31
            | 74881.
            | 7799461.4119
            | -83028485.
            | 93901.57763026
(10 rows)

SELECT '' AS to_char_18, to_char(val, 'S 9 9 9 9 9 9 9 9 9 9 9 9 9 9 9 9 . 9 9 9 9 9 9 9 9 9 9 9 9 9 9 9 9 9') FROM num_data ;
 to_char_18 |                                to_char                                
------------+-----------------------------------------------------------------------
            |                                  +. 0 0 0 0 0 0 0 0 0 0 0 0 0 0 0 0 0
            |                                  +. 0 0 0 0 0 0 0 0 0 0 0 0 0 0 0 0 0
            |                        +1 6 3 9 7 . 0 3 8 4 9 1 0 0 0 0 0 0 0 0 0 0 0
            |                  -2 4 9 2 6 8 0 4 . 0 4 5 0 4 7 4 2 0 0 0 0 0 0 0 0 0
            |                  -3 4 3 3 8 4 9 2 . 2 1 5 3 9 7 0 4 7 0 0 0 0 0 0 0 0
            |                                +4 . 3 1 0 0 0 0 0 0 0 0 0 0 0 0 0 0 0
            |                        +7 4 8 8 1 . 0 0 0 0 0 0 0 0 0 0 0 0 0 0 0 0 0
            |                    +7 7 9 9 4 6 1 . 4 1 1 9 0 0 0 0 0 0 0 0 0 0 0 0 0
            |                  -8 3 0 2 8 4 8 5 . 0 0 0 0 0 0 0 0 0 0 0 0 0 0 0 0 0
            |                        +9 3 9 0 1 . 5 7 7 6 3 0 2 6 0 0 0 0 0 0 0 0 0
(10 rows)

SELECT '' AS to_char_19, to_char(val, 'FMS 9 9 9 9 9 9 9 9 9 9 9 9 9 9 9 9 . 9 9 9 9 9 9 9 9 9 9 9 9 9 9 9 9 9') FROM num_data ;
 to_char_19 |                        to_char                        
------------+-------------------------------------------------------
            |                 +0 .                 
            |                 +0 .                 
            |             +1 6 3 9 7 . 0 3 8 4 9 1           
            |          -2 4 9 2 6 8 0 4 . 0 4 5 0 4 7 4 2         
            |          -3 4 3 3 8 4 9 2 . 2 1 5 3 9 7 0 4 7        
            |                 +4 . 3 1               
            |             +7 4 8 8 1 .                 
            |           +7 7 9 9 4 6 1 . 4 1 1 9             
            |          -8 3 0 2 8 4 8 5 .                 
            |             +9 3 9 0 1 . 5 7 7 6 3 0 2 6         
(10 rows)

SELECT '' AS to_char_20, to_char(val, E'99999 "text" 9999 "9999" 999 "\\"text between quote marks\\"" 9999') FROM num_data ;
 to_char_20 |                          to_char                          
------------+-----------------------------------------------------------
            |       text    -2 9999 492 "text between quote marks" 6804
            |       text    -3 9999 433 "text between quote marks" 8492
            |       text    -8 9999 302 "text between quote marks" 8485
            |       text      9999    1 "text between quote marks" 6397
            |       text      9999  779 "text between quote marks" 9461
            |       text      9999    7 "text between quote marks" 4881
            |       text      9999    9 "text between quote marks" 3902
            |       text      9999     "text between quote marks"     0
            |       text      9999     "text between quote marks"     0
            |       text      9999     "text between quote marks"     4
(10 rows)

SELECT '' AS to_char_21, to_char(val, '999999SG9999999999')			FROM num_data ;
 to_char_21 |      to_char      
------------+-------------------
            |       +         0
            |       +         0
            |       +     16397
            |       -  24926804
            |       -  34338492
            |       +         4
            |       +     74881
            |       +   7799461
            |       -  83028485
            |       +     93902
(10 rows)

SELECT '' AS to_char_22, to_char(val, 'FM9999999999999999.999999999999999')	FROM num_data ;
 to_char_22 |       to_char       
------------+---------------------
            | 0.
            | 0.
            | 16397.038491
            | -24926804.04504742
            | -34338492.215397047
            | 4.31
            | 74881.
            | 7799461.4119
            | -83028485.
            | 93901.57763026
(10 rows)

SELECT '' AS to_char_24, to_char('100'::numeric, 'FM999.9');
 to_char_24 | to_char 
------------+---------
            | 100.
(1 row)

SELECT '' AS to_char_25, to_char('100'::numeric, 'FM999.');
 to_char_25 | to_char 
------------+---------
            | 100
(1 row)

SELECT '' AS to_char_26, to_char('100'::numeric, 'FM999');
 to_char_26 | to_char 
------------+---------
            | 100
(1 row)

-- TO_NUMBER()
--
SELECT '' AS to_number_1,  to_number('-34,338,492', '99G999G999');
 to_number_1 | to_number 
-------------+-----------
             | -34338492
(1 row)

SELECT '' AS to_number_2,  to_number('-34,338,492.654,878', '99G999G999D999G999');
 to_number_2 |    to_number     
-------------+------------------
             | -34338492.654878
(1 row)

SELECT '' AS to_number_3,  to_number('<564646.654564>', '999999.999999PR');
 to_number_3 |   to_number    
-------------+----------------
             | -564646.654564
(1 row)

SELECT '' AS to_number_4,  to_number('0.00001-', '9.999999S');
 to_number_4 | to_number 
-------------+-----------
             |  -0.00001
(1 row)

SELECT '' AS to_number_5,  to_number('5.01-', 'FM9.999999S');
 to_number_5 | to_number 
-------------+-----------
             |     -5.01
(1 row)

SELECT '' AS to_number_5,  to_number('5.01-', 'FM9.999999MI');
 to_number_5 | to_number 
-------------+-----------
             |     -5.01
(1 row)

SELECT '' AS to_number_7,  to_number('5 4 4 4 4 8 . 7 8', '9 9 9 9 9 9 . 9 9');
 to_number_7 | to_number 
-------------+-----------
             | 544448.78
(1 row)

SELECT '' AS to_number_8,  to_number('.01', 'FM9.99');
 to_number_8 | to_number 
-------------+-----------
             |      0.01
(1 row)

SELECT '' AS to_number_9,  to_number('.0', '99999999.99999999');
 to_number_9 | to_number 
-------------+-----------
             |       0.0
(1 row)

SELECT '' AS to_number_10, to_number('0', '99.99');
 to_number_10 | to_number 
--------------+-----------
              |         0
(1 row)

SELECT '' AS to_number_11, to_number('.-01', 'S99.99');
 to_number_11 | to_number 
--------------+-----------
              |     -0.01
(1 row)

SELECT '' AS to_number_12, to_number('.01-', '99.99S');
 to_number_12 | to_number 
--------------+-----------
              |     -0.01
(1 row)

SELECT '' AS to_number_13, to_number(' . 0 1-', ' 9 9 . 9 9 S');
 to_number_13 | to_number 
--------------+-----------
              |     -0.01
(1 row)

--
-- Input syntax
--
CREATE TABLE num_input_test (n1 numeric);
-- good inputs
INSERT INTO num_input_test(n1) VALUES (' 123');
INSERT INTO num_input_test(n1) VALUES ('   3245874    ');
INSERT INTO num_input_test(n1) VALUES ('  -93853');
INSERT INTO num_input_test(n1) VALUES ('555.50');
INSERT INTO num_input_test(n1) VALUES ('-555.50');
INSERT INTO num_input_test(n1) VALUES ('NaN ');
ERROR:  invalid input syntax for type numeric: "NaN "
INSERT INTO num_input_test(n1) VALUES ('        nan');
ERROR:  invalid input syntax for type numeric: "        nan"
-- bad inputs
INSERT INTO num_input_test(n1) VALUES ('     ');
ERROR:  invalid input syntax for type numeric: "     "
INSERT INTO num_input_test(n1) VALUES ('   1234   %');
ERROR:  invalid input syntax for type numeric: "   1234   %"
INSERT INTO num_input_test(n1) VALUES ('xyz');
ERROR:  invalid input syntax for type numeric: "xyz"
INSERT INTO num_input_test(n1) VALUES ('- 1234');
ERROR:  invalid input syntax for type numeric: "- 1234"
INSERT INTO num_input_test(n1) VALUES ('5 . 0');
ERROR:  invalid input syntax for type numeric: "5 . 0"
INSERT INTO num_input_test(n1) VALUES ('5. 0   ');
ERROR:  invalid input syntax for type numeric: "5. 0   "
INSERT INTO num_input_test(n1) VALUES ('');
ERROR:  invalid input syntax for type numeric: ""
INSERT INTO num_input_test(n1) VALUES (' N aN ');
ERROR:  invalid input syntax for type numeric: " N aN "
SELECT * FROM num_input_test ;
   n1    
---------
  -93853
 -555.50
     123
  555.50
 3245874
(5 rows)
<|MERGE_RESOLUTION|>--- conflicted
+++ resolved
@@ -754,38 +754,6 @@
 COPY width_bucket_test (operand_num) FROM stdin;
 UPDATE width_bucket_test SET operand_f8 = operand_num::float8;
 SELECT
-<<<<<<< HEAD
-    operand,
-    width_bucket(operand, 0, 10, 5) AS wb_1,
-    width_bucket(operand, 10, 0, 5) AS wb_2,
-    width_bucket(operand, 2, 8, 4) AS wb_3,
-    width_bucket(operand, 5.0, 5.5, 20) AS wb_4,
-    width_bucket(operand, -25, 25, 10) AS wb_5
-    FROM width_bucket_test ;
-     operand      | wb_1 | wb_2 | wb_3 | wb_4 | wb_5 
-------------------+------+------+------+------+------
-             -5.2 |    0 |    6 |    0 |    0 |    4
- -0.0000000000001 |    0 |    6 |    0 |    0 |    5
-  0.0000000000001 |    1 |    5 |    0 |    0 |    6
-                1 |    1 |    5 |    0 |    0 |    6
- 1.99999999999999 |    1 |    5 |    0 |    0 |    6
-                2 |    2 |    5 |    1 |    0 |    6
- 2.00000000000001 |    2 |    4 |    1 |    0 |    6
-                3 |    2 |    4 |    1 |    0 |    6
-                4 |    3 |    4 |    2 |    0 |    6
-              4.5 |    3 |    3 |    2 |    0 |    6
-                5 |    3 |    3 |    3 |    1 |    7
-              5.5 |    3 |    3 |    3 |   21 |    7
-                6 |    4 |    3 |    3 |   21 |    7
-                7 |    4 |    2 |    4 |   21 |    7
-                8 |    5 |    2 |    5 |   21 |    7
-                9 |    5 |    1 |    5 |   21 |    7
- 9.99999999999999 |    5 |    1 |    5 |   21 |    7
-               10 |    6 |    1 |    5 |   21 |    8
- 10.0000000000001 |    6 |    0 |    5 |   21 |    8
-              NaN |    6 |    0 |    5 |   21 |   11
-(20 rows)
-=======
     operand_num,
     width_bucket(operand_num, 0, 10, 5) AS wb_1,
     width_bucket(operand_f8, 0, 10, 5) AS wb_1f,
@@ -833,7 +801,6 @@
 --------------+--------------
            11 |            0
 (1 row)
->>>>>>> eddbf397
 
 DROP TABLE width_bucket_test;
 -- TO_CHAR()
@@ -855,11 +822,7 @@
 (10 rows)
 
 SELECT '' AS to_char_2, to_char(val, '9G999G999G999G999G999D999G999G999G999G999')
-<<<<<<< HEAD
-	FROM num_data ;
-=======
 	FROM num_data;
->>>>>>> eddbf397
  to_char_2 |                  to_char                   
 -----------+--------------------------------------------
            |                       .000,000,000,000,000
