--- conflicted
+++ resolved
@@ -45,13 +45,10 @@
     [ , DEFAULT = <replaceable class="parameter">default</replaceable> ]
     [ , ELEMENT = <replaceable class="parameter">element</replaceable> ]
     [ , DELIMITER = <replaceable class="parameter">delimiter</replaceable> ]
-<<<<<<< HEAD
+    [ , COLLATABLE = <replaceable class="parameter">collatable</replaceable> ]
     [, COMPRESSTYPE = compression_type]
     [, COMPRESSLEVEL = compression_level]
     [, BLOCKSIZE= blocksize]
-=======
-    [ , COLLATABLE = <replaceable class="parameter">collatable</replaceable> ]
->>>>>>> a4bebdd9
 )
 
 CREATE TYPE <replaceable class="parameter">name</replaceable>
