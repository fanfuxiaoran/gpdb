/*-------------------------------------------------------------------------
 *
 * execTuples.c
 *	  Routines dealing with TupleTableSlots.  These are used for resource
 *	  management associated with tuples (eg, releasing buffer pins for
 *	  tuples in disk buffers, or freeing the memory occupied by transient
 *	  tuples).  Slots also provide access abstraction that lets us implement
 *	  "virtual" tuples to reduce data-copying overhead.
 *
 *	  Routines dealing with the type information for tuples. Currently,
 *	  the type information for a tuple is an array of FormData_pg_attribute.
 *	  This information is needed by routines manipulating tuples
 *	  (getattribute, formtuple, etc.).
 *
 *
 *	 EXAMPLE OF HOW TABLE ROUTINES WORK
 *		Suppose we have a query such as SELECT emp.name FROM emp and we have
 *		a single SeqScan node in the query plan.
 *
 *		At ExecutorStart()
 *		----------------

 *		- ExecInitSeqScan() calls ExecInitScanTupleSlot() to construct a
 *		  TupleTableSlots for the tuples returned by the access method, and
 *		  ExecInitResultTypeTL() to define the node's return
 *		  type. ExecAssignScanProjectionInfo() will, if necessary, create
 *		  another TupleTableSlot for the tuples resulting from performing
 *		  target list projections.
 *
 *		During ExecutorRun()
 *		----------------
 *		- SeqNext() calls ExecStoreBufferHeapTuple() to place the tuple
 *		  returned by the access method into the scan tuple slot.
 *
 *		- ExecSeqScan() (via ExecScan), if necessary, calls ExecProject(),
 *		  putting the result of the projection in the result tuple slot. If
 *		  not necessary, it directly returns the slot returned by SeqNext().
 *
 *		- ExecutePlan() calls the output function.
 *
 *		The important thing to watch in the executor code is how pointers
 *		to the slots containing tuples are passed instead of the tuples
 *		themselves.  This facilitates the communication of related information
 *		(such as whether or not a tuple should be pfreed, what buffer contains
 *		this tuple, the tuple's tuple descriptor, etc).  It also allows us
 *		to avoid physically constructing projection tuples in many cases.
 *
 *
 * Portions Copyright (c) 1996-2019, PostgreSQL Global Development Group
 * Portions Copyright (c) 1994, Regents of the University of California
 *
 *
 * IDENTIFICATION
 *	  src/backend/executor/execTuples.c
 *
 *-------------------------------------------------------------------------
 */
#include "postgres.h"

#include "access/heapam.h"
#include "access/htup.h"
#include "access/htup_details.h"
#include "access/tupdesc_details.h"
#include "access/tuptoaster.h"
#include "funcapi.h"
#include "catalog/pg_type.h"
#include "executor/executor.h"
#include "nodes/nodeFuncs.h"
#include "parser/parsetree.h"               /* rt_fetch() */
#include "storage/bufmgr.h"
#include "utils/builtins.h"
#include "utils/lsyscache.h"
#include "utils/typcache.h"

#include "executor/execDynamicScan.h"
#include "cdb/cdbvars.h"                    /* GpIdentity.segindex */

static TupleDesc ExecTypeFromTLInternal(List *targetList,
										bool skipjunk);
static pg_attribute_always_inline void slot_deform_heap_tuple(TupleTableSlot *slot, HeapTuple tuple, uint32 *offp,
															  int natts);
static inline void tts_buffer_heap_store_tuple(TupleTableSlot *slot,
											   HeapTuple tuple,
											   Buffer buffer,
											   bool transfer_pin);
static void tts_heap_store_tuple(TupleTableSlot *slot, HeapTuple tuple, bool shouldFree);


const TupleTableSlotOps TTSOpsVirtual;
const TupleTableSlotOps TTSOpsHeapTuple;
const TupleTableSlotOps TTSOpsMinimalTuple;
const TupleTableSlotOps TTSOpsBufferHeapTuple;


/*
 * TupleTableSlotOps implementations.
 */

/*
 * TupleTableSlotOps implementation for VirtualTupleTableSlot.
 */
static void
tts_virtual_init(TupleTableSlot *slot)
{
}

static void
tts_virtual_release(TupleTableSlot *slot)
{
}

static void
tts_virtual_clear(TupleTableSlot *slot)
{
	if (unlikely(TTS_SHOULDFREE(slot)))
	{
		VirtualTupleTableSlot *vslot = (VirtualTupleTableSlot *) slot;

		pfree(vslot->data);
		vslot->data = NULL;

		slot->tts_flags &= ~TTS_FLAG_SHOULDFREE;
	}

	slot->tts_nvalid = 0;
	slot->tts_flags |= TTS_FLAG_EMPTY;
	ItemPointerSetInvalid(&slot->tts_tid);
}

/*
 * Attribute values are readily available in tts_values and tts_isnull array
 * in a VirtualTupleTableSlot. So there should be no need to call either of the
 * following two functions.
 */
static void
tts_virtual_getsomeattrs(TupleTableSlot *slot, int natts)
{
	elog(ERROR, "getsomeattrs is not required to be called on a virtual tuple table slot");
}

static Datum
tts_virtual_getsysattr(TupleTableSlot *slot, int attnum, bool *isnull)
{
	elog(ERROR, "virtual tuple table slot does not have system attributes");

	return 0;					/* silence compiler warnings */
}

/*
 * To materialize a virtual slot all the datums that aren't passed by value
 * have to be copied into the slot's memory context.  To do so, compute the
 * required size, and allocate enough memory to store all attributes.  That's
 * good for cache hit ratio, but more importantly requires only memory
 * allocation/deallocation.
 */
static void
tts_virtual_materialize(TupleTableSlot *slot)
{
	VirtualTupleTableSlot *vslot = (VirtualTupleTableSlot *) slot;
	TupleDesc	desc = slot->tts_tupleDescriptor;
	Size		sz = 0;
	char	   *data;

	/* already materialized */
	if (TTS_SHOULDFREE(slot))
		return;

	/* compute size of memory required */
	for (int natt = 0; natt < desc->natts; natt++)
	{
		Form_pg_attribute att = TupleDescAttr(desc, natt);
		Datum		val;

		if (att->attbyval || slot->tts_isnull[natt])
			continue;

		val = slot->tts_values[natt];

		if (att->attlen == -1 &&
			VARATT_IS_EXTERNAL_EXPANDED(DatumGetPointer(val)))
		{
			/*
			 * We want to flatten the expanded value so that the materialized
			 * slot doesn't depend on it.
			 */
			sz = att_align_nominal(sz, att->attalign);
			sz += EOH_get_flat_size(DatumGetEOHP(val));
		}
		else
		{
			sz = att_align_nominal(sz, att->attalign);
			sz = att_addlength_datum(sz, att->attlen, val);
		}
	}

	/* all data is byval */
	if (sz == 0)
		return;

	/* allocate memory */
	vslot->data = data = MemoryContextAlloc(slot->tts_mcxt, sz);
	slot->tts_flags |= TTS_FLAG_SHOULDFREE;

	/* and copy all attributes into the pre-allocated space */
	for (int natt = 0; natt < desc->natts; natt++)
	{
		Form_pg_attribute att = TupleDescAttr(desc, natt);
		Datum		val;

		if (att->attbyval || slot->tts_isnull[natt])
			continue;

		val = slot->tts_values[natt];

		if (att->attlen == -1 &&
			VARATT_IS_EXTERNAL_EXPANDED(DatumGetPointer(val)))
		{
			Size		data_length;

			/*
			 * We want to flatten the expanded value so that the materialized
			 * slot doesn't depend on it.
			 */
			ExpandedObjectHeader *eoh = DatumGetEOHP(val);

			data = (char *) att_align_nominal(data,
											  att->attalign);
			data_length = EOH_get_flat_size(eoh);
			EOH_flatten_into(eoh, data, data_length);

			slot->tts_values[natt] = PointerGetDatum(data);
			data += data_length;
		}
		else
		{
			Size		data_length = 0;

			data = (char *) att_align_nominal(data, att->attalign);
			data_length = att_addlength_datum(data_length, att->attlen, val);

			memcpy(data, DatumGetPointer(val), data_length);

			slot->tts_values[natt] = PointerGetDatum(data);
			data += data_length;
		}
	}
}

static void
tts_virtual_copyslot(TupleTableSlot *dstslot, TupleTableSlot *srcslot)
{
	TupleDesc	srcdesc = dstslot->tts_tupleDescriptor;

	Assert(srcdesc->natts <= dstslot->tts_tupleDescriptor->natts);

	tts_virtual_clear(dstslot);

	slot_getallattrs(srcslot);

	for (int natt = 0; natt < srcdesc->natts; natt++)
	{
		dstslot->tts_values[natt] = srcslot->tts_values[natt];
		dstslot->tts_isnull[natt] = srcslot->tts_isnull[natt];
	}

	dstslot->tts_nvalid = srcdesc->natts;
	dstslot->tts_flags &= ~TTS_FLAG_EMPTY;

	/* make sure storage doesn't depend on external memory */
	tts_virtual_materialize(dstslot);
}

static HeapTuple
tts_virtual_copy_heap_tuple(TupleTableSlot *slot)
{
	Assert(!TTS_EMPTY(slot));

	return heap_form_tuple(slot->tts_tupleDescriptor,
						   slot->tts_values,
						   slot->tts_isnull);

}

static MinimalTuple
tts_virtual_copy_minimal_tuple(TupleTableSlot *slot)
{
	Assert(!TTS_EMPTY(slot));

	return heap_form_minimal_tuple(slot->tts_tupleDescriptor,
								   slot->tts_values,
								   slot->tts_isnull);
}


/*
 * TupleTableSlotOps implementation for HeapTupleTableSlot.
 */

static void
tts_heap_init(TupleTableSlot *slot)
{
}

static void
tts_heap_release(TupleTableSlot *slot)
{
}

static void
tts_heap_clear(TupleTableSlot *slot)
{
	HeapTupleTableSlot *hslot = (HeapTupleTableSlot *) slot;

	/* Free the memory for the heap tuple if it's allowed. */
	if (TTS_SHOULDFREE(slot))
	{
		heap_freetuple(hslot->tuple);
		slot->tts_flags &= ~TTS_FLAG_SHOULDFREE;
	}

	slot->tts_nvalid = 0;
	slot->tts_flags |= TTS_FLAG_EMPTY;
	ItemPointerSetInvalid(&slot->tts_tid);
	hslot->off = 0;
	hslot->tuple = NULL;
}

static void
tts_heap_getsomeattrs(TupleTableSlot *slot, int natts)
{
	HeapTupleTableSlot *hslot = (HeapTupleTableSlot *) slot;

	Assert(!TTS_EMPTY(slot));

	slot_deform_heap_tuple(slot, hslot->tuple, &hslot->off, natts);
}

static Datum
tts_heap_getsysattr(TupleTableSlot *slot, int attnum, bool *isnull)
{
	HeapTupleTableSlot *hslot = (HeapTupleTableSlot *) slot;

	return heap_getsysattr(hslot->tuple, attnum,
						   slot->tts_tupleDescriptor, isnull);
}

static void
tts_heap_materialize(TupleTableSlot *slot)
{
	HeapTupleTableSlot *hslot = (HeapTupleTableSlot *) slot;
	MemoryContext oldContext;

	Assert(!TTS_EMPTY(slot));

	/* This slot has it's tuple already materialized. Nothing to do. */
	if (TTS_SHOULDFREE(slot))
		return;

	slot->tts_flags |= TTS_FLAG_SHOULDFREE;

	oldContext = MemoryContextSwitchTo(slot->tts_mcxt);

	if (!hslot->tuple)
		hslot->tuple = heap_form_tuple(slot->tts_tupleDescriptor,
									   slot->tts_values,
									   slot->tts_isnull);
	else
	{
		/*
		 * The tuple contained in this slot is not allocated in the memory
		 * context of the given slot (else it would have TTS_SHOULDFREE set).
		 * Copy the tuple into the given slot's memory context.
		 */
		hslot->tuple = heap_copytuple(hslot->tuple);
	}

	/*
	 * Have to deform from scratch, otherwise tts_values[] entries could point
	 * into the non-materialized tuple (which might be gone when accessed).
	 */
	slot->tts_nvalid = 0;
	hslot->off = 0;

	MemoryContextSwitchTo(oldContext);
}

static void
tts_heap_copyslot(TupleTableSlot *dstslot, TupleTableSlot *srcslot)
{
	HeapTuple	tuple;
	MemoryContext oldcontext;

	oldcontext = MemoryContextSwitchTo(dstslot->tts_mcxt);
	tuple = ExecCopySlotHeapTuple(srcslot);
	MemoryContextSwitchTo(oldcontext);

	ExecStoreHeapTuple(tuple, dstslot, true);
}

static HeapTuple
tts_heap_get_heap_tuple(TupleTableSlot *slot)
{
	HeapTupleTableSlot *hslot = (HeapTupleTableSlot *) slot;

	Assert(!TTS_EMPTY(slot));
	if (!hslot->tuple)
		tts_heap_materialize(slot);

	return hslot->tuple;
}

static HeapTuple
tts_heap_copy_heap_tuple(TupleTableSlot *slot)
{
	HeapTupleTableSlot *hslot = (HeapTupleTableSlot *) slot;

	Assert(!TTS_EMPTY(slot));
	if (!hslot->tuple)
		tts_heap_materialize(slot);

	return heap_copytuple(hslot->tuple);
}

static MinimalTuple
tts_heap_copy_minimal_tuple(TupleTableSlot *slot)
{
	HeapTupleTableSlot *hslot = (HeapTupleTableSlot *) slot;

	if (!hslot->tuple)
		tts_heap_materialize(slot);

	return minimal_tuple_from_heap_tuple(hslot->tuple);
}

static void
tts_heap_store_tuple(TupleTableSlot *slot, HeapTuple tuple, bool shouldFree)
{
	HeapTupleTableSlot *hslot = (HeapTupleTableSlot *) slot;

	tts_heap_clear(slot);

	slot->tts_nvalid = 0;
	hslot->tuple = tuple;
	hslot->off = 0;
	slot->tts_flags &= ~TTS_FLAG_EMPTY;
	slot->tts_tid = tuple->t_self;

	if (shouldFree)
		slot->tts_flags |= TTS_FLAG_SHOULDFREE;
}


/*
 * TupleTableSlotOps implementation for MinimalTupleTableSlot.
 */

static void
tts_minimal_init(TupleTableSlot *slot)
{
	MinimalTupleTableSlot *mslot = (MinimalTupleTableSlot *) slot;

	/*
	 * Initialize the heap tuple pointer to access attributes of the minimal
	 * tuple contained in the slot as if its a heap tuple.
	 */
	mslot->tuple = &mslot->minhdr;
}

static void
tts_minimal_release(TupleTableSlot *slot)
{
}

static void
tts_minimal_clear(TupleTableSlot *slot)
{
	MinimalTupleTableSlot *mslot = (MinimalTupleTableSlot *) slot;

	if (TTS_SHOULDFREE(slot))
	{
		heap_free_minimal_tuple(mslot->mintuple);
		slot->tts_flags &= ~TTS_FLAG_SHOULDFREE;
	}

	slot->tts_nvalid = 0;
	slot->tts_flags |= TTS_FLAG_EMPTY;
	ItemPointerSetInvalid(&slot->tts_tid);
	mslot->off = 0;
	mslot->mintuple = NULL;
}

static void
tts_minimal_getsomeattrs(TupleTableSlot *slot, int natts)
{
	MinimalTupleTableSlot *mslot = (MinimalTupleTableSlot *) slot;

	Assert(!TTS_EMPTY(slot));

	slot_deform_heap_tuple(slot, mslot->tuple, &mslot->off, natts);
}

static Datum
tts_minimal_getsysattr(TupleTableSlot *slot, int attnum, bool *isnull)
{
	elog(ERROR, "minimal tuple table slot does not have system attributes");

	return 0;					/* silence compiler warnings */
}

static void
tts_minimal_materialize(TupleTableSlot *slot)
{
	MinimalTupleTableSlot *mslot = (MinimalTupleTableSlot *) slot;
	MemoryContext oldContext;

	Assert(!TTS_EMPTY(slot));

	/* This slot has it's tuple already materialized. Nothing to do. */
	if (TTS_SHOULDFREE(slot))
		return;

	slot->tts_flags |= TTS_FLAG_SHOULDFREE;
	oldContext = MemoryContextSwitchTo(slot->tts_mcxt);

	if (!mslot->mintuple)
	{
		mslot->mintuple = heap_form_minimal_tuple(slot->tts_tupleDescriptor,
												  slot->tts_values,
												  slot->tts_isnull);
	}
	else
	{
		/*
		 * The minimal tuple contained in this slot is not allocated in the
		 * memory context of the given slot (else it would have TTS_SHOULDFREE
		 * set).  Copy the minimal tuple into the given slot's memory context.
		 */
		mslot->mintuple = heap_copy_minimal_tuple(mslot->mintuple);
	}

	Assert(mslot->tuple == &mslot->minhdr);

	mslot->minhdr.t_len = mslot->mintuple->t_len + MINIMAL_TUPLE_OFFSET;
	mslot->minhdr.t_data = (HeapTupleHeader) ((char *) mslot->mintuple - MINIMAL_TUPLE_OFFSET);

	MemoryContextSwitchTo(oldContext);

	/*
	 * Have to deform from scratch, otherwise tts_values[] entries could point
	 * into the non-materialized tuple (which might be gone when accessed).
	 */
	slot->tts_nvalid = 0;
	mslot->off = 0;
}

static void
tts_minimal_copyslot(TupleTableSlot *dstslot, TupleTableSlot *srcslot)
{
	MemoryContext oldcontext;
	MinimalTuple mintuple;

	oldcontext = MemoryContextSwitchTo(dstslot->tts_mcxt);
	mintuple = ExecCopySlotMinimalTuple(srcslot);
	MemoryContextSwitchTo(oldcontext);

	ExecStoreMinimalTuple(mintuple, dstslot, true);
}

static MinimalTuple
tts_minimal_get_minimal_tuple(TupleTableSlot *slot)
{
	MinimalTupleTableSlot *mslot = (MinimalTupleTableSlot *) slot;

	if (!mslot->mintuple)
		tts_minimal_materialize(slot);

	return mslot->mintuple;
}

static HeapTuple
tts_minimal_copy_heap_tuple(TupleTableSlot *slot)
{
	MinimalTupleTableSlot *mslot = (MinimalTupleTableSlot *) slot;

	if (!mslot->mintuple)
		tts_minimal_materialize(slot);

	return heap_tuple_from_minimal_tuple(mslot->mintuple);
}

static MinimalTuple
tts_minimal_copy_minimal_tuple(TupleTableSlot *slot)
{
	MinimalTupleTableSlot *mslot = (MinimalTupleTableSlot *) slot;

	if (!mslot->mintuple)
		tts_minimal_materialize(slot);

	return heap_copy_minimal_tuple(mslot->mintuple);
}

static void
tts_minimal_store_tuple(TupleTableSlot *slot, MinimalTuple mtup, bool shouldFree)
{
	MinimalTupleTableSlot *mslot = (MinimalTupleTableSlot *) slot;

	tts_minimal_clear(slot);

	Assert(!TTS_SHOULDFREE(slot));
	Assert(TTS_EMPTY(slot));

	slot->tts_flags &= ~TTS_FLAG_EMPTY;
	slot->tts_nvalid = 0;
	mslot->off = 0;

	mslot->mintuple = mtup;
	Assert(mslot->tuple == &mslot->minhdr);
	mslot->minhdr.t_len = mtup->t_len + MINIMAL_TUPLE_OFFSET;
	mslot->minhdr.t_data = (HeapTupleHeader) ((char *) mtup - MINIMAL_TUPLE_OFFSET);
	/* no need to set t_self or t_tableOid since we won't allow access */

	if (shouldFree)
		slot->tts_flags |= TTS_FLAG_SHOULDFREE;
	else
		Assert(!TTS_SHOULDFREE(slot));
}


/*
 * TupleTableSlotOps implementation for BufferHeapTupleTableSlot.
 */

static void
tts_buffer_heap_init(TupleTableSlot *slot)
{
}

static void
tts_buffer_heap_release(TupleTableSlot *slot)
{
}

static void
tts_buffer_heap_clear(TupleTableSlot *slot)
{
	BufferHeapTupleTableSlot *bslot = (BufferHeapTupleTableSlot *) slot;

	/*
	 * Free the memory for heap tuple if allowed. A tuple coming from buffer
	 * can never be freed. But we may have materialized a tuple from buffer.
	 * Such a tuple can be freed.
	 */
	if (TTS_SHOULDFREE(slot))
	{
		/* We should have unpinned the buffer while materializing the tuple. */
		Assert(!BufferIsValid(bslot->buffer));

		heap_freetuple(bslot->base.tuple);
		slot->tts_flags &= ~TTS_FLAG_SHOULDFREE;

		Assert(!BufferIsValid(bslot->buffer));
	}

	if (BufferIsValid(bslot->buffer))
		ReleaseBuffer(bslot->buffer);

	slot->tts_nvalid = 0;
	slot->tts_flags |= TTS_FLAG_EMPTY;
	ItemPointerSetInvalid(&slot->tts_tid);
	bslot->base.tuple = NULL;
	bslot->base.off = 0;
	bslot->buffer = InvalidBuffer;
}

static void
tts_buffer_heap_getsomeattrs(TupleTableSlot *slot, int natts)
{
	BufferHeapTupleTableSlot *bslot = (BufferHeapTupleTableSlot *) slot;

	Assert(!TTS_EMPTY(slot));

	slot_deform_heap_tuple(slot, bslot->base.tuple, &bslot->base.off, natts);
}

static Datum
tts_buffer_heap_getsysattr(TupleTableSlot *slot, int attnum, bool *isnull)
{
	BufferHeapTupleTableSlot *bslot = (BufferHeapTupleTableSlot *) slot;

	return heap_getsysattr(bslot->base.tuple, attnum,
						   slot->tts_tupleDescriptor, isnull);
}

static void
tts_buffer_heap_materialize(TupleTableSlot *slot)
{
	BufferHeapTupleTableSlot *bslot = (BufferHeapTupleTableSlot *) slot;
	MemoryContext oldContext;

	Assert(!TTS_EMPTY(slot));

	/* If already materialized nothing to do. */
	if (TTS_SHOULDFREE(slot))
		return;

	slot->tts_flags |= TTS_FLAG_SHOULDFREE;

	oldContext = MemoryContextSwitchTo(slot->tts_mcxt);

	if (!bslot->base.tuple)
	{
		/*
		 * Normally BufferHeapTupleTableSlot should have a tuple + buffer
		 * associated with it, unless it's materialized (which would've
		 * returned above). But when it's useful to allow storing virtual
		 * tuples in a buffer slot, which then also needs to be
		 * materializable.
		 */
		bslot->base.tuple = heap_form_tuple(slot->tts_tupleDescriptor,
											slot->tts_values,
											slot->tts_isnull);

	}
	else
	{
		bslot->base.tuple = heap_copytuple(bslot->base.tuple);

		/*
		 * A heap tuple stored in a BufferHeapTupleTableSlot should have a
		 * buffer associated with it, unless it's materialized or virtual.
		 */
		Assert(BufferIsValid(bslot->buffer));
		if (likely(BufferIsValid(bslot->buffer)))
			ReleaseBuffer(bslot->buffer);
		bslot->buffer = InvalidBuffer;
	}
	MemoryContextSwitchTo(oldContext);

	/*
	 * Have to deform from scratch, otherwise tts_values[] entries could point
	 * into the non-materialized tuple (which might be gone when accessed).
	 */
	bslot->base.off = 0;
	slot->tts_nvalid = 0;
}

static void
tts_buffer_heap_copyslot(TupleTableSlot *dstslot, TupleTableSlot *srcslot)
{
	BufferHeapTupleTableSlot *bsrcslot = (BufferHeapTupleTableSlot *) srcslot;
	BufferHeapTupleTableSlot *bdstslot = (BufferHeapTupleTableSlot *) dstslot;

	/*
	 * If the source slot is of a different kind, or is a buffer slot that has
	 * been materialized / is virtual, make a new copy of the tuple. Otherwise
	 * make a new reference to the in-buffer tuple.
	 */
	if (dstslot->tts_ops != srcslot->tts_ops ||
		TTS_SHOULDFREE(srcslot) ||
		!bsrcslot->base.tuple)
	{
		MemoryContext oldContext;

		ExecClearTuple(dstslot);
		dstslot->tts_flags |= TTS_FLAG_SHOULDFREE;
		dstslot->tts_flags &= ~TTS_FLAG_EMPTY;
		oldContext = MemoryContextSwitchTo(dstslot->tts_mcxt);
		bdstslot->base.tuple = ExecCopySlotHeapTuple(srcslot);
		MemoryContextSwitchTo(oldContext);
	}
	else
	{
		Assert(BufferIsValid(bsrcslot->buffer));

		tts_buffer_heap_store_tuple(dstslot, bsrcslot->base.tuple,
									bsrcslot->buffer, false);

		/*
		 * The HeapTupleData portion of the source tuple might be shorter
		 * lived than the destination slot. Therefore copy the HeapTuple into
		 * our slot's tupdata, which is guaranteed to live long enough (but
		 * will still point into the buffer).
		 */
		memcpy(&bdstslot->base.tupdata, bdstslot->base.tuple, sizeof(HeapTupleData));
		bdstslot->base.tuple = &bdstslot->base.tupdata;
	}
}

static HeapTuple
tts_buffer_heap_get_heap_tuple(TupleTableSlot *slot)
{
	BufferHeapTupleTableSlot *bslot = (BufferHeapTupleTableSlot *) slot;

	Assert(!TTS_EMPTY(slot));

	if (!bslot->base.tuple)
		tts_buffer_heap_materialize(slot);

	return bslot->base.tuple;
}

static HeapTuple
tts_buffer_heap_copy_heap_tuple(TupleTableSlot *slot)
{
	BufferHeapTupleTableSlot *bslot = (BufferHeapTupleTableSlot *) slot;

	Assert(!TTS_EMPTY(slot));

	if (!bslot->base.tuple)
		tts_buffer_heap_materialize(slot);

	return heap_copytuple(bslot->base.tuple);
}

static MinimalTuple
tts_buffer_heap_copy_minimal_tuple(TupleTableSlot *slot)
{
	BufferHeapTupleTableSlot *bslot = (BufferHeapTupleTableSlot *) slot;

	Assert(!TTS_EMPTY(slot));

	if (!bslot->base.tuple)
		tts_buffer_heap_materialize(slot);

	return minimal_tuple_from_heap_tuple(bslot->base.tuple);
}

static inline void
tts_buffer_heap_store_tuple(TupleTableSlot *slot, HeapTuple tuple,
							Buffer buffer, bool transfer_pin)
{
	BufferHeapTupleTableSlot *bslot = (BufferHeapTupleTableSlot *) slot;

	if (TTS_SHOULDFREE(slot))
	{
		/* materialized slot shouldn't have a buffer to release */
		Assert(!BufferIsValid(bslot->buffer));

		heap_freetuple(bslot->base.tuple);
		slot->tts_flags &= ~TTS_FLAG_SHOULDFREE;
	}

	slot->tts_flags &= ~TTS_FLAG_EMPTY;
	slot->tts_nvalid = 0;
	bslot->base.tuple = tuple;
	bslot->base.off = 0;
	slot->tts_tid = tuple->t_self;

	/*
	 * If tuple is on a disk page, keep the page pinned as long as we hold a
	 * pointer into it.  We assume the caller already has such a pin.  If
	 * transfer_pin is true, we'll transfer that pin to this slot, if not
	 * we'll pin it again ourselves.
	 *
	 * This is coded to optimize the case where the slot previously held a
	 * tuple on the same disk page: in that case releasing and re-acquiring
	 * the pin is a waste of cycles.  This is a common situation during
	 * seqscans, so it's worth troubling over.
	 */
	if (bslot->buffer != buffer)
	{
		if (BufferIsValid(bslot->buffer))
			ReleaseBuffer(bslot->buffer);

		bslot->buffer = buffer;

		if (!transfer_pin && BufferIsValid(buffer))
			IncrBufferRefCount(buffer);
	}
	else if (transfer_pin && BufferIsValid(buffer))
	{
		/*
		 * In transfer_pin mode the caller won't know about the same-page
		 * optimization, so we gotta release its pin.
		 */
		ReleaseBuffer(buffer);
	}
}

/*
 * slot_deform_heap_tuple
 *		Given a TupleTableSlot, extract data from the slot's physical tuple
 *		into its Datum/isnull arrays.  Data is extracted up through the
 *		natts'th column (caller must ensure this is a legal column number).
 *
 *		This is essentially an incremental version of heap_deform_tuple:
 *		on each call we extract attributes up to the one needed, without
 *		re-computing information about previously extracted attributes.
 *		slot->tts_nvalid is the number of attributes already extracted.
 *
 * This is marked as always inline, so the different offp for different types
 * of slots gets optimized away.
 */
static pg_attribute_always_inline void
slot_deform_heap_tuple(TupleTableSlot *slot, HeapTuple tuple, uint32 *offp,
					   int natts)
{
	TupleDesc	tupleDesc = slot->tts_tupleDescriptor;
	Datum	   *values = slot->tts_values;
	bool	   *isnull = slot->tts_isnull;
	HeapTupleHeader tup = tuple->t_data;
	bool		hasnulls = HeapTupleHasNulls(tuple);
	int			attnum;
	char	   *tp;				/* ptr to tuple data */
	uint32		off;			/* offset in tuple data */
	bits8	   *bp = tup->t_bits;	/* ptr to null bitmap in tuple */
	bool		slow;			/* can we use/set attcacheoff? */

	/* We can only fetch as many attributes as the tuple has. */
	natts = Min(HeapTupleHeaderGetNatts(tuple->t_data), natts);

	/*
	 * Check whether the first call for this tuple, and initialize or restore
	 * loop state.
	 */
	attnum = slot->tts_nvalid;
	if (attnum == 0)
	{
		/* Start from the first attribute */
		off = 0;
		slow = false;
	}
	else
	{
		/* Restore state from previous execution */
		off = *offp;
		slow = TTS_SLOW(slot);
	}

	tp = (char *) tup + tup->t_hoff;

	for (; attnum < natts; attnum++)
	{
		Form_pg_attribute thisatt = TupleDescAttr(tupleDesc, attnum);

		if (hasnulls && att_isnull(attnum, bp))
		{
			values[attnum] = (Datum) 0;
			isnull[attnum] = true;
			slow = true;		/* can't use attcacheoff anymore */
			continue;
		}

		isnull[attnum] = false;

		if (!slow && thisatt->attcacheoff >= 0)
			off = thisatt->attcacheoff;
		else if (thisatt->attlen == -1)
		{
			/*
			 * We can only cache the offset for a varlena attribute if the
			 * offset is already suitably aligned, so that there would be no
			 * pad bytes in any case: then the offset will be valid for either
			 * an aligned or unaligned value.
			 */
			if (!slow &&
				off == att_align_nominal(off, thisatt->attalign))
				thisatt->attcacheoff = off;
			else
			{
				off = att_align_pointer(off, thisatt->attalign, -1,
										tp + off);
				slow = true;
			}
		}
		else
		{
			/* not varlena, so safe to use att_align_nominal */
			off = att_align_nominal(off, thisatt->attalign);

			if (!slow)
				thisatt->attcacheoff = off;
		}

		values[attnum] = fetchatt(thisatt, tp + off);

		off = att_addlength_pointer(off, thisatt->attlen, tp + off);

		if (thisatt->attlen <= 0)
			slow = true;		/* can't use attcacheoff anymore */
	}

	/*
	 * Save state for next execution
	 */
	slot->tts_nvalid = attnum;
	*offp = off;
	if (slow)
		slot->tts_flags |= TTS_FLAG_SLOW;
	else
		slot->tts_flags &= ~TTS_FLAG_SLOW;
}


const TupleTableSlotOps TTSOpsVirtual = {
	.base_slot_size = sizeof(VirtualTupleTableSlot),
	.init = tts_virtual_init,
	.release = tts_virtual_release,
	.clear = tts_virtual_clear,
	.getsomeattrs = tts_virtual_getsomeattrs,
	.getsysattr = tts_virtual_getsysattr,
	.materialize = tts_virtual_materialize,
	.copyslot = tts_virtual_copyslot,

	/*
	 * A virtual tuple table slot can not "own" a heap tuple or a minimal
	 * tuple.
	 */
	.get_heap_tuple = NULL,
	.get_minimal_tuple = NULL,
	.copy_heap_tuple = tts_virtual_copy_heap_tuple,
	.copy_minimal_tuple = tts_virtual_copy_minimal_tuple
};

const TupleTableSlotOps TTSOpsHeapTuple = {
	.base_slot_size = sizeof(HeapTupleTableSlot),
	.init = tts_heap_init,
	.release = tts_heap_release,
	.clear = tts_heap_clear,
	.getsomeattrs = tts_heap_getsomeattrs,
	.getsysattr = tts_heap_getsysattr,
	.materialize = tts_heap_materialize,
	.copyslot = tts_heap_copyslot,
	.get_heap_tuple = tts_heap_get_heap_tuple,

	/* A heap tuple table slot can not "own" a minimal tuple. */
	.get_minimal_tuple = NULL,
	.copy_heap_tuple = tts_heap_copy_heap_tuple,
	.copy_minimal_tuple = tts_heap_copy_minimal_tuple
};

const TupleTableSlotOps TTSOpsMinimalTuple = {
	.base_slot_size = sizeof(MinimalTupleTableSlot),
	.init = tts_minimal_init,
	.release = tts_minimal_release,
	.clear = tts_minimal_clear,
	.getsomeattrs = tts_minimal_getsomeattrs,
	.getsysattr = tts_minimal_getsysattr,
	.materialize = tts_minimal_materialize,
	.copyslot = tts_minimal_copyslot,

	/* A minimal tuple table slot can not "own" a heap tuple. */
	.get_heap_tuple = NULL,
	.get_minimal_tuple = tts_minimal_get_minimal_tuple,
	.copy_heap_tuple = tts_minimal_copy_heap_tuple,
	.copy_minimal_tuple = tts_minimal_copy_minimal_tuple
};

const TupleTableSlotOps TTSOpsBufferHeapTuple = {
	.base_slot_size = sizeof(BufferHeapTupleTableSlot),
	.init = tts_buffer_heap_init,
	.release = tts_buffer_heap_release,
	.clear = tts_buffer_heap_clear,
	.getsomeattrs = tts_buffer_heap_getsomeattrs,
	.getsysattr = tts_buffer_heap_getsysattr,
	.materialize = tts_buffer_heap_materialize,
	.copyslot = tts_buffer_heap_copyslot,
	.get_heap_tuple = tts_buffer_heap_get_heap_tuple,

	/* A buffer heap tuple table slot can not "own" a minimal tuple. */
	.get_minimal_tuple = NULL,
	.copy_heap_tuple = tts_buffer_heap_copy_heap_tuple,
	.copy_minimal_tuple = tts_buffer_heap_copy_minimal_tuple
};


/* ----------------------------------------------------------------
 *				  tuple table create/delete functions
 * ----------------------------------------------------------------
 */

/* --------------------------------
 *		MakeTupleTableSlot
 *
 *		Basic routine to make an empty TupleTableSlot of given
 *		TupleTableSlotType. If tupleDesc is specified the slot's descriptor is
 *		fixed for its lifetime, gaining some efficiency. If that's
 *		undesirable, pass NULL.
 * --------------------------------
 */
void init_slot(TupleTableSlot *slot, TupleDesc tupdesc)
{
    MemSet(slot, 0, sizeof(*slot));

	slot->type = T_TupleTableSlot;
	slot->PRIVATE_tts_flags = TTS_ISEMPTY;
	slot->tts_tupleDescriptor = tupdesc;
	slot->tts_mcxt = CurrentMemoryContext;
	slot->tts_buffer = InvalidBuffer;
}

static void cleanup_slot(TupleTableSlot *slot)
{
	ExecClearTuple(slot);

	if (slot->tts_mt_bind)
	{
		destroy_memtuple_binding(slot->tts_mt_bind);
		slot->tts_mt_bind = NULL;
	}

	if (slot->tts_tupleDescriptor)
		ReleaseTupleDesc(slot->tts_tupleDescriptor);

	if (slot->PRIVATE_tts_htup_buf)
	{
		pfree(slot->PRIVATE_tts_htup_buf);
		slot->PRIVATE_tts_htup_buf = NULL;
		slot->PRIVATE_tts_htup_buf_len = 0;
	}

	if (slot->PRIVATE_tts_mtup_buf)
	{
		pfree(slot->PRIVATE_tts_mtup_buf);
		slot->PRIVATE_tts_mtup_buf = NULL;
		slot->PRIVATE_tts_mtup_buf_len = 0;
	}

	if (slot->PRIVATE_tts_values)
	{
		pfree(slot->PRIVATE_tts_values);
		slot->PRIVATE_tts_values = NULL;
	}
	if (slot->PRIVATE_tts_isnull)
	{
		pfree(slot->PRIVATE_tts_isnull);
		slot->PRIVATE_tts_isnull = NULL;
	}
}

TupleTableSlot *
MakeTupleTableSlot(TupleDesc tupleDesc,
				   const TupleTableSlotOps *tts_ops)
{
	Size		basesz,
				allocsz;
	TupleTableSlot *slot;

	basesz = tts_ops->base_slot_size;

<<<<<<< HEAD
	init_slot(slot, NULL);
=======
	/*
	 * When a fixed descriptor is specified, we can reduce overhead by
	 * allocating the entire slot in one go.
	 */
	if (tupleDesc)
		allocsz = MAXALIGN(basesz) +
			MAXALIGN(tupleDesc->natts * sizeof(Datum)) +
			MAXALIGN(tupleDesc->natts * sizeof(bool));
	else
		allocsz = basesz;

	slot = palloc0(allocsz);
	/* const for optimization purposes, OK to modify at allocation time */
	*((const TupleTableSlotOps **) &slot->tts_ops) = tts_ops;
	slot->type = T_TupleTableSlot;
	slot->tts_flags |= TTS_FLAG_EMPTY;
	if (tupleDesc != NULL)
		slot->tts_flags |= TTS_FLAG_FIXED;
	slot->tts_tupleDescriptor = tupleDesc;
	slot->tts_mcxt = CurrentMemoryContext;
	slot->tts_nvalid = 0;

	if (tupleDesc != NULL)
	{
		slot->tts_values = (Datum *)
			(((char *) slot)
			 + MAXALIGN(basesz));
		slot->tts_isnull = (bool *)
			(((char *) slot)
			 + MAXALIGN(basesz)
			 + MAXALIGN(tupleDesc->natts * sizeof(Datum)));

		PinTupleDesc(tupleDesc);
	}

	/*
	 * And allow slot type specific initialization.
	 */
	slot->tts_ops->init(slot);
>>>>>>> 9e1c9f95

	return slot;
}

/* --------------------------------
 *		ExecAllocTableSlot
 *
 *		Create a tuple table slot within a tuple table (which is just a List).
 * --------------------------------
 */
TupleTableSlot *
ExecAllocTableSlot(List **tupleTable, TupleDesc desc,
				   const TupleTableSlotOps *tts_ops)
{
	TupleTableSlot *slot = MakeTupleTableSlot(desc, tts_ops);

	*tupleTable = lappend(*tupleTable, slot);

	return slot;
}

/* --------------------------------
 *		ExecResetTupleTable
 *
 *		This releases any resources (buffer pins, tupdesc refcounts)
 *		held by the tuple table, and optionally releases the memory
 *		occupied by the tuple table data structure.
 *		It is expected that this routine be called by EndPlan().
 * --------------------------------
 */
void
ExecResetTupleTable(List *tupleTable,	/* tuple table */
					bool shouldFree)	/* true if we should free memory */
{
	ListCell   *lc;

	foreach(lc, tupleTable)
	{
		TupleTableSlot *slot = lfirst_node(TupleTableSlot, lc);

		/* Always release resources and reset the slot to empty */
		ExecClearTuple(slot);
		slot->tts_ops->release(slot);
		if (slot->tts_tupleDescriptor)
			cleanup_slot(slot);

		/* If shouldFree, release memory occupied by the slot itself */
		if (shouldFree)
<<<<<<< HEAD
=======
		{
			if (!TTS_FIXED(slot))
			{
				if (slot->tts_values)
					pfree(slot->tts_values);
				if (slot->tts_isnull)
					pfree(slot->tts_isnull);
			}
>>>>>>> 9e1c9f95
			pfree(slot);
	}

	/* If shouldFree, release the list structure */
	if (shouldFree)
		list_free(tupleTable);
}

/* --------------------------------
 *		MakeSingleTupleTableSlot
 *
 *		This is a convenience routine for operations that need a standalone
 *		TupleTableSlot not gotten from the main executor tuple table.  It makes
 *		a single slot of given TupleTableSlotType and initializes it to use the
 *		given tuple descriptor.
 * --------------------------------
 */
TupleTableSlot *
MakeSingleTupleTableSlot(TupleDesc tupdesc,
						 const TupleTableSlotOps *tts_ops)
{
	TupleTableSlot *slot = MakeTupleTableSlot(tupdesc, tts_ops);

	return slot;
}

/* --------------------------------
 *		ExecDropSingleTupleTableSlot
 *
 *		Release a TupleTableSlot made with MakeSingleTupleTableSlot.
 *		DON'T use this on a slot that's part of a tuple table list!
 * --------------------------------
 */
void
ExecDropSingleTupleTableSlot(TupleTableSlot *slot)
{
	/* This should match ExecResetTupleTable's processing of one slot */
	Assert(IsA(slot, TupleTableSlot));
<<<<<<< HEAD
	cleanup_slot(slot);
=======
	ExecClearTuple(slot);
	slot->tts_ops->release(slot);
	if (slot->tts_tupleDescriptor)
		ReleaseTupleDesc(slot->tts_tupleDescriptor);
	if (!TTS_FIXED(slot))
	{
		if (slot->tts_values)
			pfree(slot->tts_values);
		if (slot->tts_isnull)
			pfree(slot->tts_isnull);
	}
>>>>>>> 9e1c9f95
	pfree(slot);
}


/* ----------------------------------------------------------------
 *				  tuple table slot accessor functions
 * ----------------------------------------------------------------
 */

/* --------------------------------
 *		ExecSetSlotDescriptor
 *
 *		This function is used to set the tuple descriptor associated
 *		with the slot's tuple.  The passed descriptor must have lifespan
 *		at least equal to the slot's.  If it is a reference-counted descriptor
 *		then the reference count is incremented for as long as the slot holds
 *		a reference.
 * --------------------------------
 */
void
ExecSetSlotDescriptor(TupleTableSlot *slot, /* slot to change */
					  TupleDesc tupdesc)	/* new tuple descriptor */
{
	Assert(!TTS_FIXED(slot));

	/* For safety, make sure slot is empty before changing it */
	cleanup_slot(slot);

	/*
	 * Install the new descriptor; if it's refcounted, bump its refcount.
	 */
	slot->tts_tupleDescriptor = tupdesc;
	PinTupleDesc(tupdesc);

	{
		/*
		 * Allocate Datum/isnull arrays of the appropriate size.  These must have
		 * the same lifetime as the slot, so allocate in the slot's own context.
		 */
		MemoryContext oldcontext = MemoryContextSwitchTo(slot->tts_mcxt);

		slot->tts_mt_bind = create_memtuple_binding(tupdesc);
		slot->PRIVATE_tts_values = (Datum *) palloc(tupdesc->natts * sizeof(Datum));
		slot->PRIVATE_tts_isnull = (bool *) palloc(tupdesc->natts * sizeof(bool));

		MemoryContextSwitchTo(oldcontext);
	}
}

/* --------------------------------
 *		ExecStoreHeapTuple
 *
 *		This function is used to store an on-the-fly physical tuple into a specified
 *		slot in the tuple table.
 *
 *		tuple:	tuple to store
 *		slot:	TTSOpsHeapTuple type slot to store it in
 *		shouldFree: true if ExecClearTuple should pfree() the tuple
 *					when done with it
 *
 * shouldFree is normally set 'true' for tuples constructed on-the-fly.  But it
 * can be 'false' when the referenced tuple is held in a tuple table slot
 * belonging to a lower-level executor Proc node.  In this case the lower-level
 * slot retains ownership and responsibility for eventually releasing the
 * tuple.  When this method is used, we must be certain that the upper-level
 * Proc node will lose interest in the tuple sooner than the lower-level one
 * does!  If you're not certain, copy the lower-level tuple with heap_copytuple
 * and let the upper-level table slot assume ownership of the copy!
 *
 * Return value is just the passed-in slot pointer.
 *
 * If the target slot is not guaranteed to be TTSOpsHeapTuple type slot, use
 * the, more expensive, ExecForceStoreHeapTuple().
 * --------------------------------
 */
TupleTableSlot *
ExecStoreHeapTuple(HeapTuple tuple,
<<<<<<< HEAD
			   TupleTableSlot *slot,
			   Buffer buffer,
			   bool shouldFree)
=======
				   TupleTableSlot *slot,
				   bool shouldFree)
>>>>>>> 9e1c9f95
{
	/*
	 * sanity checks
	 */
	Assert(tuple != NULL);
	Assert(slot != NULL);
	Assert(slot->tts_tupleDescriptor != NULL);

<<<<<<< HEAD
	Assert(!is_memtuple((GenericTuple) tuple));

	/*
	 * Free any old physical tuple belonging to the slot.
	 */
	free_heaptuple_memtuple(slot);
=======
	if (unlikely(!TTS_IS_HEAPTUPLE(slot)))
		elog(ERROR, "trying to store a heap tuple into wrong type of slot");
	tts_heap_store_tuple(slot, tuple, shouldFree);

	slot->tts_tableOid = tuple->t_tableOid;

	return slot;
}
>>>>>>> 9e1c9f95

/* --------------------------------
 *		ExecStoreBufferHeapTuple
 *
 *		This function is used to store an on-disk physical tuple from a buffer
 *		into a specified slot in the tuple table.
 *
 *		tuple:	tuple to store
 *		slot:	TTSOpsBufferHeapTuple type slot to store it in
 *		buffer: disk buffer if tuple is in a disk page, else InvalidBuffer
 *
 * The tuple table code acquires a pin on the buffer which is held until the
 * slot is cleared, so that the tuple won't go away on us.
 *
 * Return value is just the passed-in slot pointer.
 *
 * If the target slot is not guaranteed to be TTSOpsBufferHeapTuple type slot,
 * use the, more expensive, ExecForceStoreHeapTuple().
 * --------------------------------
 */
TupleTableSlot *
ExecStoreBufferHeapTuple(HeapTuple tuple,
						 TupleTableSlot *slot,
						 Buffer buffer)
{
	/*
	 * sanity checks
	 */
<<<<<<< HEAD

	/* Clear tts_flags, here isempty set to false */
	slot->PRIVATE_tts_flags = shouldFree ? TTS_SHOULDFREE : 0;

	/* store the tuple */
	slot->PRIVATE_tts_heaptuple = (void *) tuple;

	/* Mark extracted state invalid */
	slot->PRIVATE_tts_nvalid = 0;
=======
	Assert(tuple != NULL);
	Assert(slot != NULL);
	Assert(slot->tts_tupleDescriptor != NULL);
	Assert(BufferIsValid(buffer));

	if (unlikely(!TTS_IS_BUFFERTUPLE(slot)))
		elog(ERROR, "trying to store an on-disk heap tuple into wrong type of slot");
	tts_buffer_heap_store_tuple(slot, tuple, buffer, false);

	slot->tts_tableOid = tuple->t_tableOid;

	return slot;
}
>>>>>>> 9e1c9f95

/*
 * Like ExecStoreBufferHeapTuple, but transfer an existing pin from the caller
 * to the slot, i.e. the caller doesn't need to, and may not, release the pin.
 */
TupleTableSlot *
ExecStorePinnedBufferHeapTuple(HeapTuple tuple,
							   TupleTableSlot *slot,
							   Buffer buffer)
{
	/*
	 * sanity checks
	 */
	Assert(tuple != NULL);
	Assert(slot != NULL);
	Assert(slot->tts_tupleDescriptor != NULL);
	Assert(BufferIsValid(buffer));

	if (unlikely(!TTS_IS_BUFFERTUPLE(slot)))
		elog(ERROR, "trying to store an on-disk heap tuple into wrong type of slot");
	tts_buffer_heap_store_tuple(slot, tuple, buffer, true);

	slot->tts_tableOid = tuple->t_tableOid;

	return slot;
}

/*
 * Store a minimal tuple into TTSOpsMinimalTuple type slot.
 *
 * If the target slot is not guaranteed to be TTSOpsMinimalTuple type slot,
 * use the, more expensive, ExecForceStoreMinimalTuple().
 */
TupleTableSlot *
ExecStoreMinimalTuple(MemTuple mtup,
					  TupleTableSlot *slot,
					  bool shouldFree)
{
	/*
	 * sanity checks
	 */
	Assert(mtup != NULL);
	Assert(slot != NULL);
	Assert(slot->tts_tupleDescriptor != NULL);
	Assert(slot->tts_mt_bind != NULL);

	Assert(is_memtuple((GenericTuple) mtup));

<<<<<<< HEAD
	/*
	 * Free any old physical tuple belonging to the slot.
	 */
	free_heaptuple_memtuple(slot);
	
	/*
	 * Store the new tuple into the specified slot.
	 */

	/* Clear tts_flags, here isempty set to false */
	if(shouldFree)
		TupSetShouldFree(slot);
	else
		TupClearShouldFree(slot);

	slot->PRIVATE_tts_memtuple = mtup;

	TupClearIsEmpty(slot);
	slot->PRIVATE_tts_nvalid = 0;

	/*
	 * Drop the pin on the referenced buffer, if there is one.
	 */
	if (BufferIsValid(slot->tts_buffer))
		ReleaseBuffer(slot->tts_buffer);

	slot->tts_buffer = InvalidBuffer;
	return slot;
}

/* --------------------------------
 *		ExecFetchSlotTupleDatum
 *			Fetch the slot's tuple as a composite-type Datum.
 *
 *		The result is always freshly palloc'd in the caller's memory context.
 * --------------------------------
 */
Datum
ExecFetchSlotTupleDatum(TupleTableSlot *slot)
{
	HeapTuple	tup;
	TupleDesc	tupdesc;

	/* Fetch slot's contents in regular-physical-tuple form */
	tup = ExecFetchSlotHeapTuple(slot);
	tupdesc = slot->tts_tupleDescriptor;
=======
	if (unlikely(!TTS_IS_MINIMALTUPLE(slot)))
		elog(ERROR, "trying to store a minimal tuple into wrong type of slot");
	tts_minimal_store_tuple(slot, mtup, shouldFree);
>>>>>>> 9e1c9f95

	/* Convert to Datum form */
	return heap_copy_tuple_as_datum(tup, tupdesc);
}

/*
 * Store a HeapTuple into any kind of slot, performing conversion if
 * necessary.
 */
void
ExecForceStoreHeapTuple(HeapTuple tuple,
						TupleTableSlot *slot,
						bool shouldFree)
{
	if (TTS_IS_HEAPTUPLE(slot))
	{
		ExecStoreHeapTuple(tuple, slot, shouldFree);
	}
	else if (TTS_IS_BUFFERTUPLE(slot))
	{
		MemoryContext oldContext;
		BufferHeapTupleTableSlot *bslot = (BufferHeapTupleTableSlot *) slot;

<<<<<<< HEAD
	/*
	 * Free the old physical tuple if necessary.
	 */
	free_heaptuple_memtuple(slot);

	slot->PRIVATE_tts_flags = TTS_ISEMPTY;
	slot->PRIVATE_tts_nvalid = 0;
=======
		ExecClearTuple(slot);
		slot->tts_flags |= TTS_FLAG_SHOULDFREE;
		slot->tts_flags &= ~TTS_FLAG_EMPTY;
		oldContext = MemoryContextSwitchTo(slot->tts_mcxt);
		bslot->base.tuple = heap_copytuple(tuple);
		MemoryContextSwitchTo(oldContext);

		if (shouldFree)
			pfree(tuple);
	}
	else
	{
		ExecClearTuple(slot);
		heap_deform_tuple(tuple, slot->tts_tupleDescriptor,
						  slot->tts_values, slot->tts_isnull);
		ExecStoreVirtualTuple(slot);
>>>>>>> 9e1c9f95

		if (shouldFree)
		{
			ExecMaterializeSlot(slot);
			pfree(tuple);
		}
	}
}

/*
 * Store a MinimalTuple into any kind of slot, performing conversion if
 * necessary.
 */
void
ExecForceStoreMinimalTuple(MinimalTuple mtup,
						   TupleTableSlot *slot,
						   bool shouldFree)
{
	if (TTS_IS_MINIMALTUPLE(slot))
	{
		tts_minimal_store_tuple(slot, mtup, shouldFree);
	}
	else
	{
		HeapTupleData htup;

<<<<<<< HEAD
	slot->tts_buffer = InvalidBuffer;
	return slot;
=======
		ExecClearTuple(slot);

		htup.t_len = mtup->t_len + MINIMAL_TUPLE_OFFSET;
		htup.t_data = (HeapTupleHeader) ((char *) mtup - MINIMAL_TUPLE_OFFSET);
		heap_deform_tuple(&htup, slot->tts_tupleDescriptor,
						  slot->tts_values, slot->tts_isnull);
		ExecStoreVirtualTuple(slot);

		if (shouldFree)
		{
			ExecMaterializeSlot(slot);
			pfree(mtup);
		}
	}
>>>>>>> 9e1c9f95
}

/* --------------------------------
 *		ExecStoreVirtualTuple
 *			Mark a slot as containing a virtual tuple.
 *
 * The protocol for loading a slot with virtual tuple data is:
 *		* Call ExecClearTuple to mark the slot empty.
 *		* Store data into the Datum/isnull arrays.
 *		* Call ExecStoreVirtualTuple to mark the slot valid.
 * This is a bit unclean but it avoids one round of data copying.
 * --------------------------------
 */
TupleTableSlot *
ExecStoreVirtualTuple(TupleTableSlot *slot)
{
	/*
	 * sanity checks
	 */
	Assert(slot != NULL);
	Assert(slot->tts_tupleDescriptor != NULL);
<<<<<<< HEAD
	
	TupClearIsEmpty(slot);
	TupSetVirtualTuple(slot);
=======
	Assert(TTS_EMPTY(slot));

	slot->tts_flags &= ~TTS_FLAG_EMPTY;
	slot->tts_nvalid = slot->tts_tupleDescriptor->natts;
>>>>>>> 9e1c9f95

	slot->PRIVATE_tts_nvalid = slot->tts_tupleDescriptor->natts;
	return slot;
}

/* --------------------------------
 *		ExecStoreAllNullTuple
 *			Set up the slot to contain a null in every column.
 *
 * At first glance this might sound just like ExecClearTuple, but it's
 * entirely different: the slot ends up full, not empty.
 * --------------------------------
 */
TupleTableSlot *
ExecStoreAllNullTuple(TupleTableSlot *slot)
{
	/*
	 * sanity checks
	 */
	Assert(slot != NULL);
	Assert(slot->tts_tupleDescriptor != NULL);

	/* Clear any old contents */
	free_heaptuple_memtuple(slot);

	/*
	 * Drop the pin on the referenced buffer, if there is one.
	 */
	if (BufferIsValid(slot->tts_buffer))
		ReleaseBuffer(slot->tts_buffer);
	slot->tts_buffer = InvalidBuffer;

	/*
	 * Fill all the columns of the virtual tuple with nulls
	 */
	MemSet(slot->PRIVATE_tts_isnull, true,
		   slot->tts_tupleDescriptor->natts * sizeof(bool));

	slot->PRIVATE_tts_flags = TTS_VIRTUAL;
	slot->PRIVATE_tts_nvalid = slot->tts_tupleDescriptor->natts;

	return slot;
}

/*
 * Store a HeapTuple in datum form, into a slot. That always requires
 * deforming it and storing it in virtual form.
 *
 * Until the slot is materialized, the contents of the slot depend on the
 * datum.
 */
<<<<<<< HEAD
HeapTuple
ExecCopySlotHeapTuple(TupleTableSlot *slot)
{
	/*
	 * sanity checks
	 */
	Assert(!TupIsNull(slot));

	if(slot->PRIVATE_tts_heaptuple)
		return heap_copytuple(slot->PRIVATE_tts_heaptuple);


	slot_getallattrs(slot);

	/*
	 * Otherwise we need to build a tuple from the Datum array.
	 */
	return heap_form_tuple(slot->tts_tupleDescriptor,
						   slot_get_values(slot),
						   slot_get_isnull(slot));
}

/* --------------------------------
 *		ExecCopySlotMinimalTuple
 *			Obtain a copy of a slot's minimal physical tuple.  The copy is
 *			palloc'd in the current memory context.
 *			The slot itself is undisturbed.
 * --------------------------------
 */
MemTuple
ExecCopySlotMemTuple(TupleTableSlot *slot)
{
	/*
	 * sanity checks
	 */
	Assert(!TupIsNull(slot));
	Assert(slot->tts_mt_bind);

	/*
	 * If we have a physical tuple then just copy it.  Prefer to copy
	 * tts_mintuple since that's a tad cheaper.
	 */
	if (slot->PRIVATE_tts_memtuple)
		return memtuple_copy(slot->PRIVATE_tts_memtuple);
	
	slot_getallattrs(slot);

	/*
	 * Otherwise we need to build a tuple from the Datum array.
	 */
	return memtuple_form(slot->tts_mt_bind, slot_get_values(slot), slot_get_isnull(slot));
}

/*
 * Copy the tuple in 'slot' as a MemTuple, to a pre-allocated buffer.
 *
 * On entry, *destlen must be set to the size of the buffer. If the tuple doesn't
 * fit and 'pctxt' is valid, a new buffer is allocated in that context. If it doesn't
 * fit, and 'pctxt' is NULL, the function returns NULL.
 *
 * In all cases, *destlen is updated with the actual size of the tuple.
 */
MemTuple
ExecCopySlotMemTupleTo(TupleTableSlot *slot, MemoryContext pctxt, char *dest, unsigned int *destlen)
{
	uint32		len;
	uint32		null_save_len;
	bool		has_nulls;
	MemTuple	mtup;

	Assert(destlen);
	Assert(!TupIsNull(slot));
	Assert(slot->tts_mt_bind);

	if (TupHasMemTuple(slot))
	{
		len = memtuple_get_size(slot->PRIVATE_tts_memtuple);

		if (len > *destlen)
		{
			if (pctxt == NULL)
			{
				*destlen = len;
				return NULL;
			}
			mtup = MemoryContextAlloc(pctxt, len);
		}
		else
			mtup = (MemTuple) dest;

		memcpy((char *) mtup, (char *) slot->PRIVATE_tts_memtuple, len);
		*destlen = len;
		return mtup;
	}
	else
	{

		slot_getallattrs(slot);

		len = compute_memtuple_size(slot->tts_mt_bind, slot_get_values(slot), slot_get_isnull(slot),
									&null_save_len, &has_nulls);

		if (len > *destlen)
		{
			if (pctxt == NULL)
			{
				*destlen = len;
				return NULL;
			}
			mtup = MemoryContextAlloc(pctxt, len);
		}
		else
			mtup = (MemTuple) dest;

		memtuple_form_to(slot->tts_mt_bind, slot_get_values(slot), slot_get_isnull(slot),
						 len, null_save_len, has_nulls,
						 mtup);
		*destlen = len;
		return mtup;
	}
}
		
/* --------------------------------
 *		ExecFetchSlotTuple
 *			Fetch the slot's regular physical tuple.
=======
void
ExecStoreHeapTupleDatum(Datum data, TupleTableSlot *slot)
{
	HeapTupleData tuple = {0};
	HeapTupleHeader td;

	td = DatumGetHeapTupleHeader(data);

	tuple.t_len = HeapTupleHeaderGetDatumLength(td);
	tuple.t_self = td->t_ctid;
	tuple.t_data = td;

	ExecClearTuple(slot);

	heap_deform_tuple(&tuple, slot->tts_tupleDescriptor,
					  slot->tts_values, slot->tts_isnull);
	ExecStoreVirtualTuple(slot);
}

/*
 * ExecFetchSlotHeapTuple - fetch HeapTuple representing the slot's content
>>>>>>> 9e1c9f95
 *
 * The returned HeapTuple represents the slot's content as closely as
 * possible.
 *
 * If materialize is true, the contents of the slots will be made independent
 * from the underlying storage (i.e. all buffer pins are released, memory is
 * allocated in the slot's context).
 *
 * If shouldFree is not-NULL it'll be set to true if the returned tuple has
 * been allocated in the calling memory context, and must be freed by the
 * caller (via explicit pfree() or a memory context reset).
 *
 * NB: If materialize is true, modifications of the returned tuple are
 * allowed. But it depends on the type of the slot whether such modifications
 * will also affect the slot's contents. While that is not the nicest
 * behaviour, all such modifications are in the process of being removed.
 */
HeapTuple
<<<<<<< HEAD
ExecFetchSlotHeapTuple(TupleTableSlot *slot)
=======
ExecFetchSlotHeapTuple(TupleTableSlot *slot, bool materialize, bool *shouldFree)
>>>>>>> 9e1c9f95
{
	/*
	 * sanity checks
	 */
<<<<<<< HEAD
	Assert(!TupIsNull(slot));

	/*
	 * If we have a regular physical tuple then just return it.
	 */
	if(slot->PRIVATE_tts_heaptuple)
		return slot->PRIVATE_tts_heaptuple;
=======
	Assert(slot != NULL);
	Assert(!TTS_EMPTY(slot));

	/* Materialize the tuple so that the slot "owns" it, if requested. */
	if (materialize)
		slot->tts_ops->materialize(slot);
>>>>>>> 9e1c9f95

	if (slot->tts_ops->get_heap_tuple == NULL)
	{
		if (shouldFree)
			*shouldFree = true;
		return slot->tts_ops->copy_heap_tuple(slot);
	}
	else
	{
		if (shouldFree)
			*shouldFree = false;
		return slot->tts_ops->get_heap_tuple(slot);
	}
}

/* --------------------------------
 *		ExecFetchSlotMinimalTuple
 *			Fetch the slot's minimal physical tuple.
 *
 *		If the given tuple table slot can hold a minimal tuple, indicated by a
 *		non-NULL get_minimal_tuple callback, the function returns the minimal
 *		tuple returned by that callback. It assumes that the minimal tuple
 *		returned by the callback is "owned" by the slot i.e. the slot is
 *		responsible for freeing the memory consumed by the tuple. Hence it sets
 *		*shouldFree to false, indicating that the caller should not free the
 *		memory consumed by the minimal tuple. In this case the returned minimal
 *		tuple should be considered as read-only.
 *
 *		If that callback is not supported, it calls copy_minimal_tuple callback
 *		which is expected to return a copy of minimal tuple representing the
 *		contents of the slot. In this case *shouldFree is set to true,
 *		indicating the caller that it should free the memory consumed by the
 *		minimal tuple. In this case the returned minimal tuple may be written
 *		up.
 * --------------------------------
 */
<<<<<<< HEAD
MemTuple
ExecFetchSlotMemTuple(TupleTableSlot *slot)
{
	uint32		tuplen;
	uint32		null_save_len;
	bool		has_nulls;

	Assert(!TupIsNull(slot));
	Assert(slot->tts_mt_bind);

	if(slot->PRIVATE_tts_memtuple)
		return slot->PRIVATE_tts_memtuple;

	slot_getallattrs(slot);

	tuplen = compute_memtuple_size(slot->tts_mt_bind, slot_get_values(slot), slot_get_isnull(slot),
								   &null_save_len, &has_nulls);

	if (!slot->PRIVATE_tts_mtup_buf || tuplen > slot->PRIVATE_tts_mtup_buf_len)
	{
		if (slot->PRIVATE_tts_mtup_buf)
			pfree(slot->PRIVATE_tts_mtup_buf);

		slot->PRIVATE_tts_mtup_buf = MemoryContextAlloc(slot->tts_mcxt, tuplen);
		slot->PRIVATE_tts_mtup_buf_len = tuplen;
	}
	memtuple_form_to(slot->tts_mt_bind, slot_get_values(slot), slot_get_isnull(slot),
					 tuplen, null_save_len, has_nulls,
					 (MemTuple) slot->PRIVATE_tts_mtup_buf);
	slot->PRIVATE_tts_memtuple = (MemTuple) slot->PRIVATE_tts_mtup_buf;

	return (MemTuple) slot->PRIVATE_tts_mtup_buf;
}

/* --------------------------------
 *		ExecMaterializeSlot
 *			Force a slot into the "materialized" state.
 *
 *		This causes the slot's tuple to be a local copy not dependent on
 *		any external storage.  A pointer to the contained tuple is returned.
 *
 *		A typical use for this operation is to prepare a computed tuple
 *		for being stored on disk.  The original data may or may not be
 *		virtual, but in any case we need a private copy for heap_insert
 *		to scribble on.
 *
 *		Greenplum: this function is quite different from upstream because
 *		the TupleTableSlot, HeapTuple and Memory/Minimal tuple differ.
 * --------------------------------
 */
HeapTuple
ExecMaterializeSlot(TupleTableSlot *slot)
{
	uint32		tuplen;
	HeapTuple	htup;
	void	   *htup_buf;

	/*
	 * sanity checks
	 */
	Assert(!TupIsNull(slot));

	/*
	 * If we have a regular physical tuple, and it's locally palloc'd, we have
	 * nothing to do, else make a copy.
	 *
	 * Don't transform the heaptuple if possible, transforming heaptuples to
	 * other types will lose the system columns and waste computing resources.
	 */
	if (slot->PRIVATE_tts_heaptuple)
	{
		if (TupShouldFree(slot) || slot->PRIVATE_tts_heaptuple == slot->PRIVATE_tts_htup_buf)
		{
			return slot->PRIVATE_tts_heaptuple;
		}
		else
		{
			htup_buf = slot->PRIVATE_tts_htup_buf;
			tuplen = HEAPTUPLESIZE + slot->PRIVATE_tts_heaptuple->t_len;

			slot->PRIVATE_tts_htup_buf = (HeapTuple) MemoryContextAlloc(slot->tts_mcxt, tuplen);

			htup = heaptuple_copy_to(slot->PRIVATE_tts_heaptuple, slot->PRIVATE_tts_htup_buf, &tuplen);
			Assert(htup);

			if (htup_buf)
				pfree(htup_buf);

			slot->PRIVATE_tts_heaptuple = htup;
			slot->PRIVATE_tts_nvalid = 0;
			return htup;
		}
	}

	/*
	 * Otherwise, copy or build a physical tuple, and store it into the slot.
	 */

	/*
	 * Transform any tuple to a virtual tuple, system columns would be lost
	 * here since virtual tuples have no system columns.
	 */
	slot_getallattrs(slot);

	Assert(slot->PRIVATE_tts_nvalid == slot->tts_tupleDescriptor->natts);

	/* Form a heaptuple from the virtual tuple */
	tuplen = slot->PRIVATE_tts_htup_buf_len;
	htup = heaptuple_form_to(slot->tts_tupleDescriptor, slot_get_values(slot), slot_get_isnull(slot),
			slot->PRIVATE_tts_htup_buf, &tuplen);

	/* The buf space is not large enough */
	if (!htup)
	{
		/* enlarge the buffer and retry */
		if (slot->PRIVATE_tts_htup_buf)
			pfree(slot->PRIVATE_tts_htup_buf);
		slot->PRIVATE_tts_htup_buf = (HeapTuple) MemoryContextAlloc(slot->tts_mcxt, tuplen);
		slot->PRIVATE_tts_htup_buf_len = tuplen;

		htup = heaptuple_form_to(slot->tts_tupleDescriptor,
								 slot_get_values(slot),
								 slot_get_isnull(slot),
								 slot->PRIVATE_tts_htup_buf,
								 &tuplen);
		Assert(htup);
	}

	slot->PRIVATE_tts_heaptuple = htup;

	/*
	 * Mark extracted state invalid.  This is important because the slot is
	 * not supposed to depend any more on the previous external data; we
	 * mustn't leave any dangling pass-by-reference datums in PRIVATE_tts_values.
	 */
	slot->PRIVATE_tts_nvalid = 0;

	return htup;
=======
MinimalTuple
ExecFetchSlotMinimalTuple(TupleTableSlot *slot,
						  bool *shouldFree)
{
	/*
	 * sanity checks
	 */
	Assert(slot != NULL);
	Assert(!TTS_EMPTY(slot));

	if (slot->tts_ops->get_minimal_tuple)
	{
		if (shouldFree)
			*shouldFree = false;
		return slot->tts_ops->get_minimal_tuple(slot);
	}
	else
	{
		if (shouldFree)
			*shouldFree = true;
		return slot->tts_ops->copy_minimal_tuple(slot);
	}
}

/* --------------------------------
 *		ExecFetchSlotHeapTupleDatum
 *			Fetch the slot's tuple as a composite-type Datum.
 *
 *		The result is always freshly palloc'd in the caller's memory context.
 * --------------------------------
 */
Datum
ExecFetchSlotHeapTupleDatum(TupleTableSlot *slot)
{
	HeapTuple	tup;
	TupleDesc	tupdesc;
	bool		shouldFree;
	Datum		ret;

	/* Fetch slot's contents in regular-physical-tuple form */
	tup = ExecFetchSlotHeapTuple(slot, false, &shouldFree);
	tupdesc = slot->tts_tupleDescriptor;

	/* Convert to Datum form */
	ret = heap_copy_tuple_as_datum(tup, tupdesc);

	if (shouldFree)
		pfree(tup);

	return ret;
>>>>>>> 9e1c9f95
}

/* ----------------------------------------------------------------
 *				convenience initialization routines
 * ----------------------------------------------------------------
 */

/* ----------------
 *		ExecInitResultTypeTL
 *
 *		Initialize result type, using the plan node's targetlist.
 * ----------------
 */
void
ExecInitResultTypeTL(PlanState *planstate)
{
<<<<<<< HEAD
	Assert(!TupIsNull(srcslot));

	ExecClearTuple(dstslot);
	TupClearIsEmpty(dstslot);

	/* heap tuple stuff */
	if(srcslot->PRIVATE_tts_heaptuple && !srcslot->PRIVATE_tts_memtuple) {

		uint32 tuplen = dstslot->PRIVATE_tts_htup_buf_len;
		HeapTuple htup = heaptuple_copy_to(srcslot->PRIVATE_tts_heaptuple, dstslot->PRIVATE_tts_htup_buf, &tuplen);

		if(!htup)
		{
			dstslot->PRIVATE_tts_htup_buf = MemoryContextAlloc(dstslot->tts_mcxt, tuplen);
			dstslot->PRIVATE_tts_htup_buf_len = tuplen;

			htup = heaptuple_copy_to(srcslot->PRIVATE_tts_heaptuple, dstslot->PRIVATE_tts_htup_buf, &tuplen);
		}

		Assert(htup);
		dstslot->PRIVATE_tts_heaptuple = htup;
		dstslot->PRIVATE_tts_nvalid = 0;
	}
	else
	{
		uint32 tuplen = dstslot->PRIVATE_tts_mtup_buf_len;
		MemTuple mtup;

		Assert(srcslot->tts_mt_bind != NULL && dstslot->tts_mt_bind != NULL);

		mtup = ExecCopySlotMemTupleTo(srcslot, NULL, dstslot->PRIVATE_tts_mtup_buf, &tuplen);
		if(!mtup)
		{
			dstslot->PRIVATE_tts_mtup_buf = MemoryContextAlloc(dstslot->tts_mcxt, tuplen);
			dstslot->PRIVATE_tts_mtup_buf_len = tuplen;

			mtup = ExecCopySlotMemTupleTo(srcslot, NULL, dstslot->PRIVATE_tts_mtup_buf, &tuplen);
		}

		Assert(mtup);
		dstslot->PRIVATE_tts_memtuple = mtup;
		dstslot->PRIVATE_tts_nvalid = 0;
	}

	return dstslot;
=======
	TupleDesc	tupDesc = ExecTypeFromTL(planstate->plan->targetlist);

	planstate->ps_ResultTupleDesc = tupDesc;
>>>>>>> 9e1c9f95
}

/* --------------------------------
 *		ExecInit{Result,Scan,Extra}TupleSlot[TL]
 *
 *		These are convenience routines to initialize the specified slot
 *		in nodes inheriting the appropriate state.  ExecInitExtraTupleSlot
 *		is used for initializing special-purpose slots.
 * --------------------------------
 */

/* ----------------
 *		ExecInitResultTupleSlotTL
 *
 *		Initialize result tuple slot, using the tuple descriptor previously
 *		computed with ExecInitResultTypeTL().
 * ----------------
 */
void
ExecInitResultSlot(PlanState *planstate, const TupleTableSlotOps *tts_ops)
{
	TupleTableSlot *slot;

	slot = ExecAllocTableSlot(&planstate->state->es_tupleTable,
							  planstate->ps_ResultTupleDesc, tts_ops);
	planstate->ps_ResultTupleSlot = slot;

	planstate->resultopsfixed = planstate->ps_ResultTupleDesc != NULL;
	planstate->resultops = tts_ops;
	planstate->resultopsset = true;
}

/* ----------------
 *		ExecInitResultTupleSlotTL
 *
 *		Initialize result tuple slot, using the plan node's targetlist.
 * ----------------
 */
void
ExecInitResultTupleSlotTL(PlanState *planstate,
						  const TupleTableSlotOps *tts_ops)
{
	ExecInitResultTypeTL(planstate);
	ExecInitResultSlot(planstate, tts_ops);
}

/* ----------------
 *		ExecInitScanTupleSlot
 *
 *      CDB: Only Scan operators should use this function.  Operators other
 *      than scans should use ExecInitExtraTupleSlot.
 *
 *      CDB: Some system-defined attributes are kept in the TupleTableSlot
 *      so they can be reused for each tuple.  They're initialized here.
 *      During execution, Var nodes referencing system-defined attrs can
 *      occur only in the targetlist and qual exprs attached to a scan
 *      operator.  Those exprs are evaluated taking their input from the 
 *      scan operator's Scan Tuple Slot.
 * ----------------
 */
void
ExecInitScanTupleSlot(EState *estate, ScanState *scanstate,
					  TupleDesc tupledesc, const TupleTableSlotOps *tts_ops)
{
<<<<<<< HEAD
    TupleTableSlot *slot = ExecAllocTableSlot(&estate->es_tupleTable);
    Scan           *scan = (Scan *)scanstate->ps.plan;
    RangeTblEntry  *rtentry;

	scanstate->ss_ScanTupleSlot = slot;

    /* CDB: Does this look like a Scan operator? */
    Insist(scan->scanrelid > 0 &&
           scan->scanrelid <= list_length(estate->es_range_table));

    /* What kind of scan? */
    rtentry = rt_fetch(scan->scanrelid, estate->es_range_table);
    switch (rtentry->rtekind)
    {
        case RTE_RELATION:
            /* Set 'tableoid' sysattr to the Oid of baserel's pg_class row. */
			if (isDynamicScan(&scan->plan))
				slot->tts_tableOid = DynamicScan_GetTableOid(scanstate);
			else
				slot->tts_tableOid = rtentry->relid;
            break;

        default:
            break;
    }
=======
	scanstate->ss_ScanTupleSlot = ExecAllocTableSlot(&estate->es_tupleTable,
													 tupledesc, tts_ops);
	scanstate->ps.scandesc = tupledesc;
	scanstate->ps.scanopsfixed = tupledesc != NULL;
	scanstate->ps.scanops = tts_ops;
	scanstate->ps.scanopsset = true;
>>>>>>> 9e1c9f95
}

/* ----------------
 *		ExecInitExtraTupleSlot
 *
 * Return a newly created slot. If tupledesc is non-NULL the slot will have
 * that as its fixed tupledesc. Otherwise the caller needs to use
 * ExecSetSlotDescriptor() to set the descriptor before use.
 * ----------------
 */
TupleTableSlot *
ExecInitExtraTupleSlot(EState *estate,
					   TupleDesc tupledesc,
					   const TupleTableSlotOps *tts_ops)
{
	return ExecAllocTableSlot(&estate->es_tupleTable, tupledesc, tts_ops);
}

/* ----------------
 *		ExecInitNullTupleSlot
 *
 * Build a slot containing an all-nulls tuple of the given type.
 * This is used as a substitute for an input tuple when performing an
 * outer join.
 * ----------------
 */
TupleTableSlot *
ExecInitNullTupleSlot(EState *estate, TupleDesc tupType,
					  const TupleTableSlotOps *tts_ops)
{
	TupleTableSlot *slot = ExecInitExtraTupleSlot(estate, tupType, tts_ops);

	return ExecStoreAllNullTuple(slot);
}

/* ---------------------------------------------------------------
 *      Routines for setting/accessing attributes in a slot.
 * ---------------------------------------------------------------
 */

/*
 * Fill in missing values for a TupleTableSlot.
 *
 * This is only exposed because it's needed for JIT compiled tuple
 * deforming. That exception aside, there should be no callers outside of this
 * file.
 */
void
slot_getmissingattrs(TupleTableSlot *slot, int startAttNum, int lastAttNum)
{
	AttrMissing *attrmiss = NULL;

	if (slot->tts_tupleDescriptor->constr)
		attrmiss = slot->tts_tupleDescriptor->constr->missing;

	if (!attrmiss)
	{
		/* no missing values array at all, so just fill everything in as NULL */
		memset(slot->tts_values + startAttNum, 0,
			   (lastAttNum - startAttNum) * sizeof(Datum));
		memset(slot->tts_isnull + startAttNum, 1,
			   (lastAttNum - startAttNum) * sizeof(bool));
	}
	else
	{
		int			missattnum;

		/* if there is a missing values array we must process them one by one */
		for (missattnum = startAttNum;
			 missattnum < lastAttNum;
			 missattnum++)
		{
			slot->tts_values[missattnum] = attrmiss[missattnum].am_value;
			slot->tts_isnull[missattnum] = !attrmiss[missattnum].am_present;
		}

	}
}

/*
 * slot_getsomeattrs_int - workhorse for slot_getsomeattrs()
 */
void
slot_getsomeattrs_int(TupleTableSlot *slot, int attnum)
{
	/* Check for caller errors */
	Assert(slot->tts_nvalid < attnum);	/* checked in slot_getsomeattrs */
	Assert(attnum > 0);

	if (unlikely(attnum > slot->tts_tupleDescriptor->natts))
		elog(ERROR, "invalid attribute number %d", attnum);

	/* Fetch as many attributes as possible from the underlying tuple. */
	slot->tts_ops->getsomeattrs(slot, attnum);

	/*
	 * If the underlying tuple doesn't have enough attributes, tuple
	 * descriptor must have the missing attributes.
	 */
	if (unlikely(slot->tts_nvalid < attnum))
	{
		slot_getmissingattrs(slot, slot->tts_nvalid, attnum);
		slot->tts_nvalid = attnum;
	}
}

/* ----------------------------------------------------------------
 *		ExecTypeFromTL
 *
 *		Generate a tuple descriptor for the result tuple of a targetlist.
 *		(A parse/plan tlist must be passed, not an ExprState tlist.)
 *		Note that resjunk columns, if any, are included in the result.
 *
 *		Currently there are about 4 different places where we create
 *		TupleDescriptors.  They should all be merged, or perhaps
 *		be rewritten to call BuildDesc().
 * ----------------------------------------------------------------
 */
TupleDesc
ExecTypeFromTL(List *targetList)
{
	return ExecTypeFromTLInternal(targetList, false);
}

/* ----------------------------------------------------------------
 *		ExecCleanTypeFromTL
 *
 *		Same as above, but resjunk columns are omitted from the result.
 * ----------------------------------------------------------------
 */
TupleDesc
ExecCleanTypeFromTL(List *targetList)
{
	return ExecTypeFromTLInternal(targetList, true);
}

static TupleDesc
ExecTypeFromTLInternal(List *targetList, bool skipjunk)
{
	TupleDesc	typeInfo;
	ListCell   *l;
	int			len;
	int			cur_resno = 1;

	if (skipjunk)
		len = ExecCleanTargetListLength(targetList);
	else
		len = ExecTargetListLength(targetList);
	typeInfo = CreateTemplateTupleDesc(len);

	foreach(l, targetList)
	{
		TargetEntry *tle = lfirst(l);

		if (skipjunk && tle->resjunk)
			continue;
		TupleDescInitEntry(typeInfo,
						   cur_resno,
						   tle->resname,
						   exprType((Node *) tle->expr),
						   exprTypmod((Node *) tle->expr),
						   0);
		TupleDescInitEntryCollation(typeInfo,
									cur_resno,
									exprCollation((Node *) tle->expr));
		cur_resno++;
	}

	return typeInfo;
}

/*
 * ExecTypeFromExprList - build a tuple descriptor from a list of Exprs
 *
 * This is roughly like ExecTypeFromTL, but we work from bare expressions
 * not TargetEntrys.  No names are attached to the tupledesc's columns.
 */
TupleDesc
ExecTypeFromExprList(List *exprList)
{
	TupleDesc	typeInfo;
	ListCell   *lc;
	int			cur_resno = 1;

	typeInfo = CreateTemplateTupleDesc(list_length(exprList));

	foreach(lc, exprList)
	{
		Node	   *e = lfirst(lc);

		TupleDescInitEntry(typeInfo,
						   cur_resno,
						   NULL,
						   exprType(e),
						   exprTypmod(e),
						   0);
		TupleDescInitEntryCollation(typeInfo,
									cur_resno,
									exprCollation(e));
		cur_resno++;
	}

	return typeInfo;
}

/*
 * ExecTypeSetColNames - set column names in a TupleDesc
 *
 * Column names must be provided as an alias list (list of String nodes).
 *
 * For some callers, the supplied tupdesc has a named rowtype (not RECORD)
 * and it is moderately likely that the alias list matches the column names
 * already present in the tupdesc.  If we do change any column names then
 * we must reset the tupdesc's type to anonymous RECORD; but we avoid doing
 * so if no names change.
 */
void
ExecTypeSetColNames(TupleDesc typeInfo, List *namesList)
{
	bool		modified = false;
	int			colno = 0;
	ListCell   *lc;

	foreach(lc, namesList)
	{
		char	   *cname = strVal(lfirst(lc));
		Form_pg_attribute attr;

		/* Guard against too-long names list */
		if (colno >= typeInfo->natts)
			break;
		attr = TupleDescAttr(typeInfo, colno);
		colno++;

		/* Ignore empty aliases (these must be for dropped columns) */
		if (cname[0] == '\0')
			continue;

		/* Change tupdesc only if alias is actually different */
		if (strcmp(cname, NameStr(attr->attname)) != 0)
		{
			namestrcpy(&(attr->attname), cname);
			modified = true;
		}
	}

	/* If we modified the tupdesc, it's now a new record type */
	if (modified)
	{
		typeInfo->tdtypeid = RECORDOID;
		typeInfo->tdtypmod = -1;
	}
}

/*
 * BlessTupleDesc - make a completed tuple descriptor useful for SRFs
 *
 * Rowtype Datums returned by a function must contain valid type information.
 * This happens "for free" if the tupdesc came from a relcache entry, but
 * not if we have manufactured a tupdesc for a transient RECORD datatype.
 * In that case we have to notify typcache.c of the existence of the type.
 */
TupleDesc
BlessTupleDesc(TupleDesc tupdesc)
{
	if (tupdesc->tdtypeid == RECORDOID &&
		tupdesc->tdtypmod < 0)
		assign_record_type_typmod(tupdesc);

	return tupdesc;				/* just for notational convenience */
}

/*
 * TupleDescGetAttInMetadata - Build an AttInMetadata structure based on the
 * supplied TupleDesc. AttInMetadata can be used in conjunction with C strings
 * to produce a properly formed tuple.
 */
AttInMetadata *
TupleDescGetAttInMetadata(TupleDesc tupdesc)
{
	int			natts = tupdesc->natts;
	int			i;
	Oid			atttypeid;
	Oid			attinfuncid;
	FmgrInfo   *attinfuncinfo;
	Oid		   *attioparams;
	int32	   *atttypmods;
	AttInMetadata *attinmeta;

	attinmeta = (AttInMetadata *) palloc(sizeof(AttInMetadata));

	/* "Bless" the tupledesc so that we can make rowtype datums with it */
	attinmeta->tupdesc = BlessTupleDesc(tupdesc);

	/*
	 * Gather info needed later to call the "in" function for each attribute
	 */
	attinfuncinfo = (FmgrInfo *) palloc0(natts * sizeof(FmgrInfo));
	attioparams = (Oid *) palloc0(natts * sizeof(Oid));
	atttypmods = (int32 *) palloc0(natts * sizeof(int32));

	for (i = 0; i < natts; i++)
	{
		Form_pg_attribute att = TupleDescAttr(tupdesc, i);

		/* Ignore dropped attributes */
		if (!att->attisdropped)
		{
			atttypeid = att->atttypid;
			getTypeInputInfo(atttypeid, &attinfuncid, &attioparams[i]);
			fmgr_info(attinfuncid, &attinfuncinfo[i]);
			atttypmods[i] = att->atttypmod;
		}
	}
	attinmeta->attinfuncs = attinfuncinfo;
	attinmeta->attioparams = attioparams;
	attinmeta->atttypmods = atttypmods;

	return attinmeta;
}

/*
 * BuildTupleFromCStrings - build a HeapTuple given user data in C string form.
 * values is an array of C strings, one for each attribute of the return tuple.
 * A NULL string pointer indicates we want to create a NULL field.
 */
HeapTuple
BuildTupleFromCStrings(AttInMetadata *attinmeta, char **values)
{
	TupleDesc	tupdesc = attinmeta->tupdesc;
	int			natts = tupdesc->natts;
	Datum	   *dvalues;
	bool	   *nulls;
	int			i;
	HeapTuple	tuple;

	dvalues = (Datum *) palloc(natts * sizeof(Datum));
	nulls = (bool *) palloc(natts * sizeof(bool));

	/*
	 * Call the "in" function for each non-dropped attribute, even for nulls,
	 * to support domains.
	 */
	for (i = 0; i < natts; i++)
	{
		if (!TupleDescAttr(tupdesc, i)->attisdropped)
		{
			/* Non-dropped attributes */
			dvalues[i] = InputFunctionCall(&attinmeta->attinfuncs[i],
										   values[i],
										   attinmeta->attioparams[i],
										   attinmeta->atttypmods[i]);
			if (values[i] != NULL)
				nulls[i] = false;
			else
				nulls[i] = true;
		}
		else
		{
			/* Handle dropped attributes by setting to NULL */
			dvalues[i] = (Datum) 0;
			nulls[i] = true;
		}
	}

	/*
	 * Form a tuple
	 */
	tuple = heap_form_tuple(tupdesc, dvalues, nulls);

	/*
	 * Release locally palloc'd space.  XXX would probably be good to pfree
	 * values of pass-by-reference datums, as well.
	 */
	pfree(dvalues);
	pfree(nulls);

	return tuple;
}

/*
 * HeapTupleHeaderGetDatum - convert a HeapTupleHeader pointer to a Datum.
 *
 * This must *not* get applied to an on-disk tuple; the tuple should be
 * freshly made by heap_form_tuple or some wrapper routine for it (such as
 * BuildTupleFromCStrings).  Be sure also that the tupledesc used to build
 * the tuple has a properly "blessed" rowtype.
 *
 * Formerly this was a macro equivalent to PointerGetDatum, relying on the
 * fact that heap_form_tuple fills in the appropriate tuple header fields
 * for a composite Datum.  However, we now require that composite Datums not
 * contain any external TOAST pointers.  We do not want heap_form_tuple itself
 * to enforce that; more specifically, the rule applies only to actual Datums
 * and not to HeapTuple structures.  Therefore, HeapTupleHeaderGetDatum is
 * now a function that detects whether there are externally-toasted fields
 * and constructs a new tuple with inlined fields if so.  We still need
 * heap_form_tuple to insert the Datum header fields, because otherwise this
 * code would have no way to obtain a tupledesc for the tuple.
 *
 * Note that if we do build a new tuple, it's palloc'd in the current
 * memory context.  Beware of code that changes context between the initial
 * heap_form_tuple/etc call and calling HeapTuple(Header)GetDatum.
 *
 * For performance-critical callers, it could be worthwhile to take extra
 * steps to ensure that there aren't TOAST pointers in the output of
 * heap_form_tuple to begin with.  It's likely however that the costs of the
 * typcache lookup and tuple disassembly/reassembly are swamped by TOAST
 * dereference costs, so that the benefits of such extra effort would be
 * minimal.
 *
 * XXX it would likely be better to create wrapper functions that produce
 * a composite Datum from the field values in one step.  However, there's
 * enough code using the existing APIs that we couldn't get rid of this
 * hack anytime soon.
 */
Datum
HeapTupleHeaderGetDatum(HeapTupleHeader tuple)
{
	Datum		result;
	TupleDesc	tupDesc;

	/* No work if there are no external TOAST pointers in the tuple */
	if (!HeapTupleHeaderHasExternal(tuple))
		return PointerGetDatum(tuple);

	/* Use the type data saved by heap_form_tuple to look up the rowtype */
	tupDesc = lookup_rowtype_tupdesc(HeapTupleHeaderGetTypeId(tuple),
									 HeapTupleHeaderGetTypMod(tuple));

	/* And do the flattening */
	result = toast_flatten_tuple_to_datum(tuple,
										  HeapTupleHeaderGetDatumLength(tuple),
										  tupDesc);

	ReleaseTupleDesc(tupDesc);

	return result;
}


/*
 * Functions for sending tuples to the frontend (or other specified destination)
 * as though it is a SELECT result. These are used by utility commands that
 * need to project directly to the destination and don't need or want full
 * table function capability. Currently used by EXPLAIN and SHOW ALL.
 */
TupOutputState *
begin_tup_output_tupdesc(DestReceiver *dest,
						 TupleDesc tupdesc,
						 const TupleTableSlotOps *tts_ops)
{
	TupOutputState *tstate;

	tstate = (TupOutputState *) palloc(sizeof(TupOutputState));

	tstate->slot = MakeSingleTupleTableSlot(tupdesc, tts_ops);
	tstate->dest = dest;

	tstate->dest->rStartup(tstate->dest, (int) CMD_SELECT, tupdesc);

	return tstate;
}

/*
 * write a single tuple
 */
void
do_tup_output(TupOutputState *tstate, Datum *values, bool *isnull)
{
	TupleTableSlot *slot = tstate->slot;
	int			natts = slot->tts_tupleDescriptor->natts;

	/* make sure the slot is clear */
	ExecClearTuple(slot);

	/* insert data */
	memcpy(slot->PRIVATE_tts_values, values, natts * sizeof(Datum));
	memcpy(slot->PRIVATE_tts_isnull, isnull, natts * sizeof(bool));

	/* mark slot as containing a virtual tuple */
	ExecStoreVirtualTuple(slot);

	/* send the tuple to the receiver */
	(void) tstate->dest->receiveSlot(slot, tstate->dest);

	/* clean up */
	ExecClearTuple(slot);
}

/*
 * write a chunk of text, breaking at newline characters
 *
 * Should only be used with a single-TEXT-attribute tupdesc.
 */
void
do_text_output_multiline(TupOutputState *tstate, const char *txt)
{
	Datum		values[1];
	bool		isnull[1] = {false};

	while (*txt)
	{
		const char *eol;
		int			len;

		eol = strchr(txt, '\n');
		if (eol)
		{
			len = eol - txt;
			eol++;
		}
		else
		{
			len = strlen(txt);
			eol = txt + len;
		}

		values[0] = PointerGetDatum(cstring_to_text_with_len(txt, len));
		do_tup_output(tstate, values, isnull);
		pfree(DatumGetPointer(values[0]));
		txt = eol;
	}
}

void
end_tup_output(TupOutputState *tstate)
{
	tstate->dest->rShutdown(tstate->dest);
	/* note that destroying the dest is not ours to do */
	ExecDropSingleTupleTableSlot(tstate->slot);
	pfree(tstate);
}

/*
 * Get a system attribute from the tuple table slot.
 */
bool
slot_getsysattr(TupleTableSlot *slot, int attnum, Datum *result, bool *isnull)
{
		Assert(attnum < 0);         /* else caller error */
		if (TupIsNull(slot))
			return false;

		*result = 0;
        /* Currently, no sys attribute ever reads as NULL. */
        if (isnull)
                *isnull = false;

        /* HeapTuple */
        if (slot->PRIVATE_tts_heaptuple)
        {
                HeapTuple   htup = slot->PRIVATE_tts_heaptuple;

                Assert(htup);
                switch(attnum)
                {
                        case SelfItemPointerAttributeNumber:
							/*
							 * GPDB_95_MERGE_FIXME: Assert below doesn't hold
							 * when querying with "FOR UPDATE" row-level locks
							 * on a table whose inheritance hierarcy includes a
							 * foreign table. Seen in contrib/file_fdw test.
							 *
							 * Assert(ItemPointerIsValid(&(htup->t_self)));
							 */
							Assert(PointerIsValid(&(htup->t_self)));
							
							*result = PointerGetDatum(&(htup->t_self));
							break;
                        case ObjectIdAttributeNumber:
							*result = ObjectIdGetDatum(HeapTupleGetOid(htup));
							break;
                        case TableOidAttributeNumber:
							*result = ObjectIdGetDatum(slot->tts_tableOid);
							break;
                        default:
							*result = heap_getsysattr(htup, attnum, slot->tts_tupleDescriptor, isnull);
							break;
                }
        }

        /* MemTuple, virtual tuple */
        else
        {
			Assert(TupHasMemTuple(slot) || TupHasVirtualTuple(slot));
			
                switch(attnum)
                {
                        case SelfItemPointerAttributeNumber:
							Assert(ItemPointerIsValid(&(slot->PRIVATE_tts_synthetic_ctid)));
							*result = PointerGetDatum(&(slot->PRIVATE_tts_synthetic_ctid));
							break;
                        case ObjectIdAttributeNumber:
							if(slot->PRIVATE_tts_memtuple)
								*result = ObjectIdGetDatum(MemTupleGetOid(slot->PRIVATE_tts_memtuple,
																		 slot->tts_mt_bind));
							else
								*result = ObjectIdGetDatum(InvalidOid);
							break;
                        case GpSegmentIdAttributeNumber:
							*result = Int32GetDatum(GpIdentity.segindex);
							break;
                        case TableOidAttributeNumber:
							*result = ObjectIdGetDatum(slot->tts_tableOid);
							break;
                        default:
							elog(ERROR, "Invalid attnum: %d", attnum);
                }
        }

        return true;
}                               /* slot_getsysattr */<|MERGE_RESOLUTION|>--- conflicted
+++ resolved
@@ -57,23 +57,18 @@
  */
 #include "postgres.h"
 
-#include "access/heapam.h"
-#include "access/htup.h"
 #include "access/htup_details.h"
 #include "access/tupdesc_details.h"
 #include "access/tuptoaster.h"
 #include "funcapi.h"
 #include "catalog/pg_type.h"
-#include "executor/executor.h"
 #include "nodes/nodeFuncs.h"
-#include "parser/parsetree.h"               /* rt_fetch() */
 #include "storage/bufmgr.h"
 #include "utils/builtins.h"
 #include "utils/lsyscache.h"
 #include "utils/typcache.h"
 
-#include "executor/execDynamicScan.h"
-#include "cdb/cdbvars.h"                    /* GpIdentity.segindex */
+#include "cdb/cdbvars.h"
 
 static TupleDesc ExecTypeFromTLInternal(List *targetList,
 										bool skipjunk);
@@ -141,6 +136,18 @@
 static Datum
 tts_virtual_getsysattr(TupleTableSlot *slot, int attnum, bool *isnull)
 {
+	/*
+	 * GPDB: AppendOptimized relations do need to get sysattrs AND use virtual
+	 * tuples to pass around data. It is assumed that the caller knows what is
+	 * doing, if the attribute is gp_segment_id. Otherwise, error out.
+	 */
+	if (attnum == GpSegmentIdAttributeNumber)
+	{
+		*isnull = false;
+
+		return Int32GetDatum(GpIdentity.segindex);
+	}
+
 	elog(ERROR, "virtual tuple table slot does not have system attributes");
 
 	return 0;					/* silence compiler warnings */
@@ -249,7 +256,7 @@
 static void
 tts_virtual_copyslot(TupleTableSlot *dstslot, TupleTableSlot *srcslot)
 {
-	TupleDesc	srcdesc = dstslot->tts_tupleDescriptor;
+	TupleDesc	srcdesc = srcslot->tts_tupleDescriptor;
 
 	Assert(srcdesc->natts <= dstslot->tts_tupleDescriptor->natts);
 
@@ -1078,56 +1085,6 @@
  *		undesirable, pass NULL.
  * --------------------------------
  */
-void init_slot(TupleTableSlot *slot, TupleDesc tupdesc)
-{
-    MemSet(slot, 0, sizeof(*slot));
-
-	slot->type = T_TupleTableSlot;
-	slot->PRIVATE_tts_flags = TTS_ISEMPTY;
-	slot->tts_tupleDescriptor = tupdesc;
-	slot->tts_mcxt = CurrentMemoryContext;
-	slot->tts_buffer = InvalidBuffer;
-}
-
-static void cleanup_slot(TupleTableSlot *slot)
-{
-	ExecClearTuple(slot);
-
-	if (slot->tts_mt_bind)
-	{
-		destroy_memtuple_binding(slot->tts_mt_bind);
-		slot->tts_mt_bind = NULL;
-	}
-
-	if (slot->tts_tupleDescriptor)
-		ReleaseTupleDesc(slot->tts_tupleDescriptor);
-
-	if (slot->PRIVATE_tts_htup_buf)
-	{
-		pfree(slot->PRIVATE_tts_htup_buf);
-		slot->PRIVATE_tts_htup_buf = NULL;
-		slot->PRIVATE_tts_htup_buf_len = 0;
-	}
-
-	if (slot->PRIVATE_tts_mtup_buf)
-	{
-		pfree(slot->PRIVATE_tts_mtup_buf);
-		slot->PRIVATE_tts_mtup_buf = NULL;
-		slot->PRIVATE_tts_mtup_buf_len = 0;
-	}
-
-	if (slot->PRIVATE_tts_values)
-	{
-		pfree(slot->PRIVATE_tts_values);
-		slot->PRIVATE_tts_values = NULL;
-	}
-	if (slot->PRIVATE_tts_isnull)
-	{
-		pfree(slot->PRIVATE_tts_isnull);
-		slot->PRIVATE_tts_isnull = NULL;
-	}
-}
-
 TupleTableSlot *
 MakeTupleTableSlot(TupleDesc tupleDesc,
 				   const TupleTableSlotOps *tts_ops)
@@ -1138,9 +1095,6 @@
 
 	basesz = tts_ops->base_slot_size;
 
-<<<<<<< HEAD
-	init_slot(slot, NULL);
-=======
 	/*
 	 * When a fixed descriptor is specified, we can reduce overhead by
 	 * allocating the entire slot in one go.
@@ -1180,7 +1134,6 @@
 	 * And allow slot type specific initialization.
 	 */
 	slot->tts_ops->init(slot);
->>>>>>> 9e1c9f95
 
 	return slot;
 }
@@ -1225,12 +1178,13 @@
 		ExecClearTuple(slot);
 		slot->tts_ops->release(slot);
 		if (slot->tts_tupleDescriptor)
-			cleanup_slot(slot);
+		{
+			ReleaseTupleDesc(slot->tts_tupleDescriptor);
+			slot->tts_tupleDescriptor = NULL;
+		}
 
 		/* If shouldFree, release memory occupied by the slot itself */
 		if (shouldFree)
-<<<<<<< HEAD
-=======
 		{
 			if (!TTS_FIXED(slot))
 			{
@@ -1239,8 +1193,8 @@
 				if (slot->tts_isnull)
 					pfree(slot->tts_isnull);
 			}
->>>>>>> 9e1c9f95
 			pfree(slot);
+		}
 	}
 
 	/* If shouldFree, release the list structure */
@@ -1278,9 +1232,6 @@
 {
 	/* This should match ExecResetTupleTable's processing of one slot */
 	Assert(IsA(slot, TupleTableSlot));
-<<<<<<< HEAD
-	cleanup_slot(slot);
-=======
 	ExecClearTuple(slot);
 	slot->tts_ops->release(slot);
 	if (slot->tts_tupleDescriptor)
@@ -1292,7 +1243,6 @@
 		if (slot->tts_isnull)
 			pfree(slot->tts_isnull);
 	}
->>>>>>> 9e1c9f95
 	pfree(slot);
 }
 
@@ -1319,7 +1269,19 @@
 	Assert(!TTS_FIXED(slot));
 
 	/* For safety, make sure slot is empty before changing it */
-	cleanup_slot(slot);
+	ExecClearTuple(slot);
+
+	/*
+	 * Release any old descriptor.  Also release old Datum/isnull arrays if
+	 * present (we don't bother to check if they could be re-used).
+	 */
+	if (slot->tts_tupleDescriptor)
+		ReleaseTupleDesc(slot->tts_tupleDescriptor);
+
+	if (slot->tts_values)
+		pfree(slot->tts_values);
+	if (slot->tts_isnull)
+		pfree(slot->tts_isnull);
 
 	/*
 	 * Install the new descriptor; if it's refcounted, bump its refcount.
@@ -1327,19 +1289,14 @@
 	slot->tts_tupleDescriptor = tupdesc;
 	PinTupleDesc(tupdesc);
 
-	{
-		/*
-		 * Allocate Datum/isnull arrays of the appropriate size.  These must have
-		 * the same lifetime as the slot, so allocate in the slot's own context.
-		 */
-		MemoryContext oldcontext = MemoryContextSwitchTo(slot->tts_mcxt);
-
-		slot->tts_mt_bind = create_memtuple_binding(tupdesc);
-		slot->PRIVATE_tts_values = (Datum *) palloc(tupdesc->natts * sizeof(Datum));
-		slot->PRIVATE_tts_isnull = (bool *) palloc(tupdesc->natts * sizeof(bool));
-
-		MemoryContextSwitchTo(oldcontext);
-	}
+	/*
+	 * Allocate Datum/isnull arrays of the appropriate size.  These must have
+	 * the same lifetime as the slot, so allocate in the slot's own context.
+	 */
+	slot->tts_values = (Datum *)
+		MemoryContextAlloc(slot->tts_mcxt, tupdesc->natts * sizeof(Datum));
+	slot->tts_isnull = (bool *)
+		MemoryContextAlloc(slot->tts_mcxt, tupdesc->natts * sizeof(bool));
 }
 
 /* --------------------------------
@@ -1370,14 +1327,8 @@
  */
 TupleTableSlot *
 ExecStoreHeapTuple(HeapTuple tuple,
-<<<<<<< HEAD
-			   TupleTableSlot *slot,
-			   Buffer buffer,
-			   bool shouldFree)
-=======
 				   TupleTableSlot *slot,
 				   bool shouldFree)
->>>>>>> 9e1c9f95
 {
 	/*
 	 * sanity checks
@@ -1386,14 +1337,6 @@
 	Assert(slot != NULL);
 	Assert(slot->tts_tupleDescriptor != NULL);
 
-<<<<<<< HEAD
-	Assert(!is_memtuple((GenericTuple) tuple));
-
-	/*
-	 * Free any old physical tuple belonging to the slot.
-	 */
-	free_heaptuple_memtuple(slot);
-=======
 	if (unlikely(!TTS_IS_HEAPTUPLE(slot)))
 		elog(ERROR, "trying to store a heap tuple into wrong type of slot");
 	tts_heap_store_tuple(slot, tuple, shouldFree);
@@ -1402,7 +1345,6 @@
 
 	return slot;
 }
->>>>>>> 9e1c9f95
 
 /* --------------------------------
  *		ExecStoreBufferHeapTuple
@@ -1431,17 +1373,6 @@
 	/*
 	 * sanity checks
 	 */
-<<<<<<< HEAD
-
-	/* Clear tts_flags, here isempty set to false */
-	slot->PRIVATE_tts_flags = shouldFree ? TTS_SHOULDFREE : 0;
-
-	/* store the tuple */
-	slot->PRIVATE_tts_heaptuple = (void *) tuple;
-
-	/* Mark extracted state invalid */
-	slot->PRIVATE_tts_nvalid = 0;
-=======
 	Assert(tuple != NULL);
 	Assert(slot != NULL);
 	Assert(slot->tts_tupleDescriptor != NULL);
@@ -1455,7 +1386,6 @@
 
 	return slot;
 }
->>>>>>> 9e1c9f95
 
 /*
  * Like ExecStoreBufferHeapTuple, but transfer an existing pin from the caller
@@ -1490,7 +1420,7 @@
  * use the, more expensive, ExecForceStoreMinimalTuple().
  */
 TupleTableSlot *
-ExecStoreMinimalTuple(MemTuple mtup,
+ExecStoreMinimalTuple(MinimalTuple mtup,
 					  TupleTableSlot *slot,
 					  bool shouldFree)
 {
@@ -1500,65 +1430,12 @@
 	Assert(mtup != NULL);
 	Assert(slot != NULL);
 	Assert(slot->tts_tupleDescriptor != NULL);
-	Assert(slot->tts_mt_bind != NULL);
-
-	Assert(is_memtuple((GenericTuple) mtup));
-
-<<<<<<< HEAD
-	/*
-	 * Free any old physical tuple belonging to the slot.
-	 */
-	free_heaptuple_memtuple(slot);
-	
-	/*
-	 * Store the new tuple into the specified slot.
-	 */
-
-	/* Clear tts_flags, here isempty set to false */
-	if(shouldFree)
-		TupSetShouldFree(slot);
-	else
-		TupClearShouldFree(slot);
-
-	slot->PRIVATE_tts_memtuple = mtup;
-
-	TupClearIsEmpty(slot);
-	slot->PRIVATE_tts_nvalid = 0;
-
-	/*
-	 * Drop the pin on the referenced buffer, if there is one.
-	 */
-	if (BufferIsValid(slot->tts_buffer))
-		ReleaseBuffer(slot->tts_buffer);
-
-	slot->tts_buffer = InvalidBuffer;
-	return slot;
-}
-
-/* --------------------------------
- *		ExecFetchSlotTupleDatum
- *			Fetch the slot's tuple as a composite-type Datum.
- *
- *		The result is always freshly palloc'd in the caller's memory context.
- * --------------------------------
- */
-Datum
-ExecFetchSlotTupleDatum(TupleTableSlot *slot)
-{
-	HeapTuple	tup;
-	TupleDesc	tupdesc;
-
-	/* Fetch slot's contents in regular-physical-tuple form */
-	tup = ExecFetchSlotHeapTuple(slot);
-	tupdesc = slot->tts_tupleDescriptor;
-=======
+
 	if (unlikely(!TTS_IS_MINIMALTUPLE(slot)))
 		elog(ERROR, "trying to store a minimal tuple into wrong type of slot");
 	tts_minimal_store_tuple(slot, mtup, shouldFree);
->>>>>>> 9e1c9f95
-
-	/* Convert to Datum form */
-	return heap_copy_tuple_as_datum(tup, tupdesc);
+
+	return slot;
 }
 
 /*
@@ -1579,15 +1456,6 @@
 		MemoryContext oldContext;
 		BufferHeapTupleTableSlot *bslot = (BufferHeapTupleTableSlot *) slot;
 
-<<<<<<< HEAD
-	/*
-	 * Free the old physical tuple if necessary.
-	 */
-	free_heaptuple_memtuple(slot);
-
-	slot->PRIVATE_tts_flags = TTS_ISEMPTY;
-	slot->PRIVATE_tts_nvalid = 0;
-=======
 		ExecClearTuple(slot);
 		slot->tts_flags |= TTS_FLAG_SHOULDFREE;
 		slot->tts_flags &= ~TTS_FLAG_EMPTY;
@@ -1604,7 +1472,6 @@
 		heap_deform_tuple(tuple, slot->tts_tupleDescriptor,
 						  slot->tts_values, slot->tts_isnull);
 		ExecStoreVirtualTuple(slot);
->>>>>>> 9e1c9f95
 
 		if (shouldFree)
 		{
@@ -1631,10 +1498,6 @@
 	{
 		HeapTupleData htup;
 
-<<<<<<< HEAD
-	slot->tts_buffer = InvalidBuffer;
-	return slot;
-=======
 		ExecClearTuple(slot);
 
 		htup.t_len = mtup->t_len + MINIMAL_TUPLE_OFFSET;
@@ -1649,7 +1512,6 @@
 			pfree(mtup);
 		}
 	}
->>>>>>> 9e1c9f95
 }
 
 /* --------------------------------
@@ -1671,18 +1533,11 @@
 	 */
 	Assert(slot != NULL);
 	Assert(slot->tts_tupleDescriptor != NULL);
-<<<<<<< HEAD
-	
-	TupClearIsEmpty(slot);
-	TupSetVirtualTuple(slot);
-=======
 	Assert(TTS_EMPTY(slot));
 
 	slot->tts_flags &= ~TTS_FLAG_EMPTY;
 	slot->tts_nvalid = slot->tts_tupleDescriptor->natts;
->>>>>>> 9e1c9f95
-
-	slot->PRIVATE_tts_nvalid = slot->tts_tupleDescriptor->natts;
+
 	return slot;
 }
 
@@ -1704,25 +1559,17 @@
 	Assert(slot->tts_tupleDescriptor != NULL);
 
 	/* Clear any old contents */
-	free_heaptuple_memtuple(slot);
-
-	/*
-	 * Drop the pin on the referenced buffer, if there is one.
-	 */
-	if (BufferIsValid(slot->tts_buffer))
-		ReleaseBuffer(slot->tts_buffer);
-	slot->tts_buffer = InvalidBuffer;
+	ExecClearTuple(slot);
 
 	/*
 	 * Fill all the columns of the virtual tuple with nulls
 	 */
-	MemSet(slot->PRIVATE_tts_isnull, true,
+	MemSet(slot->tts_values, 0,
+		   slot->tts_tupleDescriptor->natts * sizeof(Datum));
+	memset(slot->tts_isnull, true,
 		   slot->tts_tupleDescriptor->natts * sizeof(bool));
 
-	slot->PRIVATE_tts_flags = TTS_VIRTUAL;
-	slot->PRIVATE_tts_nvalid = slot->tts_tupleDescriptor->natts;
-
-	return slot;
+	return ExecStoreVirtualTuple(slot);
 }
 
 /*
@@ -1732,133 +1579,6 @@
  * Until the slot is materialized, the contents of the slot depend on the
  * datum.
  */
-<<<<<<< HEAD
-HeapTuple
-ExecCopySlotHeapTuple(TupleTableSlot *slot)
-{
-	/*
-	 * sanity checks
-	 */
-	Assert(!TupIsNull(slot));
-
-	if(slot->PRIVATE_tts_heaptuple)
-		return heap_copytuple(slot->PRIVATE_tts_heaptuple);
-
-
-	slot_getallattrs(slot);
-
-	/*
-	 * Otherwise we need to build a tuple from the Datum array.
-	 */
-	return heap_form_tuple(slot->tts_tupleDescriptor,
-						   slot_get_values(slot),
-						   slot_get_isnull(slot));
-}
-
-/* --------------------------------
- *		ExecCopySlotMinimalTuple
- *			Obtain a copy of a slot's minimal physical tuple.  The copy is
- *			palloc'd in the current memory context.
- *			The slot itself is undisturbed.
- * --------------------------------
- */
-MemTuple
-ExecCopySlotMemTuple(TupleTableSlot *slot)
-{
-	/*
-	 * sanity checks
-	 */
-	Assert(!TupIsNull(slot));
-	Assert(slot->tts_mt_bind);
-
-	/*
-	 * If we have a physical tuple then just copy it.  Prefer to copy
-	 * tts_mintuple since that's a tad cheaper.
-	 */
-	if (slot->PRIVATE_tts_memtuple)
-		return memtuple_copy(slot->PRIVATE_tts_memtuple);
-	
-	slot_getallattrs(slot);
-
-	/*
-	 * Otherwise we need to build a tuple from the Datum array.
-	 */
-	return memtuple_form(slot->tts_mt_bind, slot_get_values(slot), slot_get_isnull(slot));
-}
-
-/*
- * Copy the tuple in 'slot' as a MemTuple, to a pre-allocated buffer.
- *
- * On entry, *destlen must be set to the size of the buffer. If the tuple doesn't
- * fit and 'pctxt' is valid, a new buffer is allocated in that context. If it doesn't
- * fit, and 'pctxt' is NULL, the function returns NULL.
- *
- * In all cases, *destlen is updated with the actual size of the tuple.
- */
-MemTuple
-ExecCopySlotMemTupleTo(TupleTableSlot *slot, MemoryContext pctxt, char *dest, unsigned int *destlen)
-{
-	uint32		len;
-	uint32		null_save_len;
-	bool		has_nulls;
-	MemTuple	mtup;
-
-	Assert(destlen);
-	Assert(!TupIsNull(slot));
-	Assert(slot->tts_mt_bind);
-
-	if (TupHasMemTuple(slot))
-	{
-		len = memtuple_get_size(slot->PRIVATE_tts_memtuple);
-
-		if (len > *destlen)
-		{
-			if (pctxt == NULL)
-			{
-				*destlen = len;
-				return NULL;
-			}
-			mtup = MemoryContextAlloc(pctxt, len);
-		}
-		else
-			mtup = (MemTuple) dest;
-
-		memcpy((char *) mtup, (char *) slot->PRIVATE_tts_memtuple, len);
-		*destlen = len;
-		return mtup;
-	}
-	else
-	{
-
-		slot_getallattrs(slot);
-
-		len = compute_memtuple_size(slot->tts_mt_bind, slot_get_values(slot), slot_get_isnull(slot),
-									&null_save_len, &has_nulls);
-
-		if (len > *destlen)
-		{
-			if (pctxt == NULL)
-			{
-				*destlen = len;
-				return NULL;
-			}
-			mtup = MemoryContextAlloc(pctxt, len);
-		}
-		else
-			mtup = (MemTuple) dest;
-
-		memtuple_form_to(slot->tts_mt_bind, slot_get_values(slot), slot_get_isnull(slot),
-						 len, null_save_len, has_nulls,
-						 mtup);
-		*destlen = len;
-		return mtup;
-	}
-}
-		
-/* --------------------------------
- *		ExecFetchSlotTuple
- *			Fetch the slot's regular physical tuple.
-=======
 void
 ExecStoreHeapTupleDatum(Datum data, TupleTableSlot *slot)
 {
@@ -1878,9 +1598,8 @@
 	ExecStoreVirtualTuple(slot);
 }
 
-/*
+/* --------------------------------
  * ExecFetchSlotHeapTuple - fetch HeapTuple representing the slot's content
->>>>>>> 9e1c9f95
  *
  * The returned HeapTuple represents the slot's content as closely as
  * possible.
@@ -1899,31 +1618,17 @@
  * behaviour, all such modifications are in the process of being removed.
  */
 HeapTuple
-<<<<<<< HEAD
-ExecFetchSlotHeapTuple(TupleTableSlot *slot)
-=======
 ExecFetchSlotHeapTuple(TupleTableSlot *slot, bool materialize, bool *shouldFree)
->>>>>>> 9e1c9f95
 {
 	/*
 	 * sanity checks
 	 */
-<<<<<<< HEAD
-	Assert(!TupIsNull(slot));
-
-	/*
-	 * If we have a regular physical tuple then just return it.
-	 */
-	if(slot->PRIVATE_tts_heaptuple)
-		return slot->PRIVATE_tts_heaptuple;
-=======
 	Assert(slot != NULL);
 	Assert(!TTS_EMPTY(slot));
 
 	/* Materialize the tuple so that the slot "owns" it, if requested. */
 	if (materialize)
 		slot->tts_ops->materialize(slot);
->>>>>>> 9e1c9f95
 
 	if (slot->tts_ops->get_heap_tuple == NULL)
 	{
@@ -1960,146 +1665,6 @@
  *		up.
  * --------------------------------
  */
-<<<<<<< HEAD
-MemTuple
-ExecFetchSlotMemTuple(TupleTableSlot *slot)
-{
-	uint32		tuplen;
-	uint32		null_save_len;
-	bool		has_nulls;
-
-	Assert(!TupIsNull(slot));
-	Assert(slot->tts_mt_bind);
-
-	if(slot->PRIVATE_tts_memtuple)
-		return slot->PRIVATE_tts_memtuple;
-
-	slot_getallattrs(slot);
-
-	tuplen = compute_memtuple_size(slot->tts_mt_bind, slot_get_values(slot), slot_get_isnull(slot),
-								   &null_save_len, &has_nulls);
-
-	if (!slot->PRIVATE_tts_mtup_buf || tuplen > slot->PRIVATE_tts_mtup_buf_len)
-	{
-		if (slot->PRIVATE_tts_mtup_buf)
-			pfree(slot->PRIVATE_tts_mtup_buf);
-
-		slot->PRIVATE_tts_mtup_buf = MemoryContextAlloc(slot->tts_mcxt, tuplen);
-		slot->PRIVATE_tts_mtup_buf_len = tuplen;
-	}
-	memtuple_form_to(slot->tts_mt_bind, slot_get_values(slot), slot_get_isnull(slot),
-					 tuplen, null_save_len, has_nulls,
-					 (MemTuple) slot->PRIVATE_tts_mtup_buf);
-	slot->PRIVATE_tts_memtuple = (MemTuple) slot->PRIVATE_tts_mtup_buf;
-
-	return (MemTuple) slot->PRIVATE_tts_mtup_buf;
-}
-
-/* --------------------------------
- *		ExecMaterializeSlot
- *			Force a slot into the "materialized" state.
- *
- *		This causes the slot's tuple to be a local copy not dependent on
- *		any external storage.  A pointer to the contained tuple is returned.
- *
- *		A typical use for this operation is to prepare a computed tuple
- *		for being stored on disk.  The original data may or may not be
- *		virtual, but in any case we need a private copy for heap_insert
- *		to scribble on.
- *
- *		Greenplum: this function is quite different from upstream because
- *		the TupleTableSlot, HeapTuple and Memory/Minimal tuple differ.
- * --------------------------------
- */
-HeapTuple
-ExecMaterializeSlot(TupleTableSlot *slot)
-{
-	uint32		tuplen;
-	HeapTuple	htup;
-	void	   *htup_buf;
-
-	/*
-	 * sanity checks
-	 */
-	Assert(!TupIsNull(slot));
-
-	/*
-	 * If we have a regular physical tuple, and it's locally palloc'd, we have
-	 * nothing to do, else make a copy.
-	 *
-	 * Don't transform the heaptuple if possible, transforming heaptuples to
-	 * other types will lose the system columns and waste computing resources.
-	 */
-	if (slot->PRIVATE_tts_heaptuple)
-	{
-		if (TupShouldFree(slot) || slot->PRIVATE_tts_heaptuple == slot->PRIVATE_tts_htup_buf)
-		{
-			return slot->PRIVATE_tts_heaptuple;
-		}
-		else
-		{
-			htup_buf = slot->PRIVATE_tts_htup_buf;
-			tuplen = HEAPTUPLESIZE + slot->PRIVATE_tts_heaptuple->t_len;
-
-			slot->PRIVATE_tts_htup_buf = (HeapTuple) MemoryContextAlloc(slot->tts_mcxt, tuplen);
-
-			htup = heaptuple_copy_to(slot->PRIVATE_tts_heaptuple, slot->PRIVATE_tts_htup_buf, &tuplen);
-			Assert(htup);
-
-			if (htup_buf)
-				pfree(htup_buf);
-
-			slot->PRIVATE_tts_heaptuple = htup;
-			slot->PRIVATE_tts_nvalid = 0;
-			return htup;
-		}
-	}
-
-	/*
-	 * Otherwise, copy or build a physical tuple, and store it into the slot.
-	 */
-
-	/*
-	 * Transform any tuple to a virtual tuple, system columns would be lost
-	 * here since virtual tuples have no system columns.
-	 */
-	slot_getallattrs(slot);
-
-	Assert(slot->PRIVATE_tts_nvalid == slot->tts_tupleDescriptor->natts);
-
-	/* Form a heaptuple from the virtual tuple */
-	tuplen = slot->PRIVATE_tts_htup_buf_len;
-	htup = heaptuple_form_to(slot->tts_tupleDescriptor, slot_get_values(slot), slot_get_isnull(slot),
-			slot->PRIVATE_tts_htup_buf, &tuplen);
-
-	/* The buf space is not large enough */
-	if (!htup)
-	{
-		/* enlarge the buffer and retry */
-		if (slot->PRIVATE_tts_htup_buf)
-			pfree(slot->PRIVATE_tts_htup_buf);
-		slot->PRIVATE_tts_htup_buf = (HeapTuple) MemoryContextAlloc(slot->tts_mcxt, tuplen);
-		slot->PRIVATE_tts_htup_buf_len = tuplen;
-
-		htup = heaptuple_form_to(slot->tts_tupleDescriptor,
-								 slot_get_values(slot),
-								 slot_get_isnull(slot),
-								 slot->PRIVATE_tts_htup_buf,
-								 &tuplen);
-		Assert(htup);
-	}
-
-	slot->PRIVATE_tts_heaptuple = htup;
-
-	/*
-	 * Mark extracted state invalid.  This is important because the slot is
-	 * not supposed to depend any more on the previous external data; we
-	 * mustn't leave any dangling pass-by-reference datums in PRIVATE_tts_values.
-	 */
-	slot->PRIVATE_tts_nvalid = 0;
-
-	return htup;
-=======
 MinimalTuple
 ExecFetchSlotMinimalTuple(TupleTableSlot *slot,
 						  bool *shouldFree)
@@ -2150,7 +1715,6 @@
 		pfree(tup);
 
 	return ret;
->>>>>>> 9e1c9f95
 }
 
 /* ----------------------------------------------------------------
@@ -2167,57 +1731,9 @@
 void
 ExecInitResultTypeTL(PlanState *planstate)
 {
-<<<<<<< HEAD
-	Assert(!TupIsNull(srcslot));
-
-	ExecClearTuple(dstslot);
-	TupClearIsEmpty(dstslot);
-
-	/* heap tuple stuff */
-	if(srcslot->PRIVATE_tts_heaptuple && !srcslot->PRIVATE_tts_memtuple) {
-
-		uint32 tuplen = dstslot->PRIVATE_tts_htup_buf_len;
-		HeapTuple htup = heaptuple_copy_to(srcslot->PRIVATE_tts_heaptuple, dstslot->PRIVATE_tts_htup_buf, &tuplen);
-
-		if(!htup)
-		{
-			dstslot->PRIVATE_tts_htup_buf = MemoryContextAlloc(dstslot->tts_mcxt, tuplen);
-			dstslot->PRIVATE_tts_htup_buf_len = tuplen;
-
-			htup = heaptuple_copy_to(srcslot->PRIVATE_tts_heaptuple, dstslot->PRIVATE_tts_htup_buf, &tuplen);
-		}
-
-		Assert(htup);
-		dstslot->PRIVATE_tts_heaptuple = htup;
-		dstslot->PRIVATE_tts_nvalid = 0;
-	}
-	else
-	{
-		uint32 tuplen = dstslot->PRIVATE_tts_mtup_buf_len;
-		MemTuple mtup;
-
-		Assert(srcslot->tts_mt_bind != NULL && dstslot->tts_mt_bind != NULL);
-
-		mtup = ExecCopySlotMemTupleTo(srcslot, NULL, dstslot->PRIVATE_tts_mtup_buf, &tuplen);
-		if(!mtup)
-		{
-			dstslot->PRIVATE_tts_mtup_buf = MemoryContextAlloc(dstslot->tts_mcxt, tuplen);
-			dstslot->PRIVATE_tts_mtup_buf_len = tuplen;
-
-			mtup = ExecCopySlotMemTupleTo(srcslot, NULL, dstslot->PRIVATE_tts_mtup_buf, &tuplen);
-		}
-
-		Assert(mtup);
-		dstslot->PRIVATE_tts_memtuple = mtup;
-		dstslot->PRIVATE_tts_nvalid = 0;
-	}
-
-	return dstslot;
-=======
 	TupleDesc	tupDesc = ExecTypeFromTL(planstate->plan->targetlist);
 
 	planstate->ps_ResultTupleDesc = tupDesc;
->>>>>>> 9e1c9f95
 }
 
 /* --------------------------------
@@ -2266,56 +1782,18 @@
 
 /* ----------------
  *		ExecInitScanTupleSlot
- *
- *      CDB: Only Scan operators should use this function.  Operators other
- *      than scans should use ExecInitExtraTupleSlot.
- *
- *      CDB: Some system-defined attributes are kept in the TupleTableSlot
- *      so they can be reused for each tuple.  They're initialized here.
- *      During execution, Var nodes referencing system-defined attrs can
- *      occur only in the targetlist and qual exprs attached to a scan
- *      operator.  Those exprs are evaluated taking their input from the 
- *      scan operator's Scan Tuple Slot.
  * ----------------
  */
 void
 ExecInitScanTupleSlot(EState *estate, ScanState *scanstate,
 					  TupleDesc tupledesc, const TupleTableSlotOps *tts_ops)
 {
-<<<<<<< HEAD
-    TupleTableSlot *slot = ExecAllocTableSlot(&estate->es_tupleTable);
-    Scan           *scan = (Scan *)scanstate->ps.plan;
-    RangeTblEntry  *rtentry;
-
-	scanstate->ss_ScanTupleSlot = slot;
-
-    /* CDB: Does this look like a Scan operator? */
-    Insist(scan->scanrelid > 0 &&
-           scan->scanrelid <= list_length(estate->es_range_table));
-
-    /* What kind of scan? */
-    rtentry = rt_fetch(scan->scanrelid, estate->es_range_table);
-    switch (rtentry->rtekind)
-    {
-        case RTE_RELATION:
-            /* Set 'tableoid' sysattr to the Oid of baserel's pg_class row. */
-			if (isDynamicScan(&scan->plan))
-				slot->tts_tableOid = DynamicScan_GetTableOid(scanstate);
-			else
-				slot->tts_tableOid = rtentry->relid;
-            break;
-
-        default:
-            break;
-    }
-=======
 	scanstate->ss_ScanTupleSlot = ExecAllocTableSlot(&estate->es_tupleTable,
 													 tupledesc, tts_ops);
 	scanstate->ps.scandesc = tupledesc;
 	scanstate->ps.scanopsfixed = tupledesc != NULL;
 	scanstate->ps.scanops = tts_ops;
 	scanstate->ps.scanopsset = true;
->>>>>>> 9e1c9f95
 }
 
 /* ----------------
@@ -2792,8 +2270,8 @@
 	ExecClearTuple(slot);
 
 	/* insert data */
-	memcpy(slot->PRIVATE_tts_values, values, natts * sizeof(Datum));
-	memcpy(slot->PRIVATE_tts_isnull, isnull, natts * sizeof(bool));
+	memcpy(slot->tts_values, values, natts * sizeof(Datum));
+	memcpy(slot->tts_isnull, isnull, natts * sizeof(bool));
 
 	/* mark slot as containing a virtual tuple */
 	ExecStoreVirtualTuple(slot);
@@ -2847,84 +2325,4 @@
 	/* note that destroying the dest is not ours to do */
 	ExecDropSingleTupleTableSlot(tstate->slot);
 	pfree(tstate);
-}
-
-/*
- * Get a system attribute from the tuple table slot.
- */
-bool
-slot_getsysattr(TupleTableSlot *slot, int attnum, Datum *result, bool *isnull)
-{
-		Assert(attnum < 0);         /* else caller error */
-		if (TupIsNull(slot))
-			return false;
-
-		*result = 0;
-        /* Currently, no sys attribute ever reads as NULL. */
-        if (isnull)
-                *isnull = false;
-
-        /* HeapTuple */
-        if (slot->PRIVATE_tts_heaptuple)
-        {
-                HeapTuple   htup = slot->PRIVATE_tts_heaptuple;
-
-                Assert(htup);
-                switch(attnum)
-                {
-                        case SelfItemPointerAttributeNumber:
-							/*
-							 * GPDB_95_MERGE_FIXME: Assert below doesn't hold
-							 * when querying with "FOR UPDATE" row-level locks
-							 * on a table whose inheritance hierarcy includes a
-							 * foreign table. Seen in contrib/file_fdw test.
-							 *
-							 * Assert(ItemPointerIsValid(&(htup->t_self)));
-							 */
-							Assert(PointerIsValid(&(htup->t_self)));
-							
-							*result = PointerGetDatum(&(htup->t_self));
-							break;
-                        case ObjectIdAttributeNumber:
-							*result = ObjectIdGetDatum(HeapTupleGetOid(htup));
-							break;
-                        case TableOidAttributeNumber:
-							*result = ObjectIdGetDatum(slot->tts_tableOid);
-							break;
-                        default:
-							*result = heap_getsysattr(htup, attnum, slot->tts_tupleDescriptor, isnull);
-							break;
-                }
-        }
-
-        /* MemTuple, virtual tuple */
-        else
-        {
-			Assert(TupHasMemTuple(slot) || TupHasVirtualTuple(slot));
-			
-                switch(attnum)
-                {
-                        case SelfItemPointerAttributeNumber:
-							Assert(ItemPointerIsValid(&(slot->PRIVATE_tts_synthetic_ctid)));
-							*result = PointerGetDatum(&(slot->PRIVATE_tts_synthetic_ctid));
-							break;
-                        case ObjectIdAttributeNumber:
-							if(slot->PRIVATE_tts_memtuple)
-								*result = ObjectIdGetDatum(MemTupleGetOid(slot->PRIVATE_tts_memtuple,
-																		 slot->tts_mt_bind));
-							else
-								*result = ObjectIdGetDatum(InvalidOid);
-							break;
-                        case GpSegmentIdAttributeNumber:
-							*result = Int32GetDatum(GpIdentity.segindex);
-							break;
-                        case TableOidAttributeNumber:
-							*result = ObjectIdGetDatum(slot->tts_tableOid);
-							break;
-                        default:
-							elog(ERROR, "Invalid attnum: %d", attnum);
-                }
-        }
-
-        return true;
-}                               /* slot_getsysattr */+}