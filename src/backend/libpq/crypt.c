--- conflicted
+++ resolved
@@ -55,12 +55,8 @@
  * that will be sent to the postmaster log (but not the client).
  */
 int
-<<<<<<< HEAD
-hashed_passwd_verify(const Port *port, const char *role, char *client_pass)
-=======
-md5_crypt_verify(const Port *port, const char *role, char *client_pass,
+hashed_passwd_verify(const Port *port, const char *role, char *client_pass,
 				 char **logdetail)
->>>>>>> ab76208e
 {
 	int			retval = STATUS_ERROR;
 	char	   *shadow_pass,
