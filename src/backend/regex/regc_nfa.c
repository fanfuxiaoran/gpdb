/*
 * NFA utilities.
 * This file is #included by regcomp.c.
 *
 * Copyright (c) 1998, 1999 Henry Spencer.  All rights reserved.
 *
 * Development of this software was funded, in part, by Cray Research Inc.,
 * UUNET Communications Services Inc., Sun Microsystems Inc., and Scriptics
 * Corporation, none of whom are responsible for the results.  The author
 * thanks all of them.
 *
 * Redistribution and use in source and binary forms -- with or without
 * modification -- are permitted for any purpose, provided that
 * redistributions in source form retain this entire copyright notice and
 * indicate the origin and nature of any modifications.
 *
 * I'd appreciate being given credit for this package in the documentation
 * of software which uses it, but that is not a requirement.
 *
 * THIS SOFTWARE IS PROVIDED ``AS IS'' AND ANY EXPRESS OR IMPLIED WARRANTIES,
 * INCLUDING, BUT NOT LIMITED TO, THE IMPLIED WARRANTIES OF MERCHANTABILITY
 * AND FITNESS FOR A PARTICULAR PURPOSE ARE DISCLAIMED.  IN NO EVENT SHALL
 * HENRY SPENCER BE LIABLE FOR ANY DIRECT, INDIRECT, INCIDENTAL, SPECIAL,
 * EXEMPLARY, OR CONSEQUENTIAL DAMAGES (INCLUDING, BUT NOT LIMITED TO,
 * PROCUREMENT OF SUBSTITUTE GOODS OR SERVICES; LOSS OF USE, DATA, OR PROFITS;
 * OR BUSINESS INTERRUPTION) HOWEVER CAUSED AND ON ANY THEORY OF LIABILITY,
 * WHETHER IN CONTRACT, STRICT LIABILITY, OR TORT (INCLUDING NEGLIGENCE OR
 * OTHERWISE) ARISING IN ANY WAY OUT OF THE USE OF THIS SOFTWARE, EVEN IF
 * ADVISED OF THE POSSIBILITY OF SUCH DAMAGE.
 *
 * src/backend/regex/regc_nfa.c
 *
 *
 * One or two things that technically ought to be in here
 * are actually in color.c, thanks to some incestuous relationships in
 * the color chains.
 */

#define NISERR()	VISERR(nfa->v)
#define NERR(e)		VERR(nfa->v, (e))


/*
 * newnfa - set up an NFA
 */
static struct nfa *				/* the NFA, or NULL */
newnfa(struct vars * v,
	   struct colormap * cm,
	   struct nfa * parent)		/* NULL if primary NFA */
{
	struct nfa *nfa;

	nfa = (struct nfa *) MALLOC(sizeof(struct nfa));
	if (nfa == NULL)
	{
		ERR(REG_ESPACE);
		return NULL;
	}

	nfa->states = NULL;
	nfa->slast = NULL;
	nfa->free = NULL;
	nfa->nstates = 0;
	nfa->cm = cm;
	nfa->v = v;
	nfa->bos[0] = nfa->bos[1] = COLORLESS;
	nfa->eos[0] = nfa->eos[1] = COLORLESS;
	nfa->parent = parent;		/* Precedes newfstate so parent is valid. */
	nfa->post = newfstate(nfa, '@');	/* number 0 */
	nfa->pre = newfstate(nfa, '>');		/* number 1 */

	nfa->init = newstate(nfa);	/* may become invalid later */
	nfa->final = newstate(nfa);
	if (ISERR())
	{
		freenfa(nfa);
		return NULL;
	}
	rainbow(nfa, nfa->cm, PLAIN, COLORLESS, nfa->pre, nfa->init);
	newarc(nfa, '^', 1, nfa->pre, nfa->init);
	newarc(nfa, '^', 0, nfa->pre, nfa->init);
	rainbow(nfa, nfa->cm, PLAIN, COLORLESS, nfa->final, nfa->post);
	newarc(nfa, '$', 1, nfa->final, nfa->post);
	newarc(nfa, '$', 0, nfa->final, nfa->post);

	if (ISERR())
	{
		freenfa(nfa);
		return NULL;
	}
	return nfa;
}

/*
 * freenfa - free an entire NFA
 */
static void
freenfa(struct nfa * nfa)
{
	struct state *s;

	while ((s = nfa->states) != NULL)
	{
		s->nins = s->nouts = 0; /* don't worry about arcs */
		freestate(nfa, s);
	}
	while ((s = nfa->free) != NULL)
	{
		nfa->free = s->next;
		destroystate(nfa, s);
	}

	nfa->slast = NULL;
	nfa->nstates = -1;
	nfa->pre = NULL;
	nfa->post = NULL;
	FREE(nfa);
}

/*
 * newstate - allocate an NFA state, with zero flag value
 */
static struct state *			/* NULL on error */
newstate(struct nfa * nfa)
{
	struct state *s;

	/*
	 * This is a handy place to check for operation cancel during regex
	 * compilation, since no code path will go very long without making a new
	 * state or arc.
	 */
	if (CANCEL_REQUESTED(nfa->v->re))
	{
		NERR(REG_CANCEL);
		return NULL;
	}

	if (nfa->free != NULL)
	{
		s = nfa->free;
		nfa->free = s->next;
	}
	else
	{
		if (nfa->v->spaceused >= REG_MAX_COMPILE_SPACE)
		{
			NERR(REG_ETOOBIG);
			return NULL;
		}
		s = (struct state *) MALLOC(sizeof(struct state));
		if (s == NULL)
		{
			NERR(REG_ESPACE);
			return NULL;
		}
		nfa->v->spaceused += sizeof(struct state);
		s->oas.next = NULL;
		s->free = NULL;
		s->noas = 0;
	}

	assert(nfa->nstates >= 0);
	s->no = nfa->nstates++;
	s->flag = 0;
	if (nfa->states == NULL)
		nfa->states = s;
	s->nins = 0;
	s->ins = NULL;
	s->nouts = 0;
	s->outs = NULL;
	s->tmp = NULL;
	s->next = NULL;
	if (nfa->slast != NULL)
	{
		assert(nfa->slast->next == NULL);
		nfa->slast->next = s;
	}
	s->prev = nfa->slast;
	nfa->slast = s;
	return s;
}

/*
 * newfstate - allocate an NFA state with a specified flag value
 */
static struct state *			/* NULL on error */
newfstate(struct nfa * nfa, int flag)
{
	struct state *s;

	s = newstate(nfa);
	if (s != NULL)
		s->flag = (char) flag;
	return s;
}

/*
 * dropstate - delete a state's inarcs and outarcs and free it
 */
static void
dropstate(struct nfa * nfa,
		  struct state * s)
{
	struct arc *a;

	while ((a = s->ins) != NULL)
		freearc(nfa, a);
	while ((a = s->outs) != NULL)
		freearc(nfa, a);
	freestate(nfa, s);
}

/*
 * freestate - free a state, which has no in-arcs or out-arcs
 */
static void
freestate(struct nfa * nfa,
		  struct state * s)
{
	assert(s != NULL);
	assert(s->nins == 0 && s->nouts == 0);

	s->no = FREESTATE;
	s->flag = 0;
	if (s->next != NULL)
		s->next->prev = s->prev;
	else
	{
		assert(s == nfa->slast);
		nfa->slast = s->prev;
	}
	if (s->prev != NULL)
		s->prev->next = s->next;
	else
	{
		assert(s == nfa->states);
		nfa->states = s->next;
	}
	s->prev = NULL;
	s->next = nfa->free;		/* don't delete it, put it on the free list */
	nfa->free = s;
}

/*
 * destroystate - really get rid of an already-freed state
 */
static void
destroystate(struct nfa * nfa,
			 struct state * s)
{
	struct arcbatch *ab;
	struct arcbatch *abnext;

	assert(s->no == FREESTATE);
	for (ab = s->oas.next; ab != NULL; ab = abnext)
	{
		abnext = ab->next;
		FREE(ab);
		nfa->v->spaceused -= sizeof(struct arcbatch);
	}
	s->ins = NULL;
	s->outs = NULL;
	s->next = NULL;
	FREE(s);
	nfa->v->spaceused -= sizeof(struct state);
}

/*
 * newarc - set up a new arc within an NFA
 *
 * This function checks to make sure that no duplicate arcs are created.
 * In general we never want duplicates.
 */
static void
newarc(struct nfa * nfa,
	   int t,
	   pcolor co,
	   struct state * from,
	   struct state * to)
{
	struct arc *a;

	assert(from != NULL && to != NULL);

	/*
	 * This is a handy place to check for operation cancel during regex
	 * compilation, since no code path will go very long without making a new
	 * state or arc.
	 */
	if (CANCEL_REQUESTED(nfa->v->re))
	{
		NERR(REG_CANCEL);
		return;
	}

	/* check for duplicate arc, using whichever chain is shorter */
	if (from->nouts <= to->nins)
	{
		for (a = from->outs; a != NULL; a = a->outchain)
			if (a->to == to && a->co == co && a->type == t)
				return;
	}
	else
	{
		for (a = to->ins; a != NULL; a = a->inchain)
			if (a->from == from && a->co == co && a->type == t)
				return;
	}

	/* no dup, so create the arc */
	createarc(nfa, t, co, from, to);
}

/*
 * createarc - create a new arc within an NFA
 *
 * This function must *only* be used after verifying that there is no existing
 * identical arc (same type/color/from/to).
 */
static void
createarc(struct nfa * nfa,
		  int t,
		  pcolor co,
		  struct state * from,
		  struct state * to)
{
	struct arc *a;

	/* the arc is physically allocated within its from-state */
	a = allocarc(nfa, from);
	if (NISERR())
		return;
	assert(a != NULL);

	a->type = t;
	a->co = (color) co;
	a->to = to;
	a->from = from;

	/*
	 * Put the new arc on the beginning, not the end, of the chains; it's
	 * simpler here, and freearc() is the same cost either way.  See also the
	 * logic in moveins() and its cohorts, as well as fixempties().
	 */
	a->inchain = to->ins;
	a->inchainRev = NULL;
	if (to->ins)
		to->ins->inchainRev = a;
	to->ins = a;
	a->outchain = from->outs;
	a->outchainRev = NULL;
	if (from->outs)
		from->outs->outchainRev = a;
	from->outs = a;

	from->nouts++;
	to->nins++;

	if (COLORED(a) && nfa->parent == NULL)
		colorchain(nfa->cm, a);
}

/*
 * allocarc - allocate a new out-arc within a state
 */
static struct arc *				/* NULL for failure */
allocarc(struct nfa * nfa,
		 struct state * s)
{
	struct arc *a;

	/* shortcut */
	if (s->free == NULL && s->noas < ABSIZE)
	{
		a = &s->oas.a[s->noas];
		s->noas++;
		return a;
	}

	/* if none at hand, get more */
	if (s->free == NULL)
	{
		struct arcbatch *newAb;
		int			i;

		if (nfa->v->spaceused >= REG_MAX_COMPILE_SPACE)
		{
			NERR(REG_ETOOBIG);
			return NULL;
		}
		newAb = (struct arcbatch *) MALLOC(sizeof(struct arcbatch));
		if (newAb == NULL)
		{
			NERR(REG_ESPACE);
			return NULL;
		}
		nfa->v->spaceused += sizeof(struct arcbatch);
		newAb->next = s->oas.next;
		s->oas.next = newAb;

		for (i = 0; i < ABSIZE; i++)
		{
			newAb->a[i].type = 0;
			newAb->a[i].freechain = &newAb->a[i + 1];
		}
		newAb->a[ABSIZE - 1].freechain = NULL;
		s->free = &newAb->a[0];
	}
	assert(s->free != NULL);

	a = s->free;
	s->free = a->freechain;
	return a;
}

/*
 * freearc - free an arc
 */
static void
freearc(struct nfa * nfa,
		struct arc * victim)
{
	struct state *from = victim->from;
	struct state *to = victim->to;
	struct arc *predecessor;

	assert(victim->type != 0);

	/* take it off color chain if necessary */
	if (COLORED(victim) && nfa->parent == NULL)
		uncolorchain(nfa->cm, victim);

	/* take it off source's out-chain */
	assert(from != NULL);
	predecessor = victim->outchainRev;
	if (predecessor == NULL)
	{
		assert(from->outs == victim);
		from->outs = victim->outchain;
	}
	else
	{
		assert(predecessor->outchain == victim);
		predecessor->outchain = victim->outchain;
	}
	if (victim->outchain != NULL)
	{
		assert(victim->outchain->outchainRev == victim);
		victim->outchain->outchainRev = predecessor;
	}
	from->nouts--;

	/* take it off target's in-chain */
	assert(to != NULL);
	predecessor = victim->inchainRev;
	if (predecessor == NULL)
	{
		assert(to->ins == victim);
		to->ins = victim->inchain;
	}
	else
	{
		assert(predecessor->inchain == victim);
		predecessor->inchain = victim->inchain;
	}
	if (victim->inchain != NULL)
	{
		assert(victim->inchain->inchainRev == victim);
		victim->inchain->inchainRev = predecessor;
	}
	to->nins--;

	/* clean up and place on from-state's free list */
	victim->type = 0;
	victim->from = NULL;		/* precautions... */
	victim->to = NULL;
	victim->inchain = NULL;
	victim->inchainRev = NULL;
	victim->outchain = NULL;
	victim->outchainRev = NULL;
	victim->freechain = from->free;
	from->free = victim;
}

/*
 * changearctarget - flip an arc to have a different to state
 *
 * Caller must have verified that there is no pre-existing duplicate arc.
 *
 * Note that because we store arcs in their from state, we can't easily have
 * a similar changearcsource function.
 */
static void
changearctarget(struct arc * a, struct state * newto)
{
	struct state *oldto = a->to;
	struct arc *predecessor;

	assert(oldto != newto);

	/* take it off old target's in-chain */
	assert(oldto != NULL);
	predecessor = a->inchainRev;
	if (predecessor == NULL)
	{
		assert(oldto->ins == a);
		oldto->ins = a->inchain;
	}
	else
	{
		assert(predecessor->inchain == a);
		predecessor->inchain = a->inchain;
	}
	if (a->inchain != NULL)
	{
		assert(a->inchain->inchainRev == a);
		a->inchain->inchainRev = predecessor;
	}
	oldto->nins--;

	a->to = newto;

	/* prepend it to new target's in-chain */
	a->inchain = newto->ins;
	a->inchainRev = NULL;
	if (newto->ins)
		newto->ins->inchainRev = a;
	newto->ins = a;
	newto->nins++;
}

/*
 * hasnonemptyout - Does state have a non-EMPTY out arc?
 */
static int
hasnonemptyout(struct state * s)
{
	struct arc *a;

	for (a = s->outs; a != NULL; a = a->outchain)
	{
		if (a->type != EMPTY)
			return 1;
	}
	return 0;
}

/*
 * findarc - find arc, if any, from given source with given type and color
 * If there is more than one such arc, the result is random.
 */
static struct arc *
findarc(struct state * s,
		int type,
		pcolor co)
{
	struct arc *a;

	for (a = s->outs; a != NULL; a = a->outchain)
		if (a->type == type && a->co == co)
			return a;
	return NULL;
}

/*
 * cparc - allocate a new arc within an NFA, copying details from old one
 */
static void
cparc(struct nfa * nfa,
	  struct arc * oa,
	  struct state * from,
	  struct state * to)
{
	newarc(nfa, oa->type, oa->co, from, to);
}

/*
 * sortins - sort the in arcs of a state by from/color/type
 */
static void
sortins(struct nfa * nfa,
		struct state * s)
{
	struct arc **sortarray;
	struct arc *a;
	int			n = s->nins;
	int			i;

	if (n <= 1)
		return;					/* nothing to do */
	/* make an array of arc pointers ... */
	sortarray = (struct arc **) MALLOC(n * sizeof(struct arc *));
	if (sortarray == NULL)
	{
		NERR(REG_ESPACE);
		return;
	}
	i = 0;
	for (a = s->ins; a != NULL; a = a->inchain)
		sortarray[i++] = a;
	assert(i == n);
	/* ... sort the array */
	qsort(sortarray, n, sizeof(struct arc *), sortins_cmp);
	/* ... and rebuild arc list in order */
	/* it seems worth special-casing first and last items to simplify loop */
	a = sortarray[0];
	s->ins = a;
	a->inchain = sortarray[1];
	a->inchainRev = NULL;
	for (i = 1; i < n - 1; i++)
	{
		a = sortarray[i];
		a->inchain = sortarray[i + 1];
		a->inchainRev = sortarray[i - 1];
	}
	a = sortarray[i];
	a->inchain = NULL;
	a->inchainRev = sortarray[i - 1];
	FREE(sortarray);
}

static int
sortins_cmp(const void *a, const void *b)
{
	const struct arc *aa = *((const struct arc * const *) a);
	const struct arc *bb = *((const struct arc * const *) b);

	/* we check the fields in the order they are most likely to be different */
	if (aa->from->no < bb->from->no)
		return -1;
	if (aa->from->no > bb->from->no)
		return 1;
	if (aa->co < bb->co)
		return -1;
	if (aa->co > bb->co)
		return 1;
	if (aa->type < bb->type)
		return -1;
	if (aa->type > bb->type)
		return 1;
	return 0;
}

/*
 * sortouts - sort the out arcs of a state by to/color/type
 */
static void
sortouts(struct nfa * nfa,
		 struct state * s)
{
	struct arc **sortarray;
	struct arc *a;
	int			n = s->nouts;
	int			i;

	if (n <= 1)
		return;					/* nothing to do */
	/* make an array of arc pointers ... */
	sortarray = (struct arc **) MALLOC(n * sizeof(struct arc *));
	if (sortarray == NULL)
	{
		NERR(REG_ESPACE);
		return;
	}
	i = 0;
	for (a = s->outs; a != NULL; a = a->outchain)
		sortarray[i++] = a;
	assert(i == n);
	/* ... sort the array */
	qsort(sortarray, n, sizeof(struct arc *), sortouts_cmp);
	/* ... and rebuild arc list in order */
	/* it seems worth special-casing first and last items to simplify loop */
	a = sortarray[0];
	s->outs = a;
	a->outchain = sortarray[1];
	a->outchainRev = NULL;
	for (i = 1; i < n - 1; i++)
	{
		a = sortarray[i];
		a->outchain = sortarray[i + 1];
		a->outchainRev = sortarray[i - 1];
	}
	a = sortarray[i];
	a->outchain = NULL;
	a->outchainRev = sortarray[i - 1];
	FREE(sortarray);
}

static int
sortouts_cmp(const void *a, const void *b)
{
	const struct arc *aa = *((const struct arc * const *) a);
	const struct arc *bb = *((const struct arc * const *) b);

	/* we check the fields in the order they are most likely to be different */
	if (aa->to->no < bb->to->no)
		return -1;
	if (aa->to->no > bb->to->no)
		return 1;
	if (aa->co < bb->co)
		return -1;
	if (aa->co > bb->co)
		return 1;
	if (aa->type < bb->type)
		return -1;
	if (aa->type > bb->type)
		return 1;
	return 0;
}

/*
 * Common decision logic about whether to use arc-by-arc operations or
 * sort/merge.  If there's just a few source arcs we cannot recoup the
 * cost of sorting the destination arc list, no matter how large it is.
 * Otherwise, limit the number of arc-by-arc comparisons to about 1000
 * (a somewhat arbitrary choice, but the breakeven point would probably
 * be machine dependent anyway).
 */
#define BULK_ARC_OP_USE_SORT(nsrcarcs, ndestarcs) \
	((nsrcarcs) < 4 ? 0 : ((nsrcarcs) > 32 || (ndestarcs) > 32))

/*
 * moveins - move all in arcs of a state to another state
 *
 * You might think this could be done better by just updating the
 * existing arcs, and you would be right if it weren't for the need
 * for duplicate suppression, which makes it easier to just make new
 * ones to exploit the suppression built into newarc.
 *
 * However, if we have a whole lot of arcs to deal with, retail duplicate
 * checks become too slow.  In that case we proceed by sorting and merging
 * the arc lists, and then we can indeed just update the arcs in-place.
 */
static void
moveins(struct nfa * nfa,
		struct state * oldState,
		struct state * newState)
{
	assert(oldState != newState);

	if (!BULK_ARC_OP_USE_SORT(oldState->nins, newState->nins))
	{
		/* With not too many arcs, just do them one at a time */
		struct arc *a;

		while ((a = oldState->ins) != NULL)
		{
			cparc(nfa, a, a->from, newState);
			freearc(nfa, a);
		}
	}
	else
	{
		/*
		 * With many arcs, use a sort-merge approach.  Note changearctarget()
		 * will put the arc onto the front of newState's chain, so it does not
		 * break our walk through the sorted part of the chain.
		 */
		struct arc *oa;
		struct arc *na;

		/*
		 * Because we bypass newarc() in this code path, we'd better include a
		 * cancel check.
		 */
		if (CANCEL_REQUESTED(nfa->v->re))
		{
			NERR(REG_CANCEL);
			return;
		}

		sortins(nfa, oldState);
		sortins(nfa, newState);
		if (NISERR())
			return;				/* might have failed to sort */
		oa = oldState->ins;
		na = newState->ins;
		while (oa != NULL && na != NULL)
		{
			struct arc *a = oa;

			switch (sortins_cmp(&oa, &na))
			{
				case -1:
					/* newState does not have anything matching oa */
					oa = oa->inchain;

					/*
					 * Rather than doing createarc+freearc, we can just unlink
					 * and relink the existing arc struct.
					 */
					changearctarget(a, newState);
					break;
				case 0:
					/* match, advance in both lists */
					oa = oa->inchain;
					na = na->inchain;
					/* ... and drop duplicate arc from oldState */
					freearc(nfa, a);
					break;
				case +1:
					/* advance only na; oa might have a match later */
					na = na->inchain;
					break;
				default:
					assert(NOTREACHED);
			}
		}
		while (oa != NULL)
		{
			/* newState does not have anything matching oa */
			struct arc *a = oa;

			oa = oa->inchain;
			changearctarget(a, newState);
		}
	}

	assert(oldState->nins == 0);
	assert(oldState->ins == NULL);
}

/*
 * copyins - copy in arcs of a state to another state
 */
static void
copyins(struct nfa * nfa,
		struct state * oldState,
		struct state * newState)
{
	assert(oldState != newState);

	if (!BULK_ARC_OP_USE_SORT(oldState->nins, newState->nins))
	{
		/* With not too many arcs, just do them one at a time */
		struct arc *a;

		for (a = oldState->ins; a != NULL; a = a->inchain)
			cparc(nfa, a, a->from, newState);
	}
	else
	{
		/*
		 * With many arcs, use a sort-merge approach.  Note that createarc()
		 * will put new arcs onto the front of newState's chain, so it does
		 * not break our walk through the sorted part of the chain.
		 */
		struct arc *oa;
		struct arc *na;

		/*
		 * Because we bypass newarc() in this code path, we'd better include a
		 * cancel check.
		 */
		if (CANCEL_REQUESTED(nfa->v->re))
		{
			NERR(REG_CANCEL);
			return;
		}

		sortins(nfa, oldState);
		sortins(nfa, newState);
		if (NISERR())
			return;				/* might have failed to sort */
		oa = oldState->ins;
		na = newState->ins;
		while (oa != NULL && na != NULL)
		{
			struct arc *a = oa;

			switch (sortins_cmp(&oa, &na))
			{
				case -1:
					/* newState does not have anything matching oa */
					oa = oa->inchain;
					createarc(nfa, a->type, a->co, a->from, newState);
					break;
				case 0:
					/* match, advance in both lists */
					oa = oa->inchain;
					na = na->inchain;
					break;
				case +1:
					/* advance only na; oa might have a match later */
					na = na->inchain;
					break;
				default:
					assert(NOTREACHED);
			}
		}
		while (oa != NULL)
		{
			/* newState does not have anything matching oa */
			struct arc *a = oa;

			oa = oa->inchain;
			createarc(nfa, a->type, a->co, a->from, newState);
		}
	}
}

/*
 * mergeins - merge a list of inarcs into a state
 *
 * This is much like copyins, but the source arcs are listed in an array,
 * and are not guaranteed unique.  It's okay to clobber the array contents.
 */
static void
mergeins(struct nfa * nfa,
		 struct state * s,
		 struct arc ** arcarray,
		 int arccount)
{
	struct arc *na;
	int			i;
	int			j;

	if (arccount <= 0)
		return;

	/*
	 * Because we bypass newarc() in this code path, we'd better include a
	 * cancel check.
	 */
	if (CANCEL_REQUESTED(nfa->v->re))
	{
		NERR(REG_CANCEL);
		return;
	}

	/* Sort existing inarcs as well as proposed new ones */
	sortins(nfa, s);
	if (NISERR())
		return;					/* might have failed to sort */

	qsort(arcarray, arccount, sizeof(struct arc *), sortins_cmp);

	/*
	 * arcarray very likely includes dups, so we must eliminate them.  (This
	 * could be folded into the next loop, but it's not worth the trouble.)
	 */
	j = 0;
	for (i = 1; i < arccount; i++)
	{
		switch (sortins_cmp(&arcarray[j], &arcarray[i]))
		{
			case -1:
				/* non-dup */
				arcarray[++j] = arcarray[i];
				break;
			case 0:
				/* dup */
				break;
			default:
				/* trouble */
				assert(NOTREACHED);
		}
	}
	arccount = j + 1;

	/*
	 * Now merge into s' inchain.  Note that createarc() will put new arcs
	 * onto the front of s's chain, so it does not break our walk through the
	 * sorted part of the chain.
	 */
	i = 0;
	na = s->ins;
	while (i < arccount && na != NULL)
	{
		struct arc *a = arcarray[i];

		switch (sortins_cmp(&a, &na))
		{
			case -1:
				/* s does not have anything matching a */
				createarc(nfa, a->type, a->co, a->from, s);
				i++;
				break;
			case 0:
				/* match, advance in both lists */
				i++;
				na = na->inchain;
				break;
			case +1:
				/* advance only na; array might have a match later */
				na = na->inchain;
				break;
			default:
				assert(NOTREACHED);
		}
	}
	while (i < arccount)
	{
		/* s does not have anything matching a */
		struct arc *a = arcarray[i];

		createarc(nfa, a->type, a->co, a->from, s);
		i++;
	}
}

/*
 * moveouts - move all out arcs of a state to another state
 */
static void
moveouts(struct nfa * nfa,
		 struct state * oldState,
		 struct state * newState)
{
	assert(oldState != newState);

	if (!BULK_ARC_OP_USE_SORT(oldState->nouts, newState->nouts))
	{
		/* With not too many arcs, just do them one at a time */
		struct arc *a;

		while ((a = oldState->outs) != NULL)
		{
			cparc(nfa, a, newState, a->to);
			freearc(nfa, a);
		}
	}
	else
	{
		/*
		 * With many arcs, use a sort-merge approach.  Note that createarc()
		 * will put new arcs onto the front of newState's chain, so it does
		 * not break our walk through the sorted part of the chain.
		 */
		struct arc *oa;
		struct arc *na;

		/*
		 * Because we bypass newarc() in this code path, we'd better include a
		 * cancel check.
		 */
		if (CANCEL_REQUESTED(nfa->v->re))
		{
			NERR(REG_CANCEL);
			return;
		}

		sortouts(nfa, oldState);
		sortouts(nfa, newState);
		if (NISERR())
			return;				/* might have failed to sort */
		oa = oldState->outs;
		na = newState->outs;
		while (oa != NULL && na != NULL)
		{
			struct arc *a = oa;

			switch (sortouts_cmp(&oa, &na))
			{
				case -1:
					/* newState does not have anything matching oa */
					oa = oa->outchain;
					createarc(nfa, a->type, a->co, newState, a->to);
					freearc(nfa, a);
					break;
				case 0:
					/* match, advance in both lists */
					oa = oa->outchain;
					na = na->outchain;
					/* ... and drop duplicate arc from oldState */
					freearc(nfa, a);
					break;
				case +1:
					/* advance only na; oa might have a match later */
					na = na->outchain;
					break;
				default:
					assert(NOTREACHED);
			}
		}
		while (oa != NULL)
		{
			/* newState does not have anything matching oa */
			struct arc *a = oa;

			oa = oa->outchain;
			createarc(nfa, a->type, a->co, newState, a->to);
			freearc(nfa, a);
		}
	}

	assert(oldState->nouts == 0);
	assert(oldState->outs == NULL);
}

/*
 * copyouts - copy out arcs of a state to another state
 */
static void
copyouts(struct nfa * nfa,
		 struct state * oldState,
		 struct state * newState)
{
	assert(oldState != newState);

	if (!BULK_ARC_OP_USE_SORT(oldState->nouts, newState->nouts))
	{
		/* With not too many arcs, just do them one at a time */
		struct arc *a;

		for (a = oldState->outs; a != NULL; a = a->outchain)
			cparc(nfa, a, newState, a->to);
	}
	else
	{
		/*
		 * With many arcs, use a sort-merge approach.  Note that createarc()
		 * will put new arcs onto the front of newState's chain, so it does
		 * not break our walk through the sorted part of the chain.
		 */
		struct arc *oa;
		struct arc *na;

		/*
		 * Because we bypass newarc() in this code path, we'd better include a
		 * cancel check.
		 */
		if (CANCEL_REQUESTED(nfa->v->re))
		{
			NERR(REG_CANCEL);
			return;
		}

		sortouts(nfa, oldState);
		sortouts(nfa, newState);
		if (NISERR())
			return;				/* might have failed to sort */
		oa = oldState->outs;
		na = newState->outs;
		while (oa != NULL && na != NULL)
		{
			struct arc *a = oa;

			switch (sortouts_cmp(&oa, &na))
			{
				case -1:
					/* newState does not have anything matching oa */
					oa = oa->outchain;
					createarc(nfa, a->type, a->co, newState, a->to);
					break;
				case 0:
					/* match, advance in both lists */
					oa = oa->outchain;
					na = na->outchain;
					break;
				case +1:
					/* advance only na; oa might have a match later */
					na = na->outchain;
					break;
				default:
					assert(NOTREACHED);
			}
		}
		while (oa != NULL)
		{
			/* newState does not have anything matching oa */
			struct arc *a = oa;

			oa = oa->outchain;
			createarc(nfa, a->type, a->co, newState, a->to);
		}
	}
}

/*
 * cloneouts - copy out arcs of a state to another state pair, modifying type
 */
static void
cloneouts(struct nfa * nfa,
		  struct state * old,
		  struct state * from,
		  struct state * to,
		  int type)
{
	struct arc *a;

	assert(old != from);

	for (a = old->outs; a != NULL; a = a->outchain)
		newarc(nfa, type, a->co, from, to);
}

/*
 * delsub - delete a sub-NFA, updating subre pointers if necessary
 *
 * This uses a recursive traversal of the sub-NFA, marking already-seen
 * states using their tmp pointer.
 */
static void
delsub(struct nfa * nfa,
	   struct state * lp,		/* the sub-NFA goes from here... */
	   struct state * rp)		/* ...to here, *not* inclusive */
{
	assert(lp != rp);

	rp->tmp = rp;				/* mark end */

	deltraverse(nfa, lp, lp);
	if (NISERR())
		return;					/* asserts might not hold after failure */
	assert(lp->nouts == 0 && rp->nins == 0);	/* did the job */
	assert(lp->no != FREESTATE && rp->no != FREESTATE); /* no more */

	rp->tmp = NULL;				/* unmark end */
	lp->tmp = NULL;				/* and begin, marked by deltraverse */
}

/*
 * deltraverse - the recursive heart of delsub
 * This routine's basic job is to destroy all out-arcs of the state.
 */
static void
deltraverse(struct nfa * nfa,
			struct state * leftend,
			struct state * s)
{
	struct arc *a;
	struct state *to;

	/* Since this is recursive, it could be driven to stack overflow */
	if (STACK_TOO_DEEP(nfa->v->re))
	{
		NERR(REG_ETOOBIG);
		return;
	}

	if (s->nouts == 0)
		return;					/* nothing to do */
	if (s->tmp != NULL)
		return;					/* already in progress */

	s->tmp = s;					/* mark as in progress */

	while ((a = s->outs) != NULL)
	{
		to = a->to;
		deltraverse(nfa, leftend, to);
		if (NISERR())
			return;				/* asserts might not hold after failure */
		assert(to->nouts == 0 || to->tmp != NULL);
		freearc(nfa, a);
		if (to->nins == 0 && to->tmp == NULL)
		{
			assert(to->nouts == 0);
			freestate(nfa, to);
		}
	}

	assert(s->no != FREESTATE); /* we're still here */
	assert(s == leftend || s->nins != 0);		/* and still reachable */
	assert(s->nouts == 0);		/* but have no outarcs */

	s->tmp = NULL;				/* we're done here */
}

/*
 * dupnfa - duplicate sub-NFA
 *
 * Another recursive traversal, this time using tmp to point to duplicates
 * as well as mark already-seen states.  (You knew there was a reason why
 * it's a state pointer, didn't you? :-))
 */
static void
dupnfa(struct nfa * nfa,
	   struct state * start,	/* duplicate of subNFA starting here */
	   struct state * stop,		/* and stopping here */
	   struct state * from,		/* stringing duplicate from here */
	   struct state * to)		/* to here */
{
	if (start == stop)
	{
		newarc(nfa, EMPTY, 0, from, to);
		return;
	}

	stop->tmp = to;
	duptraverse(nfa, start, from);
	/* done, except for clearing out the tmp pointers */

	stop->tmp = NULL;
	cleartraverse(nfa, start);
}

/*
 * duptraverse - recursive heart of dupnfa
 */
static void
duptraverse(struct nfa * nfa,
			struct state * s,
			struct state * stmp)	/* s's duplicate, or NULL */
{
	struct arc *a;

	/* Since this is recursive, it could be driven to stack overflow */
	if (STACK_TOO_DEEP(nfa->v->re))
	{
		NERR(REG_ETOOBIG);
		return;
	}

	if (s->tmp != NULL)
		return;					/* already done */

	s->tmp = (stmp == NULL) ? newstate(nfa) : stmp;
	if (s->tmp == NULL)
	{
		assert(NISERR());
		return;
	}

	for (a = s->outs; a != NULL && !NISERR(); a = a->outchain)
	{
		duptraverse(nfa, a->to, (struct state *) NULL);
		if (NISERR())
			break;
		assert(a->to->tmp != NULL);
		cparc(nfa, a, s->tmp, a->to->tmp);
	}
}

/*
 * cleartraverse - recursive cleanup for algorithms that leave tmp ptrs set
 */
static void
cleartraverse(struct nfa * nfa,
			  struct state * s)
{
	struct arc *a;

	/* Since this is recursive, it could be driven to stack overflow */
	if (STACK_TOO_DEEP(nfa->v->re))
	{
		NERR(REG_ETOOBIG);
		return;
	}

	if (s->tmp == NULL)
		return;
	s->tmp = NULL;

	for (a = s->outs; a != NULL; a = a->outchain)
		cleartraverse(nfa, a->to);
}

/*
 * single_color_transition - does getting from s1 to s2 cross one PLAIN arc?
 *
 * If traversing from s1 to s2 requires a single PLAIN match (possibly of any
 * of a set of colors), return a state whose outarc list contains only PLAIN
 * arcs of those color(s).  Otherwise return NULL.
 *
 * This is used before optimizing the NFA, so there may be EMPTY arcs, which
 * we should ignore; the possibility of an EMPTY is why the result state could
 * be different from s1.
 *
 * It's worth troubling to handle multiple parallel PLAIN arcs here because a
 * bracket construct such as [abc] might yield either one or several parallel
 * PLAIN arcs depending on earlier atoms in the expression.  We'd rather that
 * that implementation detail not create user-visible performance differences.
 */
static struct state *
single_color_transition(struct state * s1, struct state * s2)
{
	struct arc *a;

	/* Ignore leading EMPTY arc, if any */
	if (s1->nouts == 1 && s1->outs->type == EMPTY)
		s1 = s1->outs->to;
	/* Likewise for any trailing EMPTY arc */
	if (s2->nins == 1 && s2->ins->type == EMPTY)
		s2 = s2->ins->from;
	/* Perhaps we could have a single-state loop in between, if so reject */
	if (s1 == s2)
		return NULL;
	/* s1 must have at least one outarc... */
	if (s1->outs == NULL)
		return NULL;
	/* ... and they must all be PLAIN arcs to s2 */
	for (a = s1->outs; a != NULL; a = a->outchain)
	{
		if (a->type != PLAIN || a->to != s2)
			return NULL;
	}
	/* OK, return s1 as the possessor of the relevant outarcs */
	return s1;
}

/*
 * specialcolors - fill in special colors for an NFA
 */
static void
specialcolors(struct nfa * nfa)
{
	/* false colors for BOS, BOL, EOS, EOL */
	if (nfa->parent == NULL)
	{
		nfa->bos[0] = pseudocolor(nfa->cm);
		nfa->bos[1] = pseudocolor(nfa->cm);
		nfa->eos[0] = pseudocolor(nfa->cm);
		nfa->eos[1] = pseudocolor(nfa->cm);
	}
	else
	{
		assert(nfa->parent->bos[0] != COLORLESS);
		nfa->bos[0] = nfa->parent->bos[0];
		assert(nfa->parent->bos[1] != COLORLESS);
		nfa->bos[1] = nfa->parent->bos[1];
		assert(nfa->parent->eos[0] != COLORLESS);
		nfa->eos[0] = nfa->parent->eos[0];
		assert(nfa->parent->eos[1] != COLORLESS);
		nfa->eos[1] = nfa->parent->eos[1];
	}
}

/*
 * optimize - optimize an NFA
 *
 * The main goal of this function is not so much "optimization" (though it
 * does try to get rid of useless NFA states) as reducing the NFA to a form
 * the regex executor can handle.  The executor, and indeed the cNFA format
 * that is its input, can only handle PLAIN and LACON arcs.  The output of
 * the regex parser also includes EMPTY (do-nothing) arcs, as well as
 * ^, $, AHEAD, and BEHIND constraint arcs, which we must get rid of here.
 * We first get rid of EMPTY arcs and then deal with the constraint arcs.
 * The hardest part of either job is to get rid of circular loops of the
 * target arc type.  We would have to do that in any case, though, as such a
 * loop would otherwise allow the executor to cycle through the loop endlessly
 * without making any progress in the input string.
 */
static long						/* re_info bits */
optimize(struct nfa * nfa,
		 FILE *f)				/* for debug output; NULL none */
{
#ifdef REG_DEBUG
	int			verbose = (f != NULL) ? 1 : 0;

	if (verbose)
		fprintf(f, "\ninitial cleanup:\n");
#endif
	cleanup(nfa);				/* may simplify situation */
#ifdef REG_DEBUG
	if (verbose)
		dumpnfa(nfa, f);
	if (verbose)
		fprintf(f, "\nempties:\n");
#endif
	fixempties(nfa, f);			/* get rid of EMPTY arcs */
#ifdef REG_DEBUG
	if (verbose)
		fprintf(f, "\nconstraints:\n");
#endif
	fixconstraintloops(nfa, f); /* get rid of constraint loops */
	pullback(nfa, f);			/* pull back constraints backward */
	pushfwd(nfa, f);			/* push fwd constraints forward */
#ifdef REG_DEBUG
	if (verbose)
		fprintf(f, "\nfinal cleanup:\n");
#endif
	cleanup(nfa);				/* final tidying */
#ifdef REG_DEBUG
	if (verbose)
		dumpnfa(nfa, f);
#endif
	return analyze(nfa);		/* and analysis */
}

/*
 * pullback - pull back constraints backward to eliminate them
 */
static void
pullback(struct nfa * nfa,
		 FILE *f)				/* for debug output; NULL none */
{
	struct state *s;
	struct state *nexts;
	struct arc *a;
	struct arc *nexta;
	struct state *intermediates;
	int			progress;

	/* find and pull until there are no more */
	do
	{
		progress = 0;
		for (s = nfa->states; s != NULL && !NISERR(); s = nexts)
		{
			nexts = s->next;
			intermediates = NULL;
			for (a = s->outs; a != NULL && !NISERR(); a = nexta)
			{
				nexta = a->outchain;
				if (a->type == '^' || a->type == BEHIND)
					if (pull(nfa, a, &intermediates))
						progress = 1;
			}
			/* clear tmp fields of intermediate states created here */
			while (intermediates != NULL)
			{
				struct state *ns = intermediates->tmp;

				intermediates->tmp = NULL;
				intermediates = ns;
			}
			/* if s is now useless, get rid of it */
			if ((s->nins == 0 || s->nouts == 0) && !s->flag)
				dropstate(nfa, s);
		}
		if (progress && f != NULL)
			dumpnfa(nfa, f);
	} while (progress && !NISERR());
	if (NISERR())
		return;

	/*
	 * Any ^ constraints we were able to pull to the start state can now be
	 * replaced by PLAIN arcs referencing the BOS or BOL colors.  There should
	 * be no other ^ or BEHIND arcs left in the NFA, though we do not check
	 * that here (compact() will fail if so).
	 */
	for (a = nfa->pre->outs; a != NULL; a = nexta)
	{
		nexta = a->outchain;
		if (a->type == '^')
		{
			assert(a->co == 0 || a->co == 1);
			newarc(nfa, PLAIN, nfa->bos[a->co], a->from, a->to);
			freearc(nfa, a);
		}
	}
}

/*
 * pull - pull a back constraint backward past its source state
 *
 * Returns 1 if successful (which it always is unless the source is the
 * start state or we have an internal error), 0 if nothing happened.
 *
 * A significant property of this function is that it deletes no pre-existing
 * states, and no outarcs of the constraint's from state other than the given
 * constraint arc.  This makes the loops in pullback() safe, at the cost that
 * we may leave useless states behind.  Therefore, we leave it to pullback()
 * to delete such states.
 *
 * If the from state has multiple back-constraint outarcs, and/or multiple
 * compatible constraint inarcs, we only need to create one new intermediate
 * state per combination of predecessor and successor states.  *intermediates
 * points to a list of such intermediate states for this from state (chained
 * through their tmp fields).
 */
static int
pull(struct nfa * nfa,
	 struct arc * con,
	 struct state ** intermediates)
{
	struct state *from = con->from;
	struct state *to = con->to;
	struct arc *a;
	struct arc *nexta;
	struct state *s;

	assert(from != to);			/* should have gotten rid of this earlier */
	if (from->flag)				/* can't pull back beyond start */
		return 0;
	if (from->nins == 0)
	{							/* unreachable */
		freearc(nfa, con);
		return 1;
	}

	/*
	 * First, clone from state if necessary to avoid other outarcs.  This may
	 * seem wasteful, but it simplifies the logic, and we'll get rid of the
	 * clone state again at the bottom.
	 */
	if (from->nouts > 1)
	{
		s = newstate(nfa);
		if (NISERR())
			return 0;
		copyins(nfa, from, s);	/* duplicate inarcs */
		cparc(nfa, con, s, to); /* move constraint arc */
		freearc(nfa, con);
		if (NISERR())
			return 0;
		from = s;
		con = from->outs;
	}
	assert(from->nouts == 1);

	/* propagate the constraint into the from state's inarcs */
	for (a = from->ins; a != NULL && !NISERR(); a = nexta)
	{
		nexta = a->inchain;
		switch (combine(con, a))
		{
			case INCOMPATIBLE:	/* destroy the arc */
				freearc(nfa, a);
				break;
			case SATISFIED:		/* no action needed */
				break;
			case COMPATIBLE:	/* swap the two arcs, more or less */
				/* need an intermediate state, but might have one already */
				for (s = *intermediates; s != NULL; s = s->tmp)
				{
					assert(s->nins > 0 && s->nouts > 0);
					if (s->ins->from == a->from && s->outs->to == to)
						break;
				}
				if (s == NULL)
				{
					s = newstate(nfa);
					if (NISERR())
						return 0;
					s->tmp = *intermediates;
					*intermediates = s;
				}
				cparc(nfa, con, a->from, s);
				cparc(nfa, a, s, to);
				freearc(nfa, a);
				break;
			default:
				assert(NOTREACHED);
				break;
		}
	}

	/* remaining inarcs, if any, incorporate the constraint */
	moveins(nfa, from, to);
	freearc(nfa, con);
	/* from state is now useless, but we leave it to pullback() to clean up */
	return 1;
}

/*
 * pushfwd - push forward constraints forward to eliminate them
 */
static void
pushfwd(struct nfa * nfa,
		FILE *f)				/* for debug output; NULL none */
{
	struct state *s;
	struct state *nexts;
	struct arc *a;
	struct arc *nexta;
	struct state *intermediates;
	int			progress;

	/* find and push until there are no more */
	do
	{
		progress = 0;
		for (s = nfa->states; s != NULL && !NISERR(); s = nexts)
		{
			nexts = s->next;
			intermediates = NULL;
			for (a = s->ins; a != NULL && !NISERR(); a = nexta)
			{
				nexta = a->inchain;
				if (a->type == '$' || a->type == AHEAD)
					if (push(nfa, a, &intermediates))
						progress = 1;
			}
			/* clear tmp fields of intermediate states created here */
			while (intermediates != NULL)
			{
				struct state *ns = intermediates->tmp;

				intermediates->tmp = NULL;
				intermediates = ns;
			}
			/* if s is now useless, get rid of it */
			if ((s->nins == 0 || s->nouts == 0) && !s->flag)
				dropstate(nfa, s);
		}
		if (progress && f != NULL)
			dumpnfa(nfa, f);
	} while (progress && !NISERR());
	if (NISERR())
		return;

	/*
	 * Any $ constraints we were able to push to the post state can now be
	 * replaced by PLAIN arcs referencing the EOS or EOL colors.  There should
	 * be no other $ or AHEAD arcs left in the NFA, though we do not check
	 * that here (compact() will fail if so).
	 */
	for (a = nfa->post->ins; a != NULL; a = nexta)
	{
		nexta = a->inchain;
		if (a->type == '$')
		{
			assert(a->co == 0 || a->co == 1);
			newarc(nfa, PLAIN, nfa->eos[a->co], a->from, a->to);
			freearc(nfa, a);
		}
	}
}

/*
 * push - push a forward constraint forward past its destination state
 *
 * Returns 1 if successful (which it always is unless the destination is the
 * post state or we have an internal error), 0 if nothing happened.
 *
 * A significant property of this function is that it deletes no pre-existing
 * states, and no inarcs of the constraint's to state other than the given
 * constraint arc.  This makes the loops in pushfwd() safe, at the cost that
 * we may leave useless states behind.  Therefore, we leave it to pushfwd()
 * to delete such states.
 *
 * If the to state has multiple forward-constraint inarcs, and/or multiple
 * compatible constraint outarcs, we only need to create one new intermediate
 * state per combination of predecessor and successor states.  *intermediates
 * points to a list of such intermediate states for this to state (chained
 * through their tmp fields).
 */
static int
push(struct nfa * nfa,
	 struct arc * con,
	 struct state ** intermediates)
{
	struct state *from = con->from;
	struct state *to = con->to;
	struct arc *a;
	struct arc *nexta;
	struct state *s;

	assert(to != from);			/* should have gotten rid of this earlier */
	if (to->flag)				/* can't push forward beyond end */
		return 0;
	if (to->nouts == 0)
	{							/* dead end */
		freearc(nfa, con);
		return 1;
	}

	/*
	 * First, clone to state if necessary to avoid other inarcs.  This may
	 * seem wasteful, but it simplifies the logic, and we'll get rid of the
	 * clone state again at the bottom.
	 */
	if (to->nins > 1)
	{
		s = newstate(nfa);
		if (NISERR())
			return 0;
		copyouts(nfa, to, s);	/* duplicate outarcs */
		cparc(nfa, con, from, s);		/* move constraint arc */
		freearc(nfa, con);
		if (NISERR())
			return 0;
		to = s;
		con = to->ins;
	}
	assert(to->nins == 1);

	/* propagate the constraint into the to state's outarcs */
	for (a = to->outs; a != NULL && !NISERR(); a = nexta)
	{
		nexta = a->outchain;
		switch (combine(con, a))
		{
			case INCOMPATIBLE:	/* destroy the arc */
				freearc(nfa, a);
				break;
			case SATISFIED:		/* no action needed */
				break;
			case COMPATIBLE:	/* swap the two arcs, more or less */
				/* need an intermediate state, but might have one already */
				for (s = *intermediates; s != NULL; s = s->tmp)
				{
					assert(s->nins > 0 && s->nouts > 0);
					if (s->ins->from == from && s->outs->to == a->to)
						break;
				}
				if (s == NULL)
				{
					s = newstate(nfa);
					if (NISERR())
						return 0;
					s->tmp = *intermediates;
					*intermediates = s;
				}
				cparc(nfa, con, s, a->to);
				cparc(nfa, a, from, s);
				freearc(nfa, a);
				break;
			default:
				assert(NOTREACHED);
				break;
		}
	}

	/* remaining outarcs, if any, incorporate the constraint */
	moveouts(nfa, to, from);
	freearc(nfa, con);
	/* to state is now useless, but we leave it to pushfwd() to clean up */
	return 1;
}

/*
 * combine - constraint lands on an arc, what happens?
 *
 * #def INCOMPATIBLE	1	// destroys arc
 * #def SATISFIED		2	// constraint satisfied
 * #def COMPATIBLE		3	// compatible but not satisfied yet
 */
static int
combine(struct arc * con,
		struct arc * a)
{
#define  CA(ct,at)	 (((ct)<<CHAR_BIT) | (at))

	switch (CA(con->type, a->type))
	{
		case CA('^', PLAIN):	/* newlines are handled separately */
		case CA('$', PLAIN):
			return INCOMPATIBLE;
			break;
		case CA(AHEAD, PLAIN):	/* color constraints meet colors */
		case CA(BEHIND, PLAIN):
			if (con->co == a->co)
				return SATISFIED;
			return INCOMPATIBLE;
			break;
		case CA('^', '^'):		/* collision, similar constraints */
		case CA('$', '$'):
		case CA(AHEAD, AHEAD):
		case CA(BEHIND, BEHIND):
			if (con->co == a->co)		/* true duplication */
				return SATISFIED;
			return INCOMPATIBLE;
			break;
		case CA('^', BEHIND):	/* collision, dissimilar constraints */
		case CA(BEHIND, '^'):
		case CA('$', AHEAD):
		case CA(AHEAD, '$'):
			return INCOMPATIBLE;
			break;
		case CA('^', '$'):		/* constraints passing each other */
		case CA('^', AHEAD):
		case CA(BEHIND, '$'):
		case CA(BEHIND, AHEAD):
		case CA('$', '^'):
		case CA('$', BEHIND):
		case CA(AHEAD, '^'):
		case CA(AHEAD, BEHIND):
		case CA('^', LACON):
		case CA(BEHIND, LACON):
		case CA('$', LACON):
		case CA(AHEAD, LACON):
			return COMPATIBLE;
			break;
	}
	assert(NOTREACHED);
	return INCOMPATIBLE;		/* for benefit of blind compilers */
}

/*
 * fixempties - get rid of EMPTY arcs
 */
static void
fixempties(struct nfa * nfa,
		   FILE *f)				/* for debug output; NULL none */
{
	struct state *s;
	struct state *s2;
	struct state *nexts;
	struct arc *a;
	struct arc *nexta;
	int			totalinarcs;
	struct arc **inarcsorig;
	struct arc **arcarray;
	int			arccount;
	int			prevnins;
	int			nskip;

	/*
	 * First, get rid of any states whose sole out-arc is an EMPTY, since
	 * they're basically just aliases for their successor.  The parsing
	 * algorithm creates enough of these that it's worth special-casing this.
	 */
	for (s = nfa->states; s != NULL && !NISERR(); s = nexts)
	{
		nexts = s->next;
		if (s->flag || s->nouts != 1)
			continue;
		a = s->outs;
		assert(a != NULL && a->outchain == NULL);
		if (a->type != EMPTY)
			continue;
		if (s != a->to)
			moveins(nfa, s, a->to);
		dropstate(nfa, s);
	}

	/*
	 * Similarly, get rid of any state with a single EMPTY in-arc, by folding
	 * it into its predecessor.
	 */
	for (s = nfa->states; s != NULL && !NISERR(); s = nexts)
	{
		nexts = s->next;
		/* while we're at it, ensure tmp fields are clear for next step */
		assert(s->tmp == NULL);
		if (s->flag || s->nins != 1)
			continue;
		a = s->ins;
		assert(a != NULL && a->inchain == NULL);
		if (a->type != EMPTY)
			continue;
		if (s != a->from)
			moveouts(nfa, s, a->from);
		dropstate(nfa, s);
	}

	if (NISERR())
		return;

	/*
	 * For each remaining NFA state, find all other states from which it is
	 * reachable by a chain of one or more EMPTY arcs.  Then generate new arcs
	 * that eliminate the need for each such chain.
	 *
	 * We could replace a chain of EMPTY arcs that leads from a "from" state
	 * to a "to" state either by pushing non-EMPTY arcs forward (linking
	 * directly from "from"'s predecessors to "to") or by pulling them back
	 * (linking directly from "from" to "to"'s successors).  We choose to
	 * always do the former; this choice is somewhat arbitrary, but the
	 * approach below requires that we uniformly do one or the other.
	 *
	 * Suppose we have a chain of N successive EMPTY arcs (where N can easily
	 * approach the size of the NFA).  All of the intermediate states must
	 * have additional inarcs and outarcs, else they'd have been removed by
	 * the steps above.  Assuming their inarcs are mostly not empties, we will
	 * add O(N^2) arcs to the NFA, since a non-EMPTY inarc leading to any one
	 * state in the chain must be duplicated to lead to all its successor
	 * states as well.  So there is no hope of doing less than O(N^2) work;
	 * however, we should endeavor to keep the big-O cost from being even
	 * worse than that, which it can easily become without care.  In
	 * particular, suppose we were to copy all S1's inarcs forward to S2, and
	 * then also to S3, and then later we consider pushing S2's inarcs forward
	 * to S3.  If we include the arcs already copied from S1 in that, we'd be
	 * doing O(N^3) work.  (The duplicate-arc elimination built into newarc()
	 * and its cohorts would get rid of the extra arcs, but not without cost.)
	 *
	 * We can avoid this cost by treating only arcs that existed at the start
	 * of this phase as candidates to be pushed forward.  To identify those,
	 * we remember the first inarc each state had to start with.  We rely on
	 * the fact that newarc() and friends put new arcs on the front of their
	 * to-states' inchains, and that this phase never deletes arcs, so that
	 * the original arcs must be the last arcs in their to-states' inchains.
	 *
	 * So the process here is that, for each state in the NFA, we gather up
	 * all non-EMPTY inarcs of states that can reach the target state via
	 * EMPTY arcs.  We then sort, de-duplicate, and merge these arcs into the
	 * target state's inchain.  (We can safely use sort-merge for this as long
	 * as we update each state's original-arcs pointer after we add arcs to
	 * it; the sort step of mergeins probably changed the order of the old
	 * arcs.)
	 *
	 * Another refinement worth making is that, because we only add non-EMPTY
	 * arcs during this phase, and all added arcs have the same from-state as
	 * the non-EMPTY arc they were cloned from, we know ahead of time that any
	 * states having only EMPTY outarcs will be useless for lack of outarcs
	 * after we drop the EMPTY arcs.  (They cannot gain non-EMPTY outarcs if
	 * they had none to start with.)  So we need not bother to update the
	 * inchains of such states at all.
	 */

	/* Remember the states' first original inarcs */
	/* ... and while at it, count how many old inarcs there are altogether */
	inarcsorig = (struct arc **) MALLOC(nfa->nstates * sizeof(struct arc *));
	if (inarcsorig == NULL)
	{
		NERR(REG_ESPACE);
		return;
	}
	totalinarcs = 0;
	for (s = nfa->states; s != NULL; s = s->next)
	{
		inarcsorig[s->no] = s->ins;
		totalinarcs += s->nins;
	}

	/*
	 * Create a workspace for accumulating the inarcs to be added to the
	 * current target state.  totalinarcs is probably a considerable
	 * overestimate of the space needed, but the NFA is unlikely to be large
	 * enough at this point to make it worth being smarter.
	 */
	arcarray = (struct arc **) MALLOC(totalinarcs * sizeof(struct arc *));
	if (arcarray == NULL)
	{
		NERR(REG_ESPACE);
		FREE(inarcsorig);
		return;
	}

	/* And iterate over the target states */
	for (s = nfa->states; s != NULL && !NISERR(); s = s->next)
	{
		/* Ignore target states without non-EMPTY outarcs, per note above */
		if (!s->flag && !hasnonemptyout(s))
			continue;

		/* Find predecessor states and accumulate their original inarcs */
		arccount = 0;
		for (s2 = emptyreachable(nfa, s, s, inarcsorig); s2 != s; s2 = nexts)
		{
			/* Add s2's original inarcs to arcarray[], but ignore empties */
			for (a = inarcsorig[s2->no]; a != NULL; a = a->inchain)
			{
				if (a->type != EMPTY)
					arcarray[arccount++] = a;
			}

			/* Reset the tmp fields as we walk back */
			nexts = s2->tmp;
			s2->tmp = NULL;
		}
		s->tmp = NULL;
		assert(arccount <= totalinarcs);

		/* Remember how many original inarcs this state has */
		prevnins = s->nins;

		/* Add non-duplicate inarcs to target state */
		mergeins(nfa, s, arcarray, arccount);

		/* Now we must update the state's inarcsorig pointer */
		nskip = s->nins - prevnins;
		a = s->ins;
		while (nskip-- > 0)
			a = a->inchain;
		inarcsorig[s->no] = a;
	}

	FREE(arcarray);
	FREE(inarcsorig);

	if (NISERR())
		return;

	/*
	 * Now remove all the EMPTY arcs, since we don't need them anymore.
	 */
	for (s = nfa->states; s != NULL; s = s->next)
	{
		for (a = s->outs; a != NULL; a = nexta)
		{
			nexta = a->outchain;
			if (a->type == EMPTY)
				freearc(nfa, a);
		}
	}

	/*
	 * And remove any states that have become useless.  (This cleanup is not
	 * very thorough, and would be even less so if we tried to combine it with
	 * the previous step; but cleanup() will take care of anything we miss.)
	 */
	for (s = nfa->states; s != NULL; s = nexts)
	{
		nexts = s->next;
		if ((s->nins == 0 || s->nouts == 0) && !s->flag)
			dropstate(nfa, s);
	}

	if (f != NULL)
		dumpnfa(nfa, f);
}

/*
 * emptyreachable - recursively find all states that can reach s by EMPTY arcs
 *
 * The return value is the last such state found.  Its tmp field links back
 * to the next-to-last such state, and so on back to s, so that all these
 * states can be located without searching the whole NFA.
 *
 * Since this is only used in fixempties(), we pass in the inarcsorig[] array
 * maintained by that function.  This lets us skip over all new inarcs, which
 * are certainly not EMPTY arcs.
 *
 * The maximum recursion depth here is equal to the length of the longest
 * loop-free chain of EMPTY arcs, which is surely no more than the size of
 * the NFA ... but that could still be enough to cause trouble.
 */
static struct state *
emptyreachable(struct nfa * nfa,
			   struct state * s,
			   struct state * lastfound,
			   struct arc ** inarcsorig)
{
	struct arc *a;

	/* Since this is recursive, it could be driven to stack overflow */
	if (STACK_TOO_DEEP(nfa->v->re))
	{
		NERR(REG_ETOOBIG);
		return lastfound;
	}

	s->tmp = lastfound;
	lastfound = s;
	for (a = inarcsorig[s->no]; a != NULL; a = a->inchain)
	{
		if (a->type == EMPTY && a->from->tmp == NULL)
			lastfound = emptyreachable(nfa, a->from, lastfound, inarcsorig);
	}
	return lastfound;
}

/*
 * isconstraintarc - detect whether an arc is of a constraint type
<<<<<<< HEAD
 */
static inline int
isconstraintarc(struct arc * a)
{
	switch (a->type)
	{
		case '^':
		case '$':
		case BEHIND:
		case AHEAD:
		case LACON:
			return 1;
	}
	return 0;
}

/*
 * hasconstraintout - does state have a constraint out arc?
 */
static int
hasconstraintout(struct state * s)
{
	struct arc *a;

	for (a = s->outs; a != NULL; a = a->outchain)
	{
		if (isconstraintarc(a))
			return 1;
	}
	return 0;
}

/*
 * fixconstraintloops - get rid of loops containing only constraint arcs
 *
 * A loop of states that contains only constraint arcs is useless, since
 * passing around the loop represents no forward progress.  Moreover, it
 * would cause infinite looping in pullback/pushfwd, so we need to get rid
 * of such loops before doing that.
 */
static void
fixconstraintloops(struct nfa * nfa,
				   FILE *f)		/* for debug output; NULL none */
{
	struct state *s;
	struct state *nexts;
	struct arc *a;
	struct arc *nexta;
	int			hasconstraints;

	/*
	 * In the trivial case of a state that loops to itself, we can just drop
	 * the constraint arc altogether.  This is worth special-casing because
	 * such loops are far more common than loops containing multiple states.
	 * While we're at it, note whether any constraint arcs survive.
	 */
	hasconstraints = 0;
	for (s = nfa->states; s != NULL && !NISERR(); s = nexts)
	{
		nexts = s->next;
		/* while we're at it, ensure tmp fields are clear for next step */
		assert(s->tmp == NULL);
		for (a = s->outs; a != NULL && !NISERR(); a = nexta)
		{
			nexta = a->outchain;
			if (isconstraintarc(a))
			{
				if (a->to == s)
					freearc(nfa, a);
				else
					hasconstraints = 1;
			}
		}
		/* If we removed all the outarcs, the state is useless. */
		if (s->nouts == 0 && !s->flag)
			dropstate(nfa, s);
	}

	/* Nothing to do if no remaining constraint arcs */
	if (NISERR() || !hasconstraints)
		return;

	/*
	 * Starting from each remaining NFA state, search outwards for a
	 * constraint loop.  If we find a loop, break the loop, then start the
	 * search over.  (We could possibly retain some state from the first scan,
	 * but it would complicate things greatly, and multi-state constraint
	 * loops are rare enough that it's not worth optimizing the case.)
	 */
restart:
	for (s = nfa->states; s != NULL && !NISERR(); s = s->next)
	{
		if (findconstraintloop(nfa, s))
			goto restart;
	}

	if (NISERR())
		return;

	/*
	 * Now remove any states that have become useless.  (This cleanup is not
	 * very thorough, and would be even less so if we tried to combine it with
	 * the previous step; but cleanup() will take care of anything we miss.)
	 *
	 * Because findconstraintloop intentionally doesn't reset all tmp fields,
	 * we have to clear them after it's done.  This is a convenient place to
	 * do that, too.
	 */
	for (s = nfa->states; s != NULL; s = nexts)
	{
		nexts = s->next;
		s->tmp = NULL;
		if ((s->nins == 0 || s->nouts == 0) && !s->flag)
			dropstate(nfa, s);
	}

	if (f != NULL)
		dumpnfa(nfa, f);
}

/*
 * findconstraintloop - recursively find a loop of constraint arcs
 *
 * If we find a loop, break it by calling breakconstraintloop(), then
 * return 1; otherwise return 0.
 *
 * State tmp fields are guaranteed all NULL on a success return, because
 * breakconstraintloop does that.  After a failure return, any state that
 * is known not to be part of a loop is marked with s->tmp == s; this allows
 * us not to have to re-prove that fact on later calls.  (This convention is
 * workable because we already eliminated single-state loops.)
 *
 * Note that the found loop doesn't necessarily include the first state we
 * are called on.  Any loop reachable from that state will do.
 *
 * The maximum recursion depth here is one more than the length of the longest
 * loop-free chain of constraint arcs, which is surely no more than the size
 * of the NFA ... but that could still be enough to cause trouble.
 */
static int
findconstraintloop(struct nfa * nfa, struct state * s)
{
	struct arc *a;

	/* Since this is recursive, it could be driven to stack overflow */
	if (STACK_TOO_DEEP(nfa->v->re))
	{
		NERR(REG_ETOOBIG);
		return 1;				/* to exit as quickly as possible */
	}

	if (s->tmp != NULL)
	{
		/* Already proven uninteresting? */
		if (s->tmp == s)
			return 0;
		/* Found a loop involving s */
		breakconstraintloop(nfa, s);
		/* The tmp fields have been cleaned up by breakconstraintloop */
		return 1;
	}
	for (a = s->outs; a != NULL; a = a->outchain)
	{
		if (isconstraintarc(a))
		{
			struct state *sto = a->to;

			assert(sto != s);
			s->tmp = sto;
			if (findconstraintloop(nfa, sto))
				return 1;
		}
	}

	/*
	 * If we get here, no constraint loop exists leading out from s.  Mark it
	 * with s->tmp == s so we need not rediscover that fact again later.
	 */
	s->tmp = s;
	return 0;
}

/*
 * breakconstraintloop - break a loop of constraint arcs
 *
 * sinitial is any one member state of the loop.  Each loop member's tmp
 * field links to its successor within the loop.  (Note that this function
 * will reset all the tmp fields to NULL.)
 *
 * We can break the loop by, for any one state S1 in the loop, cloning its
 * loop successor state S2 (and possibly following states), and then moving
 * all S1->S2 constraint arcs to point to the cloned S2.  The cloned S2 should
 * copy any non-constraint outarcs of S2.  Constraint outarcs should be
 * dropped if they point back to S1, else they need to be copied as arcs to
 * similarly cloned states S3, S4, etc.  In general, each cloned state copies
 * non-constraint outarcs, drops constraint outarcs that would lead to itself
 * or any earlier cloned state, and sends other constraint outarcs to newly
 * cloned states.  No cloned state will have any inarcs that aren't constraint
 * arcs or do not lead from S1 or earlier-cloned states.  It's okay to drop
 * constraint back-arcs since they would not take us to any state we've not
 * already been in; therefore, no new constraint loop is created.  In this way
 * we generate a modified NFA that can still represent every useful state
 * sequence, but not sequences that represent state loops with no consumption
 * of input data.  Note that the set of cloned states will certainly include
 * all of the loop member states other than S1, and it may also include
 * non-loop states that are reachable from S2 via constraint arcs.  This is
 * important because there is no guarantee that findconstraintloop found a
 * maximal loop (and searching for one would be NP-hard, so don't try).
 * Frequently the "non-loop states" are actually part of a larger loop that
 * we didn't notice, and indeed there may be several overlapping loops.
 * This technique ensures convergence in such cases, while considering only
 * the originally-found loop does not.
 *
 * If there is only one S1->S2 constraint arc, then that constraint is
 * certainly satisfied when we enter any of the clone states.  This means that
 * in the common case where many of the constraint arcs are identically
 * labeled, we can merge together clone states linked by a similarly-labeled
 * constraint: if we can get to the first one we can certainly get to the
 * second, so there's no need to distinguish.  This greatly reduces the number
 * of new states needed, so we preferentially break the given loop at a state
 * pair where this is true.
 *
 * Furthermore, it's fairly common to find that a cloned successor state has
 * no outarcs, especially if we're a bit aggressive about removing unnecessary
 * outarcs.  If that happens, then there is simply not any interesting state
 * that can be reached through the predecessor's loop arcs, which means we can
 * break the loop just by removing those loop arcs, with no new states added.
 */
static void
breakconstraintloop(struct nfa * nfa, struct state * sinitial)
{
	struct state *s;
	struct state *shead;
	struct state *stail;
	struct state *sclone;
	struct state *nexts;
	struct arc *refarc;
	struct arc *a;
	struct arc *nexta;

	/*
	 * Start by identifying which loop step we want to break at.
	 * Preferentially this is one with only one constraint arc.  (XXX are
	 * there any other secondary heuristics we want to use here?)  Set refarc
	 * to point to the selected lone constraint arc, if there is one.
	 */
	refarc = NULL;
	s = sinitial;
	do
	{
		nexts = s->tmp;
		assert(nexts != s);		/* should not see any one-element loops */
		if (refarc == NULL)
		{
			int			narcs = 0;

			for (a = s->outs; a != NULL; a = a->outchain)
			{
				if (a->to == nexts && isconstraintarc(a))
				{
					refarc = a;
					narcs++;
				}
			}
			assert(narcs > 0);
			if (narcs > 1)
				refarc = NULL;	/* multiple constraint arcs here, no good */
		}
		s = nexts;
	} while (s != sinitial);

	if (refarc)
	{
		/* break at the refarc */
		shead = refarc->from;
		stail = refarc->to;
		assert(stail == shead->tmp);
	}
	else
	{
		/* for lack of a better idea, break after sinitial */
		shead = sinitial;
		stail = sinitial->tmp;
	}

	/*
	 * Reset the tmp fields so that we can use them for local storage in
	 * clonesuccessorstates.  (findconstraintloop won't mind, since it's just
	 * going to abandon its search anyway.)
	 */
	for (s = nfa->states; s != NULL; s = s->next)
		s->tmp = NULL;

	/*
	 * Recursively build clone state(s) as needed.
	 */
	sclone = newstate(nfa);
	if (sclone == NULL)
	{
		assert(NISERR());
		return;
	}

	clonesuccessorstates(nfa, stail, sclone, shead, refarc,
						 NULL, NULL, nfa->nstates);

	if (NISERR())
		return;

	/*
	 * It's possible that sclone has no outarcs at all, in which case it's
	 * useless.  (We don't try extremely hard to get rid of useless states
	 * here, but this is an easy and fairly common case.)
	 */
	if (sclone->nouts == 0)
	{
		freestate(nfa, sclone);
		sclone = NULL;
	}

	/*
	 * Move shead's constraint-loop arcs to point to sclone, or just drop them
	 * if we discovered we don't need sclone.
	 */
	for (a = shead->outs; a != NULL; a = nexta)
	{
		nexta = a->outchain;
		if (a->to == stail && isconstraintarc(a))
		{
			if (sclone)
				cparc(nfa, a, shead, sclone);
			freearc(nfa, a);
			if (NISERR())
				break;
		}
	}
}

/*
 * clonesuccessorstates - create a tree of constraint-arc successor states
 *
 * ssource is the state to be cloned, and sclone is the state to copy its
 * outarcs into.  sclone's inarcs, if any, should already be set up.
 *
 * spredecessor is the original predecessor state that we are trying to build
 * successors for (it may not be the immediate predecessor of ssource).
 * refarc, if not NULL, is the original constraint arc that is known to have
 * been traversed out of spredecessor to reach the successor(s).
 *
 * For each cloned successor state, we transiently create a "donemap" that is
 * a boolean array showing which source states we've already visited for this
 * clone state.  This prevents infinite recursion as well as useless repeat
 * visits to the same state subtree (which can add up fast, since typical NFAs
 * have multiple redundant arc pathways).  Each donemap is a char array
 * indexed by state number.  The donemaps are all of the same size "nstates",
 * which is nfa->nstates as of the start of the recursion.  This is enough to
 * have entries for all pre-existing states, but *not* entries for clone
 * states created during the recursion.  That's okay since we have no need to
 * mark those.
 *
 * curdonemap is NULL when recursing to a new sclone state, or sclone's
 * donemap when we are recursing without having created a new state (which we
 * do when we decide we can merge a successor state into the current clone
 * state).  outerdonemap is NULL at the top level and otherwise the parent
 * clone state's donemap.
 *
 * The successor states we create and fill here form a strict tree structure,
 * with each state having exactly one predecessor, except that the toplevel
 * state has no inarcs as yet (breakconstraintloop will add its inarcs from
 * spredecessor after we're done).  Thus, we can examine sclone's inarcs back
 * to the root, plus refarc if any, to identify the set of constraints already
 * known valid at the current point.  This allows us to avoid generating extra
 * successor states.
 */
static void
clonesuccessorstates(struct nfa * nfa,
					 struct state * ssource,
					 struct state * sclone,
					 struct state * spredecessor,
					 struct arc * refarc,
					 char *curdonemap,
					 char *outerdonemap,
					 int nstates)
{
	char	   *donemap;
	struct arc *a;

	/* Since this is recursive, it could be driven to stack overflow */
	if (STACK_TOO_DEEP(nfa->v->re))
	{
		NERR(REG_ETOOBIG);
=======
 */
static inline int
isconstraintarc(struct arc * a)
{
	switch (a->type)
	{
		case '^':
		case '$':
		case BEHIND:
		case AHEAD:
		case LACON:
			return 1;
	}
	return 0;
}

/*
 * hasconstraintout - does state have a constraint out arc?
 */
static int
hasconstraintout(struct state * s)
{
	struct arc *a;

	for (a = s->outs; a != NULL; a = a->outchain)
	{
		if (isconstraintarc(a))
			return 1;
	}
	return 0;
}

/*
 * fixconstraintloops - get rid of loops containing only constraint arcs
 *
 * A loop of states that contains only constraint arcs is useless, since
 * passing around the loop represents no forward progress.  Moreover, it
 * would cause infinite looping in pullback/pushfwd, so we need to get rid
 * of such loops before doing that.
 */
static void
fixconstraintloops(struct nfa * nfa,
				   FILE *f)		/* for debug output; NULL none */
{
	struct state *s;
	struct state *nexts;
	struct arc *a;
	struct arc *nexta;
	int			hasconstraints;

	/*
	 * In the trivial case of a state that loops to itself, we can just drop
	 * the constraint arc altogether.  This is worth special-casing because
	 * such loops are far more common than loops containing multiple states.
	 * While we're at it, note whether any constraint arcs survive.
	 */
	hasconstraints = 0;
	for (s = nfa->states; s != NULL && !NISERR(); s = nexts)
	{
		nexts = s->next;
		/* while we're at it, ensure tmp fields are clear for next step */
		assert(s->tmp == NULL);
		for (a = s->outs; a != NULL && !NISERR(); a = nexta)
		{
			nexta = a->outchain;
			if (isconstraintarc(a))
			{
				if (a->to == s)
					freearc(nfa, a);
				else
					hasconstraints = 1;
			}
		}
		/* If we removed all the outarcs, the state is useless. */
		if (s->nouts == 0 && !s->flag)
			dropstate(nfa, s);
	}

	/* Nothing to do if no remaining constraint arcs */
	if (NISERR() || !hasconstraints)
>>>>>>> b5bce6c1
		return;

	/*
	 * Starting from each remaining NFA state, search outwards for a
	 * constraint loop.  If we find a loop, break the loop, then start the
	 * search over.  (We could possibly retain some state from the first scan,
	 * but it would complicate things greatly, and multi-state constraint
	 * loops are rare enough that it's not worth optimizing the case.)
	 */
restart:
	for (s = nfa->states; s != NULL && !NISERR(); s = s->next)
	{
		if (findconstraintloop(nfa, s))
			goto restart;
	}

<<<<<<< HEAD
	/* If this state hasn't already got a donemap, create one */
	donemap = curdonemap;
	if (donemap == NULL)
	{
		donemap = (char *) MALLOC(nstates * sizeof(char));
		if (donemap == NULL)
		{
			NERR(REG_ESPACE);
			return;
		}

		if (outerdonemap != NULL)
		{
			/*
			 * Not at outermost recursion level, so copy the outer level's
			 * donemap; this ensures that we see states in process of being
			 * visited at outer levels, or already merged into predecessor
			 * states, as ones we shouldn't traverse back to.
			 */
			memcpy(donemap, outerdonemap, nstates * sizeof(char));
		}
		else
		{
			/* At outermost level, only spredecessor is off-limits */
			memset(donemap, 0, nstates * sizeof(char));
			assert(spredecessor->no < nstates);
			donemap[spredecessor->no] = 1;
		}
	}

	/* Mark ssource as visited in the donemap */
	assert(ssource->no < nstates);
	assert(donemap[ssource->no] == 0);
	donemap[ssource->no] = 1;

	/*
	 * We proceed by first cloning all of ssource's outarcs, creating new
	 * clone states as needed but not doing more with them than that.  Then in
	 * a second pass, recurse to process the child clone states.  This allows
	 * us to have only one child clone state per reachable source state, even
	 * when there are multiple outarcs leading to the same state.  Also, when
	 * we do visit a child state, its set of inarcs is known exactly, which
	 * makes it safe to apply the constraint-is-already-checked optimization.
	 * Also, this ensures that we've merged all the states we can into the
	 * current clone before we recurse to any children, thus possibly saving
	 * them from making extra images of those states.
	 *
	 * While this function runs, child clone states of the current state are
	 * marked by setting their tmp fields to point to the original state they
	 * were cloned from.  This makes it possible to detect multiple outarcs
	 * leading to the same state, and also makes it easy to distinguish clone
	 * states from original states (which will have tmp == NULL).
	 */
	for (a = ssource->outs; a != NULL && !NISERR(); a = a->outchain)
	{
		struct state *sto = a->to;

		/*
		 * We do not consider cloning successor states that have no constraint
		 * outarcs; just link to them as-is.  They cannot be part of a
		 * constraint loop so there is no need to make copies.  In particular,
		 * this rule keeps us from trying to clone the post state, which would
		 * be a bad idea.
		 */
		if (isconstraintarc(a) && hasconstraintout(sto))
		{
			struct state *prevclone;
			int			canmerge;
			struct arc *a2;

			/*
			 * Back-link constraint arcs must not be followed.  Nor is there a
			 * need to revisit states previously merged into this clone.
			 */
			assert(sto->no < nstates);
			if (donemap[sto->no] != 0)
				continue;

			/*
			 * Check whether we already have a child clone state for this
			 * source state.
			 */
			prevclone = NULL;
			for (a2 = sclone->outs; a2 != NULL; a2 = a2->outchain)
			{
				if (a2->to->tmp == sto)
				{
					prevclone = a2->to;
					break;
				}
			}

			/*
			 * If this arc is labeled the same as refarc, or the same as any
			 * arc we must have traversed to get to sclone, then no additional
			 * constraints need to be met to get to sto, so we should just
			 * merge its outarcs into sclone.
			 */
			if (refarc && a->type == refarc->type && a->co == refarc->co)
				canmerge = 1;
			else
			{
				struct state *s;

				canmerge = 0;
				for (s = sclone; s->ins; s = s->ins->from)
				{
					if (s->nins == 1 &&
						a->type == s->ins->type && a->co == s->ins->co)
					{
						canmerge = 1;
						break;
					}
				}
			}

			if (canmerge)
			{
				/*
				 * We can merge into sclone.  If we previously made a child
				 * clone state, drop it; there's no need to visit it.  (This
				 * can happen if ssource has multiple pathways to sto, and we
				 * only just now found one that is provably a no-op.)
				 */
				if (prevclone)
					dropstate(nfa, prevclone);	/* kills our outarc, too */

				/* Recurse to merge sto's outarcs into sclone */
				clonesuccessorstates(nfa,
									 sto,
									 sclone,
									 spredecessor,
									 refarc,
									 donemap,
									 outerdonemap,
									 nstates);
				/* sto should now be marked as previously visited */
				assert(NISERR() || donemap[sto->no] == 1);
			}
			else if (prevclone)
			{
				/*
				 * We already have a clone state for this successor, so just
				 * make another arc to it.
				 */
				cparc(nfa, a, sclone, prevclone);
			}
			else
			{
				/*
				 * We need to create a new successor clone state.
				 */
				struct state *stoclone;

				stoclone = newstate(nfa);
				if (stoclone == NULL)
				{
					assert(NISERR());
					break;
				}
				/* Mark it as to what it's a clone of */
				stoclone->tmp = sto;
				/* ... and add the outarc leading to it */
				cparc(nfa, a, sclone, stoclone);
			}
		}
		else
		{
			/*
			 * Non-constraint outarcs just get copied to sclone, as do outarcs
			 * leading to states with no constraint outarc.
			 */
			cparc(nfa, a, sclone, sto);
		}
=======
	if (NISERR())
		return;

	/*
	 * Now remove any states that have become useless.  (This cleanup is not
	 * very thorough, and would be even less so if we tried to combine it with
	 * the previous step; but cleanup() will take care of anything we miss.)
	 *
	 * Because findconstraintloop intentionally doesn't reset all tmp fields,
	 * we have to clear them after it's done.  This is a convenient place to
	 * do that, too.
	 */
	for (s = nfa->states; s != NULL; s = nexts)
	{
		nexts = s->next;
		s->tmp = NULL;
		if ((s->nins == 0 || s->nouts == 0) && !s->flag)
			dropstate(nfa, s);
	}

	if (f != NULL)
		dumpnfa(nfa, f);
}

/*
 * findconstraintloop - recursively find a loop of constraint arcs
 *
 * If we find a loop, break it by calling breakconstraintloop(), then
 * return 1; otherwise return 0.
 *
 * State tmp fields are guaranteed all NULL on a success return, because
 * breakconstraintloop does that.  After a failure return, any state that
 * is known not to be part of a loop is marked with s->tmp == s; this allows
 * us not to have to re-prove that fact on later calls.  (This convention is
 * workable because we already eliminated single-state loops.)
 *
 * Note that the found loop doesn't necessarily include the first state we
 * are called on.  Any loop reachable from that state will do.
 *
 * The maximum recursion depth here is one more than the length of the longest
 * loop-free chain of constraint arcs, which is surely no more than the size
 * of the NFA ... but that could still be enough to cause trouble.
 */
static int
findconstraintloop(struct nfa * nfa, struct state * s)
{
	struct arc *a;

	/* Since this is recursive, it could be driven to stack overflow */
	if (STACK_TOO_DEEP(nfa->v->re))
	{
		NERR(REG_ETOOBIG);
		return 1;				/* to exit as quickly as possible */
	}

	if (s->tmp != NULL)
	{
		/* Already proven uninteresting? */
		if (s->tmp == s)
			return 0;
		/* Found a loop involving s */
		breakconstraintloop(nfa, s);
		/* The tmp fields have been cleaned up by breakconstraintloop */
		return 1;
	}
	for (a = s->outs; a != NULL; a = a->outchain)
	{
		if (isconstraintarc(a))
		{
			struct state *sto = a->to;

			assert(sto != s);
			s->tmp = sto;
			if (findconstraintloop(nfa, sto))
				return 1;
		}
	}

	/*
	 * If we get here, no constraint loop exists leading out from s.  Mark it
	 * with s->tmp == s so we need not rediscover that fact again later.
	 */
	s->tmp = s;
	return 0;
}

/*
 * breakconstraintloop - break a loop of constraint arcs
 *
 * sinitial is any one member state of the loop.  Each loop member's tmp
 * field links to its successor within the loop.  (Note that this function
 * will reset all the tmp fields to NULL.)
 *
 * We can break the loop by, for any one state S1 in the loop, cloning its
 * loop successor state S2 (and possibly following states), and then moving
 * all S1->S2 constraint arcs to point to the cloned S2.  The cloned S2 should
 * copy any non-constraint outarcs of S2.  Constraint outarcs should be
 * dropped if they point back to S1, else they need to be copied as arcs to
 * similarly cloned states S3, S4, etc.  In general, each cloned state copies
 * non-constraint outarcs, drops constraint outarcs that would lead to itself
 * or any earlier cloned state, and sends other constraint outarcs to newly
 * cloned states.  No cloned state will have any inarcs that aren't constraint
 * arcs or do not lead from S1 or earlier-cloned states.  It's okay to drop
 * constraint back-arcs since they would not take us to any state we've not
 * already been in; therefore, no new constraint loop is created.  In this way
 * we generate a modified NFA that can still represent every useful state
 * sequence, but not sequences that represent state loops with no consumption
 * of input data.  Note that the set of cloned states will certainly include
 * all of the loop member states other than S1, and it may also include
 * non-loop states that are reachable from S2 via constraint arcs.  This is
 * important because there is no guarantee that findconstraintloop found a
 * maximal loop (and searching for one would be NP-hard, so don't try).
 * Frequently the "non-loop states" are actually part of a larger loop that
 * we didn't notice, and indeed there may be several overlapping loops.
 * This technique ensures convergence in such cases, while considering only
 * the originally-found loop does not.
 *
 * If there is only one S1->S2 constraint arc, then that constraint is
 * certainly satisfied when we enter any of the clone states.  This means that
 * in the common case where many of the constraint arcs are identically
 * labeled, we can merge together clone states linked by a similarly-labeled
 * constraint: if we can get to the first one we can certainly get to the
 * second, so there's no need to distinguish.  This greatly reduces the number
 * of new states needed, so we preferentially break the given loop at a state
 * pair where this is true.
 *
 * Furthermore, it's fairly common to find that a cloned successor state has
 * no outarcs, especially if we're a bit aggressive about removing unnecessary
 * outarcs.  If that happens, then there is simply not any interesting state
 * that can be reached through the predecessor's loop arcs, which means we can
 * break the loop just by removing those loop arcs, with no new states added.
 */
static void
breakconstraintloop(struct nfa * nfa, struct state * sinitial)
{
	struct state *s;
	struct state *shead;
	struct state *stail;
	struct state *sclone;
	struct state *nexts;
	struct arc *refarc;
	struct arc *a;
	struct arc *nexta;

	/*
	 * Start by identifying which loop step we want to break at.
	 * Preferentially this is one with only one constraint arc.  (XXX are
	 * there any other secondary heuristics we want to use here?)  Set refarc
	 * to point to the selected lone constraint arc, if there is one.
	 */
	refarc = NULL;
	s = sinitial;
	do
	{
		nexts = s->tmp;
		assert(nexts != s);		/* should not see any one-element loops */
		if (refarc == NULL)
		{
			int			narcs = 0;

			for (a = s->outs; a != NULL; a = a->outchain)
			{
				if (a->to == nexts && isconstraintarc(a))
				{
					refarc = a;
					narcs++;
				}
			}
			assert(narcs > 0);
			if (narcs > 1)
				refarc = NULL;	/* multiple constraint arcs here, no good */
		}
		s = nexts;
	} while (s != sinitial);

	if (refarc)
	{
		/* break at the refarc */
		shead = refarc->from;
		stail = refarc->to;
		assert(stail == shead->tmp);
>>>>>>> b5bce6c1
	}

	/*
	 * If we are at outer level for this clone state, recurse to all its child
	 * clone states, clearing their tmp fields as we go.  (If we're not
	 * outermost for sclone, leave this to be done by the outer call level.)
	 * Note that if we have multiple outarcs leading to the same clone state,
	 * it will only be recursed-to once.
	 */
	if (curdonemap == NULL)
	{
<<<<<<< HEAD
		for (a = sclone->outs; a != NULL && !NISERR(); a = a->outchain)
		{
			struct state *stoclone = a->to;
			struct state *sto = stoclone->tmp;

			if (sto != NULL)
			{
				stoclone->tmp = NULL;
				clonesuccessorstates(nfa,
									 sto,
									 stoclone,
									 spredecessor,
									 refarc,
									 NULL,
									 donemap,
									 nstates);
			}
		}

		/* Don't forget to free sclone's donemap when done with it */
		FREE(donemap);
=======
		/* for lack of a better idea, break after sinitial */
		shead = sinitial;
		stail = sinitial->tmp;
	}

	/*
	 * Reset the tmp fields so that we can use them for local storage in
	 * clonesuccessorstates.  (findconstraintloop won't mind, since it's just
	 * going to abandon its search anyway.)
	 */
	for (s = nfa->states; s != NULL; s = s->next)
		s->tmp = NULL;

	/*
	 * Recursively build clone state(s) as needed.
	 */
	sclone = newstate(nfa);
	if (sclone == NULL)
	{
		assert(NISERR());
		return;
	}

	clonesuccessorstates(nfa, stail, sclone, shead, refarc,
						 NULL, NULL, nfa->nstates);

	if (NISERR())
		return;

	/*
	 * It's possible that sclone has no outarcs at all, in which case it's
	 * useless.  (We don't try extremely hard to get rid of useless states
	 * here, but this is an easy and fairly common case.)
	 */
	if (sclone->nouts == 0)
	{
		freestate(nfa, sclone);
		sclone = NULL;
	}

	/*
	 * Move shead's constraint-loop arcs to point to sclone, or just drop them
	 * if we discovered we don't need sclone.
	 */
	for (a = shead->outs; a != NULL; a = nexta)
	{
		nexta = a->outchain;
		if (a->to == stail && isconstraintarc(a))
		{
			if (sclone)
				cparc(nfa, a, shead, sclone);
			freearc(nfa, a);
			if (NISERR())
				break;
		}
	}
}

/*
 * clonesuccessorstates - create a tree of constraint-arc successor states
 *
 * ssource is the state to be cloned, and sclone is the state to copy its
 * outarcs into.  sclone's inarcs, if any, should already be set up.
 *
 * spredecessor is the original predecessor state that we are trying to build
 * successors for (it may not be the immediate predecessor of ssource).
 * refarc, if not NULL, is the original constraint arc that is known to have
 * been traversed out of spredecessor to reach the successor(s).
 *
 * For each cloned successor state, we transiently create a "donemap" that is
 * a boolean array showing which source states we've already visited for this
 * clone state.  This prevents infinite recursion as well as useless repeat
 * visits to the same state subtree (which can add up fast, since typical NFAs
 * have multiple redundant arc pathways).  Each donemap is a char array
 * indexed by state number.  The donemaps are all of the same size "nstates",
 * which is nfa->nstates as of the start of the recursion.  This is enough to
 * have entries for all pre-existing states, but *not* entries for clone
 * states created during the recursion.  That's okay since we have no need to
 * mark those.
 *
 * curdonemap is NULL when recursing to a new sclone state, or sclone's
 * donemap when we are recursing without having created a new state (which we
 * do when we decide we can merge a successor state into the current clone
 * state).  outerdonemap is NULL at the top level and otherwise the parent
 * clone state's donemap.
 *
 * The successor states we create and fill here form a strict tree structure,
 * with each state having exactly one predecessor, except that the toplevel
 * state has no inarcs as yet (breakconstraintloop will add its inarcs from
 * spredecessor after we're done).  Thus, we can examine sclone's inarcs back
 * to the root, plus refarc if any, to identify the set of constraints already
 * known valid at the current point.  This allows us to avoid generating extra
 * successor states.
 */
static void
clonesuccessorstates(struct nfa * nfa,
					 struct state * ssource,
					 struct state * sclone,
					 struct state * spredecessor,
					 struct arc * refarc,
					 char *curdonemap,
					 char *outerdonemap,
					 int nstates)
{
	char	   *donemap;
	struct arc *a;

	/* Since this is recursive, it could be driven to stack overflow */
	if (STACK_TOO_DEEP(nfa->v->re))
	{
		NERR(REG_ETOOBIG);
		return;
>>>>>>> b5bce6c1
	}

	/* If this state hasn't already got a donemap, create one */
	donemap = curdonemap;
	if (donemap == NULL)
	{
		donemap = (char *) MALLOC(nstates * sizeof(char));
		if (donemap == NULL)
		{
			NERR(REG_ESPACE);
			return;
		}

		if (outerdonemap != NULL)
		{
			/*
			 * Not at outermost recursion level, so copy the outer level's
			 * donemap; this ensures that we see states in process of being
			 * visited at outer levels, or already merged into predecessor
			 * states, as ones we shouldn't traverse back to.
			 */
			memcpy(donemap, outerdonemap, nstates * sizeof(char));
		}
		else
		{
			/* At outermost level, only spredecessor is off-limits */
			memset(donemap, 0, nstates * sizeof(char));
			assert(spredecessor->no < nstates);
			donemap[spredecessor->no] = 1;
		}
	}

	/* Mark ssource as visited in the donemap */
	assert(ssource->no < nstates);
	assert(donemap[ssource->no] == 0);
	donemap[ssource->no] = 1;

	/*
	 * We proceed by first cloning all of ssource's outarcs, creating new
	 * clone states as needed but not doing more with them than that.  Then in
	 * a second pass, recurse to process the child clone states.  This allows
	 * us to have only one child clone state per reachable source state, even
	 * when there are multiple outarcs leading to the same state.  Also, when
	 * we do visit a child state, its set of inarcs is known exactly, which
	 * makes it safe to apply the constraint-is-already-checked optimization.
	 * Also, this ensures that we've merged all the states we can into the
	 * current clone before we recurse to any children, thus possibly saving
	 * them from making extra images of those states.
	 *
	 * While this function runs, child clone states of the current state are
	 * marked by setting their tmp fields to point to the original state they
	 * were cloned from.  This makes it possible to detect multiple outarcs
	 * leading to the same state, and also makes it easy to distinguish clone
	 * states from original states (which will have tmp == NULL).
	 */
	for (a = ssource->outs; a != NULL && !NISERR(); a = a->outchain)
	{
		struct state *sto = a->to;

		/*
		 * We do not consider cloning successor states that have no constraint
		 * outarcs; just link to them as-is.  They cannot be part of a
		 * constraint loop so there is no need to make copies.  In particular,
		 * this rule keeps us from trying to clone the post state, which would
		 * be a bad idea.
		 */
		if (isconstraintarc(a) && hasconstraintout(sto))
		{
			struct state *prevclone;
			int			canmerge;
			struct arc *a2;

			/*
			 * Back-link constraint arcs must not be followed.  Nor is there a
			 * need to revisit states previously merged into this clone.
			 */
			assert(sto->no < nstates);
			if (donemap[sto->no] != 0)
				continue;

			/*
			 * Check whether we already have a child clone state for this
			 * source state.
			 */
			prevclone = NULL;
			for (a2 = sclone->outs; a2 != NULL; a2 = a2->outchain)
			{
				if (a2->to->tmp == sto)
				{
					prevclone = a2->to;
					break;
				}
			}

			/*
			 * If this arc is labeled the same as refarc, or the same as any
			 * arc we must have traversed to get to sclone, then no additional
			 * constraints need to be met to get to sto, so we should just
			 * merge its outarcs into sclone.
			 */
			if (refarc && a->type == refarc->type && a->co == refarc->co)
				canmerge = 1;
			else
			{
				struct state *s;

				canmerge = 0;
				for (s = sclone; s->ins; s = s->ins->from)
				{
					if (s->nins == 1 &&
						a->type == s->ins->type && a->co == s->ins->co)
					{
						canmerge = 1;
						break;
					}
				}
			}

			if (canmerge)
			{
				/*
				 * We can merge into sclone.  If we previously made a child
				 * clone state, drop it; there's no need to visit it.  (This
				 * can happen if ssource has multiple pathways to sto, and we
				 * only just now found one that is provably a no-op.)
				 */
				if (prevclone)
					dropstate(nfa, prevclone);	/* kills our outarc, too */

				/* Recurse to merge sto's outarcs into sclone */
				clonesuccessorstates(nfa,
									 sto,
									 sclone,
									 spredecessor,
									 refarc,
									 donemap,
									 outerdonemap,
									 nstates);
				/* sto should now be marked as previously visited */
				assert(NISERR() || donemap[sto->no] == 1);
			}
			else if (prevclone)
			{
				/*
				 * We already have a clone state for this successor, so just
				 * make another arc to it.
				 */
				cparc(nfa, a, sclone, prevclone);
			}
			else
			{
				/*
				 * We need to create a new successor clone state.
				 */
				struct state *stoclone;

				stoclone = newstate(nfa);
				if (stoclone == NULL)
				{
					assert(NISERR());
					break;
				}
				/* Mark it as to what it's a clone of */
				stoclone->tmp = sto;
				/* ... and add the outarc leading to it */
				cparc(nfa, a, sclone, stoclone);
			}
		}
		else
		{
			/*
			 * Non-constraint outarcs just get copied to sclone, as do outarcs
			 * leading to states with no constraint outarc.
			 */
			cparc(nfa, a, sclone, sto);
		}
	}

	/*
	 * If we are at outer level for this clone state, recurse to all its child
	 * clone states, clearing their tmp fields as we go.  (If we're not
	 * outermost for sclone, leave this to be done by the outer call level.)
	 * Note that if we have multiple outarcs leading to the same clone state,
	 * it will only be recursed-to once.
	 */
	if (curdonemap == NULL)
	{
		for (a = sclone->outs; a != NULL && !NISERR(); a = a->outchain)
		{
			struct state *stoclone = a->to;
			struct state *sto = stoclone->tmp;

			if (sto != NULL)
			{
				stoclone->tmp = NULL;
				clonesuccessorstates(nfa,
									 sto,
									 stoclone,
									 spredecessor,
									 refarc,
									 NULL,
									 donemap,
									 nstates);
			}
		}

		/* Don't forget to free sclone's donemap when done with it */
		FREE(donemap);
	}
}

/*
 * cleanup - clean up NFA after optimizations
 */
static void
cleanup(struct nfa * nfa)
{
	struct state *s;
	struct state *nexts;
	int			n;

	if (NISERR())
		return;

	/* clear out unreachable or dead-end states */
	/* use pre to mark reachable, then post to mark can-reach-post */
	markreachable(nfa, nfa->pre, (struct state *) NULL, nfa->pre);
	markcanreach(nfa, nfa->post, nfa->pre, nfa->post);
	for (s = nfa->states; s != NULL && !NISERR(); s = nexts)
	{
		nexts = s->next;
		if (s->tmp != nfa->post && !s->flag)
			dropstate(nfa, s);
	}
	assert(NISERR() || nfa->post->nins == 0 || nfa->post->tmp == nfa->post);
	cleartraverse(nfa, nfa->pre);
	assert(NISERR() || nfa->post->nins == 0 || nfa->post->tmp == NULL);
	/* the nins==0 (final unreachable) case will be caught later */

	/* renumber surviving states */
	n = 0;
	for (s = nfa->states; s != NULL; s = s->next)
		s->no = n++;
	nfa->nstates = n;
}

/*
 * markreachable - recursive marking of reachable states
 */
static void
markreachable(struct nfa * nfa,
			  struct state * s,
			  struct state * okay,		/* consider only states with this mark */
			  struct state * mark)		/* the value to mark with */
{
	struct arc *a;

	/* Since this is recursive, it could be driven to stack overflow */
	if (STACK_TOO_DEEP(nfa->v->re))
	{
		NERR(REG_ETOOBIG);
		return;
	}

	if (s->tmp != okay)
		return;
	s->tmp = mark;

	for (a = s->outs; a != NULL; a = a->outchain)
		markreachable(nfa, a->to, okay, mark);
}

/*
 * markcanreach - recursive marking of states which can reach here
 */
static void
markcanreach(struct nfa * nfa,
			 struct state * s,
			 struct state * okay,		/* consider only states with this mark */
			 struct state * mark)		/* the value to mark with */
{
	struct arc *a;

	/* Since this is recursive, it could be driven to stack overflow */
	if (STACK_TOO_DEEP(nfa->v->re))
	{
		NERR(REG_ETOOBIG);
		return;
	}

	if (s->tmp != okay)
		return;
	s->tmp = mark;

	for (a = s->ins; a != NULL; a = a->inchain)
		markcanreach(nfa, a->from, okay, mark);
}

/*
 * analyze - ascertain potentially-useful facts about an optimized NFA
 */
static long						/* re_info bits to be ORed in */
analyze(struct nfa * nfa)
{
	struct arc *a;
	struct arc *aa;

	if (NISERR())
		return 0;

	if (nfa->pre->outs == NULL)
		return REG_UIMPOSSIBLE;
	for (a = nfa->pre->outs; a != NULL; a = a->outchain)
		for (aa = a->to->outs; aa != NULL; aa = aa->outchain)
			if (aa->to == nfa->post)
				return REG_UEMPTYMATCH;
	return 0;
}

/*
 * compact - construct the compact representation of an NFA
 */
static void
compact(struct nfa * nfa,
		struct cnfa * cnfa)
{
	struct state *s;
	struct arc *a;
	size_t		nstates;
	size_t		narcs;
	struct carc *ca;
	struct carc *first;

	assert(!NISERR());

	nstates = 0;
	narcs = 0;
	for (s = nfa->states; s != NULL; s = s->next)
	{
		nstates++;
		narcs += s->nouts + 1;	/* need one extra for endmarker */
	}

	cnfa->stflags = (char *) MALLOC(nstates * sizeof(char));
	cnfa->states = (struct carc **) MALLOC(nstates * sizeof(struct carc *));
	cnfa->arcs = (struct carc *) MALLOC(narcs * sizeof(struct carc));
	if (cnfa->stflags == NULL || cnfa->states == NULL || cnfa->arcs == NULL)
	{
		if (cnfa->stflags != NULL)
			FREE(cnfa->stflags);
		if (cnfa->states != NULL)
			FREE(cnfa->states);
		if (cnfa->arcs != NULL)
			FREE(cnfa->arcs);
		NERR(REG_ESPACE);
		return;
	}
	cnfa->nstates = nstates;
	cnfa->pre = nfa->pre->no;
	cnfa->post = nfa->post->no;
	cnfa->bos[0] = nfa->bos[0];
	cnfa->bos[1] = nfa->bos[1];
	cnfa->eos[0] = nfa->eos[0];
	cnfa->eos[1] = nfa->eos[1];
	cnfa->ncolors = maxcolor(nfa->cm) + 1;
	cnfa->flags = 0;

	ca = cnfa->arcs;
	for (s = nfa->states; s != NULL; s = s->next)
	{
		assert((size_t) s->no < nstates);
		cnfa->stflags[s->no] = 0;
		cnfa->states[s->no] = ca;
		first = ca;
		for (a = s->outs; a != NULL; a = a->outchain)
			switch (a->type)
			{
				case PLAIN:
					ca->co = a->co;
					ca->to = a->to->no;
					ca++;
					break;
				case LACON:
					assert(s->no != cnfa->pre);
					ca->co = (color) (cnfa->ncolors + a->co);
					ca->to = a->to->no;
					ca++;
					cnfa->flags |= HASLACONS;
					break;
				default:
					NERR(REG_ASSERT);
					break;
			}
		carcsort(first, ca - first);
		ca->co = COLORLESS;
		ca->to = 0;
		ca++;
	}
	assert(ca == &cnfa->arcs[narcs]);
	assert(cnfa->nstates != 0);

	/* mark no-progress states */
	for (a = nfa->pre->outs; a != NULL; a = a->outchain)
		cnfa->stflags[a->to->no] = CNFA_NOPROGRESS;
	cnfa->stflags[nfa->pre->no] = CNFA_NOPROGRESS;
}

/*
 * carcsort - sort compacted-NFA arcs by color
 */
static void
carcsort(struct carc * first, size_t n)
{
	if (n > 1)
		qsort(first, n, sizeof(struct carc), carc_cmp);
}

static int
carc_cmp(const void *a, const void *b)
{
	const struct carc *aa = (const struct carc *) a;
	const struct carc *bb = (const struct carc *) b;

	if (aa->co < bb->co)
		return -1;
	if (aa->co > bb->co)
		return +1;
	if (aa->to < bb->to)
		return -1;
	if (aa->to > bb->to)
		return +1;
	return 0;
}

/*
 * freecnfa - free a compacted NFA
 */
static void
freecnfa(struct cnfa * cnfa)
{
	assert(cnfa->nstates != 0); /* not empty already */
	cnfa->nstates = 0;
	FREE(cnfa->stflags);
	FREE(cnfa->states);
	FREE(cnfa->arcs);
}

/*
 * dumpnfa - dump an NFA in human-readable form
 */
static void
dumpnfa(struct nfa * nfa,
		FILE *f)
{
#ifdef REG_DEBUG
	struct state *s;
	int			nstates = 0;
	int			narcs = 0;

	fprintf(f, "pre %d, post %d", nfa->pre->no, nfa->post->no);
	if (nfa->bos[0] != COLORLESS)
		fprintf(f, ", bos [%ld]", (long) nfa->bos[0]);
	if (nfa->bos[1] != COLORLESS)
		fprintf(f, ", bol [%ld]", (long) nfa->bos[1]);
	if (nfa->eos[0] != COLORLESS)
		fprintf(f, ", eos [%ld]", (long) nfa->eos[0]);
	if (nfa->eos[1] != COLORLESS)
		fprintf(f, ", eol [%ld]", (long) nfa->eos[1]);
	fprintf(f, "\n");
	for (s = nfa->states; s != NULL; s = s->next)
	{
		dumpstate(s, f);
		nstates++;
		narcs += s->nouts;
	}
	fprintf(f, "total of %d states, %d arcs\n", nstates, narcs);
	if (nfa->parent == NULL)
		dumpcolors(nfa->cm, f);
	fflush(f);
#endif
}

#ifdef REG_DEBUG				/* subordinates of dumpnfa */

/*
 * dumpstate - dump an NFA state in human-readable form
 */
static void
dumpstate(struct state * s,
		  FILE *f)
{
	struct arc *a;

	fprintf(f, "%d%s%c", s->no, (s->tmp != NULL) ? "T" : "",
			(s->flag) ? s->flag : '.');
	if (s->prev != NULL && s->prev->next != s)
		fprintf(f, "\tstate chain bad\n");
	if (s->nouts == 0)
		fprintf(f, "\tno out arcs\n");
	else
		dumparcs(s, f);
	fflush(f);
	for (a = s->ins; a != NULL; a = a->inchain)
	{
		if (a->to != s)
			fprintf(f, "\tlink from %d to %d on %d's in-chain\n",
					a->from->no, a->to->no, s->no);
	}
}

/*
 * dumparcs - dump out-arcs in human-readable form
 */
static void
dumparcs(struct state * s,
		 FILE *f)
{
	int			pos;
	struct arc *a;

	/* printing oldest arcs first is usually clearer */
	a = s->outs;
	assert(a != NULL);
	while (a->outchain != NULL)
		a = a->outchain;
	pos = 1;
	do
	{
		dumparc(a, s, f);
		if (pos == 5)
		{
			fprintf(f, "\n");
			pos = 1;
		}
		else
			pos++;
		a = a->outchainRev;
	} while (a != NULL);
	if (pos != 1)
		fprintf(f, "\n");
}

/*
 * dumparc - dump one outarc in readable form, including prefixing tab
 */
static void
dumparc(struct arc * a,
		struct state * s,
		FILE *f)
{
	struct arc *aa;
	struct arcbatch *ab;

	fprintf(f, "\t");
	switch (a->type)
	{
		case PLAIN:
			fprintf(f, "[%ld]", (long) a->co);
			break;
		case AHEAD:
			fprintf(f, ">%ld>", (long) a->co);
			break;
		case BEHIND:
			fprintf(f, "<%ld<", (long) a->co);
			break;
		case LACON:
			fprintf(f, ":%ld:", (long) a->co);
			break;
		case '^':
		case '$':
			fprintf(f, "%c%d", a->type, (int) a->co);
			break;
		case EMPTY:
			break;
		default:
			fprintf(f, "0x%x/0%lo", a->type, (long) a->co);
			break;
	}
	if (a->from != s)
		fprintf(f, "?%d?", a->from->no);
	for (ab = &a->from->oas; ab != NULL; ab = ab->next)
	{
		for (aa = &ab->a[0]; aa < &ab->a[ABSIZE]; aa++)
			if (aa == a)
				break;			/* NOTE BREAK OUT */
		if (aa < &ab->a[ABSIZE])	/* propagate break */
			break;				/* NOTE BREAK OUT */
	}
	if (ab == NULL)
		fprintf(f, "?!?");		/* not in allocated space */
	fprintf(f, "->");
	if (a->to == NULL)
	{
		fprintf(f, "NULL");
		return;
	}
	fprintf(f, "%d", a->to->no);
	for (aa = a->to->ins; aa != NULL; aa = aa->inchain)
		if (aa == a)
			break;				/* NOTE BREAK OUT */
	if (aa == NULL)
		fprintf(f, "?!?");		/* missing from in-chain */
}
#endif   /* REG_DEBUG */

/*
 * dumpcnfa - dump a compacted NFA in human-readable form
 */
#ifdef REG_DEBUG
static void
dumpcnfa(struct cnfa * cnfa,
		 FILE *f)
{
	int			st;

	fprintf(f, "pre %d, post %d", cnfa->pre, cnfa->post);
	if (cnfa->bos[0] != COLORLESS)
		fprintf(f, ", bos [%ld]", (long) cnfa->bos[0]);
	if (cnfa->bos[1] != COLORLESS)
		fprintf(f, ", bol [%ld]", (long) cnfa->bos[1]);
	if (cnfa->eos[0] != COLORLESS)
		fprintf(f, ", eos [%ld]", (long) cnfa->eos[0]);
	if (cnfa->eos[1] != COLORLESS)
		fprintf(f, ", eol [%ld]", (long) cnfa->eos[1]);
	if (cnfa->flags & HASLACONS)
		fprintf(f, ", haslacons");
	fprintf(f, "\n");
	for (st = 0; st < cnfa->nstates; st++)
		dumpcstate(st, cnfa, f);
	fflush(f);
}
#endif

#ifdef REG_DEBUG				/* subordinates of dumpcnfa */

/*
 * dumpcstate - dump a compacted-NFA state in human-readable form
 */
static void
dumpcstate(int st,
		   struct cnfa * cnfa,
		   FILE *f)
{
	struct carc *ca;
	int			pos;

	fprintf(f, "%d%s", st, (cnfa->stflags[st] & CNFA_NOPROGRESS) ? ":" : ".");
	pos = 1;
	for (ca = cnfa->states[st]; ca->co != COLORLESS; ca++)
	{
		if (ca->co < cnfa->ncolors)
			fprintf(f, "\t[%ld]->%d", (long) ca->co, ca->to);
		else
			fprintf(f, "\t:%ld:->%d", (long) (ca->co - cnfa->ncolors), ca->to);
		if (pos == 5)
		{
			fprintf(f, "\n");
			pos = 1;
		}
		else
			pos++;
	}
	if (ca == cnfa->states[st] || pos != 1)
		fprintf(f, "\n");
	fflush(f);
}

#endif   /* REG_DEBUG */<|MERGE_RESOLUTION|>--- conflicted
+++ resolved
@@ -2119,7 +2119,6 @@
 
 /*
  * isconstraintarc - detect whether an arc is of a constraint type
-<<<<<<< HEAD
  */
 static inline int
 isconstraintarc(struct arc * a)
@@ -2511,609 +2510,7 @@
 	if (STACK_TOO_DEEP(nfa->v->re))
 	{
 		NERR(REG_ETOOBIG);
-=======
- */
-static inline int
-isconstraintarc(struct arc * a)
-{
-	switch (a->type)
-	{
-		case '^':
-		case '$':
-		case BEHIND:
-		case AHEAD:
-		case LACON:
-			return 1;
-	}
-	return 0;
-}
-
-/*
- * hasconstraintout - does state have a constraint out arc?
- */
-static int
-hasconstraintout(struct state * s)
-{
-	struct arc *a;
-
-	for (a = s->outs; a != NULL; a = a->outchain)
-	{
-		if (isconstraintarc(a))
-			return 1;
-	}
-	return 0;
-}
-
-/*
- * fixconstraintloops - get rid of loops containing only constraint arcs
- *
- * A loop of states that contains only constraint arcs is useless, since
- * passing around the loop represents no forward progress.  Moreover, it
- * would cause infinite looping in pullback/pushfwd, so we need to get rid
- * of such loops before doing that.
- */
-static void
-fixconstraintloops(struct nfa * nfa,
-				   FILE *f)		/* for debug output; NULL none */
-{
-	struct state *s;
-	struct state *nexts;
-	struct arc *a;
-	struct arc *nexta;
-	int			hasconstraints;
-
-	/*
-	 * In the trivial case of a state that loops to itself, we can just drop
-	 * the constraint arc altogether.  This is worth special-casing because
-	 * such loops are far more common than loops containing multiple states.
-	 * While we're at it, note whether any constraint arcs survive.
-	 */
-	hasconstraints = 0;
-	for (s = nfa->states; s != NULL && !NISERR(); s = nexts)
-	{
-		nexts = s->next;
-		/* while we're at it, ensure tmp fields are clear for next step */
-		assert(s->tmp == NULL);
-		for (a = s->outs; a != NULL && !NISERR(); a = nexta)
-		{
-			nexta = a->outchain;
-			if (isconstraintarc(a))
-			{
-				if (a->to == s)
-					freearc(nfa, a);
-				else
-					hasconstraints = 1;
-			}
-		}
-		/* If we removed all the outarcs, the state is useless. */
-		if (s->nouts == 0 && !s->flag)
-			dropstate(nfa, s);
-	}
-
-	/* Nothing to do if no remaining constraint arcs */
-	if (NISERR() || !hasconstraints)
->>>>>>> b5bce6c1
 		return;
-
-	/*
-	 * Starting from each remaining NFA state, search outwards for a
-	 * constraint loop.  If we find a loop, break the loop, then start the
-	 * search over.  (We could possibly retain some state from the first scan,
-	 * but it would complicate things greatly, and multi-state constraint
-	 * loops are rare enough that it's not worth optimizing the case.)
-	 */
-restart:
-	for (s = nfa->states; s != NULL && !NISERR(); s = s->next)
-	{
-		if (findconstraintloop(nfa, s))
-			goto restart;
-	}
-
-<<<<<<< HEAD
-	/* If this state hasn't already got a donemap, create one */
-	donemap = curdonemap;
-	if (donemap == NULL)
-	{
-		donemap = (char *) MALLOC(nstates * sizeof(char));
-		if (donemap == NULL)
-		{
-			NERR(REG_ESPACE);
-			return;
-		}
-
-		if (outerdonemap != NULL)
-		{
-			/*
-			 * Not at outermost recursion level, so copy the outer level's
-			 * donemap; this ensures that we see states in process of being
-			 * visited at outer levels, or already merged into predecessor
-			 * states, as ones we shouldn't traverse back to.
-			 */
-			memcpy(donemap, outerdonemap, nstates * sizeof(char));
-		}
-		else
-		{
-			/* At outermost level, only spredecessor is off-limits */
-			memset(donemap, 0, nstates * sizeof(char));
-			assert(spredecessor->no < nstates);
-			donemap[spredecessor->no] = 1;
-		}
-	}
-
-	/* Mark ssource as visited in the donemap */
-	assert(ssource->no < nstates);
-	assert(donemap[ssource->no] == 0);
-	donemap[ssource->no] = 1;
-
-	/*
-	 * We proceed by first cloning all of ssource's outarcs, creating new
-	 * clone states as needed but not doing more with them than that.  Then in
-	 * a second pass, recurse to process the child clone states.  This allows
-	 * us to have only one child clone state per reachable source state, even
-	 * when there are multiple outarcs leading to the same state.  Also, when
-	 * we do visit a child state, its set of inarcs is known exactly, which
-	 * makes it safe to apply the constraint-is-already-checked optimization.
-	 * Also, this ensures that we've merged all the states we can into the
-	 * current clone before we recurse to any children, thus possibly saving
-	 * them from making extra images of those states.
-	 *
-	 * While this function runs, child clone states of the current state are
-	 * marked by setting their tmp fields to point to the original state they
-	 * were cloned from.  This makes it possible to detect multiple outarcs
-	 * leading to the same state, and also makes it easy to distinguish clone
-	 * states from original states (which will have tmp == NULL).
-	 */
-	for (a = ssource->outs; a != NULL && !NISERR(); a = a->outchain)
-	{
-		struct state *sto = a->to;
-
-		/*
-		 * We do not consider cloning successor states that have no constraint
-		 * outarcs; just link to them as-is.  They cannot be part of a
-		 * constraint loop so there is no need to make copies.  In particular,
-		 * this rule keeps us from trying to clone the post state, which would
-		 * be a bad idea.
-		 */
-		if (isconstraintarc(a) && hasconstraintout(sto))
-		{
-			struct state *prevclone;
-			int			canmerge;
-			struct arc *a2;
-
-			/*
-			 * Back-link constraint arcs must not be followed.  Nor is there a
-			 * need to revisit states previously merged into this clone.
-			 */
-			assert(sto->no < nstates);
-			if (donemap[sto->no] != 0)
-				continue;
-
-			/*
-			 * Check whether we already have a child clone state for this
-			 * source state.
-			 */
-			prevclone = NULL;
-			for (a2 = sclone->outs; a2 != NULL; a2 = a2->outchain)
-			{
-				if (a2->to->tmp == sto)
-				{
-					prevclone = a2->to;
-					break;
-				}
-			}
-
-			/*
-			 * If this arc is labeled the same as refarc, or the same as any
-			 * arc we must have traversed to get to sclone, then no additional
-			 * constraints need to be met to get to sto, so we should just
-			 * merge its outarcs into sclone.
-			 */
-			if (refarc && a->type == refarc->type && a->co == refarc->co)
-				canmerge = 1;
-			else
-			{
-				struct state *s;
-
-				canmerge = 0;
-				for (s = sclone; s->ins; s = s->ins->from)
-				{
-					if (s->nins == 1 &&
-						a->type == s->ins->type && a->co == s->ins->co)
-					{
-						canmerge = 1;
-						break;
-					}
-				}
-			}
-
-			if (canmerge)
-			{
-				/*
-				 * We can merge into sclone.  If we previously made a child
-				 * clone state, drop it; there's no need to visit it.  (This
-				 * can happen if ssource has multiple pathways to sto, and we
-				 * only just now found one that is provably a no-op.)
-				 */
-				if (prevclone)
-					dropstate(nfa, prevclone);	/* kills our outarc, too */
-
-				/* Recurse to merge sto's outarcs into sclone */
-				clonesuccessorstates(nfa,
-									 sto,
-									 sclone,
-									 spredecessor,
-									 refarc,
-									 donemap,
-									 outerdonemap,
-									 nstates);
-				/* sto should now be marked as previously visited */
-				assert(NISERR() || donemap[sto->no] == 1);
-			}
-			else if (prevclone)
-			{
-				/*
-				 * We already have a clone state for this successor, so just
-				 * make another arc to it.
-				 */
-				cparc(nfa, a, sclone, prevclone);
-			}
-			else
-			{
-				/*
-				 * We need to create a new successor clone state.
-				 */
-				struct state *stoclone;
-
-				stoclone = newstate(nfa);
-				if (stoclone == NULL)
-				{
-					assert(NISERR());
-					break;
-				}
-				/* Mark it as to what it's a clone of */
-				stoclone->tmp = sto;
-				/* ... and add the outarc leading to it */
-				cparc(nfa, a, sclone, stoclone);
-			}
-		}
-		else
-		{
-			/*
-			 * Non-constraint outarcs just get copied to sclone, as do outarcs
-			 * leading to states with no constraint outarc.
-			 */
-			cparc(nfa, a, sclone, sto);
-		}
-=======
-	if (NISERR())
-		return;
-
-	/*
-	 * Now remove any states that have become useless.  (This cleanup is not
-	 * very thorough, and would be even less so if we tried to combine it with
-	 * the previous step; but cleanup() will take care of anything we miss.)
-	 *
-	 * Because findconstraintloop intentionally doesn't reset all tmp fields,
-	 * we have to clear them after it's done.  This is a convenient place to
-	 * do that, too.
-	 */
-	for (s = nfa->states; s != NULL; s = nexts)
-	{
-		nexts = s->next;
-		s->tmp = NULL;
-		if ((s->nins == 0 || s->nouts == 0) && !s->flag)
-			dropstate(nfa, s);
-	}
-
-	if (f != NULL)
-		dumpnfa(nfa, f);
-}
-
-/*
- * findconstraintloop - recursively find a loop of constraint arcs
- *
- * If we find a loop, break it by calling breakconstraintloop(), then
- * return 1; otherwise return 0.
- *
- * State tmp fields are guaranteed all NULL on a success return, because
- * breakconstraintloop does that.  After a failure return, any state that
- * is known not to be part of a loop is marked with s->tmp == s; this allows
- * us not to have to re-prove that fact on later calls.  (This convention is
- * workable because we already eliminated single-state loops.)
- *
- * Note that the found loop doesn't necessarily include the first state we
- * are called on.  Any loop reachable from that state will do.
- *
- * The maximum recursion depth here is one more than the length of the longest
- * loop-free chain of constraint arcs, which is surely no more than the size
- * of the NFA ... but that could still be enough to cause trouble.
- */
-static int
-findconstraintloop(struct nfa * nfa, struct state * s)
-{
-	struct arc *a;
-
-	/* Since this is recursive, it could be driven to stack overflow */
-	if (STACK_TOO_DEEP(nfa->v->re))
-	{
-		NERR(REG_ETOOBIG);
-		return 1;				/* to exit as quickly as possible */
-	}
-
-	if (s->tmp != NULL)
-	{
-		/* Already proven uninteresting? */
-		if (s->tmp == s)
-			return 0;
-		/* Found a loop involving s */
-		breakconstraintloop(nfa, s);
-		/* The tmp fields have been cleaned up by breakconstraintloop */
-		return 1;
-	}
-	for (a = s->outs; a != NULL; a = a->outchain)
-	{
-		if (isconstraintarc(a))
-		{
-			struct state *sto = a->to;
-
-			assert(sto != s);
-			s->tmp = sto;
-			if (findconstraintloop(nfa, sto))
-				return 1;
-		}
-	}
-
-	/*
-	 * If we get here, no constraint loop exists leading out from s.  Mark it
-	 * with s->tmp == s so we need not rediscover that fact again later.
-	 */
-	s->tmp = s;
-	return 0;
-}
-
-/*
- * breakconstraintloop - break a loop of constraint arcs
- *
- * sinitial is any one member state of the loop.  Each loop member's tmp
- * field links to its successor within the loop.  (Note that this function
- * will reset all the tmp fields to NULL.)
- *
- * We can break the loop by, for any one state S1 in the loop, cloning its
- * loop successor state S2 (and possibly following states), and then moving
- * all S1->S2 constraint arcs to point to the cloned S2.  The cloned S2 should
- * copy any non-constraint outarcs of S2.  Constraint outarcs should be
- * dropped if they point back to S1, else they need to be copied as arcs to
- * similarly cloned states S3, S4, etc.  In general, each cloned state copies
- * non-constraint outarcs, drops constraint outarcs that would lead to itself
- * or any earlier cloned state, and sends other constraint outarcs to newly
- * cloned states.  No cloned state will have any inarcs that aren't constraint
- * arcs or do not lead from S1 or earlier-cloned states.  It's okay to drop
- * constraint back-arcs since they would not take us to any state we've not
- * already been in; therefore, no new constraint loop is created.  In this way
- * we generate a modified NFA that can still represent every useful state
- * sequence, but not sequences that represent state loops with no consumption
- * of input data.  Note that the set of cloned states will certainly include
- * all of the loop member states other than S1, and it may also include
- * non-loop states that are reachable from S2 via constraint arcs.  This is
- * important because there is no guarantee that findconstraintloop found a
- * maximal loop (and searching for one would be NP-hard, so don't try).
- * Frequently the "non-loop states" are actually part of a larger loop that
- * we didn't notice, and indeed there may be several overlapping loops.
- * This technique ensures convergence in such cases, while considering only
- * the originally-found loop does not.
- *
- * If there is only one S1->S2 constraint arc, then that constraint is
- * certainly satisfied when we enter any of the clone states.  This means that
- * in the common case where many of the constraint arcs are identically
- * labeled, we can merge together clone states linked by a similarly-labeled
- * constraint: if we can get to the first one we can certainly get to the
- * second, so there's no need to distinguish.  This greatly reduces the number
- * of new states needed, so we preferentially break the given loop at a state
- * pair where this is true.
- *
- * Furthermore, it's fairly common to find that a cloned successor state has
- * no outarcs, especially if we're a bit aggressive about removing unnecessary
- * outarcs.  If that happens, then there is simply not any interesting state
- * that can be reached through the predecessor's loop arcs, which means we can
- * break the loop just by removing those loop arcs, with no new states added.
- */
-static void
-breakconstraintloop(struct nfa * nfa, struct state * sinitial)
-{
-	struct state *s;
-	struct state *shead;
-	struct state *stail;
-	struct state *sclone;
-	struct state *nexts;
-	struct arc *refarc;
-	struct arc *a;
-	struct arc *nexta;
-
-	/*
-	 * Start by identifying which loop step we want to break at.
-	 * Preferentially this is one with only one constraint arc.  (XXX are
-	 * there any other secondary heuristics we want to use here?)  Set refarc
-	 * to point to the selected lone constraint arc, if there is one.
-	 */
-	refarc = NULL;
-	s = sinitial;
-	do
-	{
-		nexts = s->tmp;
-		assert(nexts != s);		/* should not see any one-element loops */
-		if (refarc == NULL)
-		{
-			int			narcs = 0;
-
-			for (a = s->outs; a != NULL; a = a->outchain)
-			{
-				if (a->to == nexts && isconstraintarc(a))
-				{
-					refarc = a;
-					narcs++;
-				}
-			}
-			assert(narcs > 0);
-			if (narcs > 1)
-				refarc = NULL;	/* multiple constraint arcs here, no good */
-		}
-		s = nexts;
-	} while (s != sinitial);
-
-	if (refarc)
-	{
-		/* break at the refarc */
-		shead = refarc->from;
-		stail = refarc->to;
-		assert(stail == shead->tmp);
->>>>>>> b5bce6c1
-	}
-
-	/*
-	 * If we are at outer level for this clone state, recurse to all its child
-	 * clone states, clearing their tmp fields as we go.  (If we're not
-	 * outermost for sclone, leave this to be done by the outer call level.)
-	 * Note that if we have multiple outarcs leading to the same clone state,
-	 * it will only be recursed-to once.
-	 */
-	if (curdonemap == NULL)
-	{
-<<<<<<< HEAD
-		for (a = sclone->outs; a != NULL && !NISERR(); a = a->outchain)
-		{
-			struct state *stoclone = a->to;
-			struct state *sto = stoclone->tmp;
-
-			if (sto != NULL)
-			{
-				stoclone->tmp = NULL;
-				clonesuccessorstates(nfa,
-									 sto,
-									 stoclone,
-									 spredecessor,
-									 refarc,
-									 NULL,
-									 donemap,
-									 nstates);
-			}
-		}
-
-		/* Don't forget to free sclone's donemap when done with it */
-		FREE(donemap);
-=======
-		/* for lack of a better idea, break after sinitial */
-		shead = sinitial;
-		stail = sinitial->tmp;
-	}
-
-	/*
-	 * Reset the tmp fields so that we can use them for local storage in
-	 * clonesuccessorstates.  (findconstraintloop won't mind, since it's just
-	 * going to abandon its search anyway.)
-	 */
-	for (s = nfa->states; s != NULL; s = s->next)
-		s->tmp = NULL;
-
-	/*
-	 * Recursively build clone state(s) as needed.
-	 */
-	sclone = newstate(nfa);
-	if (sclone == NULL)
-	{
-		assert(NISERR());
-		return;
-	}
-
-	clonesuccessorstates(nfa, stail, sclone, shead, refarc,
-						 NULL, NULL, nfa->nstates);
-
-	if (NISERR())
-		return;
-
-	/*
-	 * It's possible that sclone has no outarcs at all, in which case it's
-	 * useless.  (We don't try extremely hard to get rid of useless states
-	 * here, but this is an easy and fairly common case.)
-	 */
-	if (sclone->nouts == 0)
-	{
-		freestate(nfa, sclone);
-		sclone = NULL;
-	}
-
-	/*
-	 * Move shead's constraint-loop arcs to point to sclone, or just drop them
-	 * if we discovered we don't need sclone.
-	 */
-	for (a = shead->outs; a != NULL; a = nexta)
-	{
-		nexta = a->outchain;
-		if (a->to == stail && isconstraintarc(a))
-		{
-			if (sclone)
-				cparc(nfa, a, shead, sclone);
-			freearc(nfa, a);
-			if (NISERR())
-				break;
-		}
-	}
-}
-
-/*
- * clonesuccessorstates - create a tree of constraint-arc successor states
- *
- * ssource is the state to be cloned, and sclone is the state to copy its
- * outarcs into.  sclone's inarcs, if any, should already be set up.
- *
- * spredecessor is the original predecessor state that we are trying to build
- * successors for (it may not be the immediate predecessor of ssource).
- * refarc, if not NULL, is the original constraint arc that is known to have
- * been traversed out of spredecessor to reach the successor(s).
- *
- * For each cloned successor state, we transiently create a "donemap" that is
- * a boolean array showing which source states we've already visited for this
- * clone state.  This prevents infinite recursion as well as useless repeat
- * visits to the same state subtree (which can add up fast, since typical NFAs
- * have multiple redundant arc pathways).  Each donemap is a char array
- * indexed by state number.  The donemaps are all of the same size "nstates",
- * which is nfa->nstates as of the start of the recursion.  This is enough to
- * have entries for all pre-existing states, but *not* entries for clone
- * states created during the recursion.  That's okay since we have no need to
- * mark those.
- *
- * curdonemap is NULL when recursing to a new sclone state, or sclone's
- * donemap when we are recursing without having created a new state (which we
- * do when we decide we can merge a successor state into the current clone
- * state).  outerdonemap is NULL at the top level and otherwise the parent
- * clone state's donemap.
- *
- * The successor states we create and fill here form a strict tree structure,
- * with each state having exactly one predecessor, except that the toplevel
- * state has no inarcs as yet (breakconstraintloop will add its inarcs from
- * spredecessor after we're done).  Thus, we can examine sclone's inarcs back
- * to the root, plus refarc if any, to identify the set of constraints already
- * known valid at the current point.  This allows us to avoid generating extra
- * successor states.
- */
-static void
-clonesuccessorstates(struct nfa * nfa,
-					 struct state * ssource,
-					 struct state * sclone,
-					 struct state * spredecessor,
-					 struct arc * refarc,
-					 char *curdonemap,
-					 char *outerdonemap,
-					 int nstates)
-{
-	char	   *donemap;
-	struct arc *a;
-
-	/* Since this is recursive, it could be driven to stack overflow */
-	if (STACK_TOO_DEEP(nfa->v->re))
-	{
-		NERR(REG_ETOOBIG);
-		return;
->>>>>>> b5bce6c1
 	}
 
 	/* If this state hasn't already got a donemap, create one */
