--- conflicted
+++ resolved
@@ -42,12 +42,8 @@
 #include "access/xact.h"
 #include "catalog/pg_database.h"
 #include "catalog/pg_proc.h"
-<<<<<<< HEAD
 #include "executor/instrument.h"
-#include "libpq/ip.h"
-=======
 #include "common/ip.h"
->>>>>>> 9e1c9f95
 #include "libpq/libpq.h"
 #include "libpq/pqsignal.h"
 #include "mb/pg_wchar.h"
@@ -73,16 +69,11 @@
 #include "utils/rel.h"
 #include "utils/snapmgr.h"
 #include "utils/timestamp.h"
-<<<<<<< HEAD
-#include "utils/tqual.h"
+
+#include "cdb/cdbvars.h"
+#include "commands/resgroupcmds.h"
+#include "utils/faultinjector.h"
 #include "utils/lsyscache.h"
-#include "cdb/cdbvars.h"
-#include "cdb/cdbpartition.h"
-#include "commands/resgroupcmds.h"
-
-#include "utils/faultinjector.h"
-=======
->>>>>>> 9e1c9f95
 
 
 /* ----------
@@ -261,13 +252,10 @@
 static MemoryContext pgStatLocalContext = NULL;
 static HTAB *pgStatDBHash = NULL;
 
-<<<<<<< HEAD
 static HTAB *pgStatQueueHash = NULL;		/* GPDB */
 static HTAB *localStatPortalHash = NULL;	/* GPDB. per backend portal queue stats.*/
 
-=======
 /* Status for backends including auxiliary */
->>>>>>> 9e1c9f95
 static LocalPgBackendStatus *localBackendStatusTable = NULL;
 
 /* Total number of backends including auxiliary */
@@ -322,14 +310,9 @@
 
 static PgStat_StatDBEntry *pgstat_get_db_entry(Oid databaseid, bool create);
 static PgStat_StatTabEntry *pgstat_get_tab_entry(PgStat_StatDBEntry *dbentry,
-<<<<<<< HEAD
-					 Oid tableoid, bool create);
-
+												 Oid tableoid, bool create);
 static PgStat_StatQueueEntry *pgstat_get_queue_entry(Oid queueid, bool create); /*GPDB*/
 
-=======
-												 Oid tableoid, bool create);
->>>>>>> 9e1c9f95
 static void pgstat_write_statsfiles(bool permanent, bool allDbs);
 static void pgstat_write_db_statsfile(PgStat_StatDBEntry *dbentry, bool permanent);
 static HTAB *pgstat_read_statsfiles(Oid onlydb, bool permanent, bool deep);
@@ -3006,6 +2989,8 @@
 	else
 		lbeentry.st_userid = InvalidOid;
 
+	lbeentry.st_session_id = gp_session_id;  /* GPDB only */
+
 	/*
 	 * We may not have a MyProcPort (eg, if this is the autovacuum process).
 	 * If so, use all-zeroes client address, which is dealt with specially in
@@ -3017,35 +3002,6 @@
 	else
 		MemSet(&lbeentry.st_clientaddr, 0, sizeof(lbeentry.st_clientaddr));
 
-<<<<<<< HEAD
-	/*
-	 * Initialize my status entry, following the protocol of bumping
-	 * st_changecount before and after; and make sure it's even afterwards. We
-	 * use a volatile pointer here to ensure the compiler doesn't try to get
-	 * cute.
-	 */
-	beentry = MyBEEntry;
-	do
-	{
-		pgstat_increment_changecount_before(beentry);
-	} while ((beentry->st_changecount & 1) == 0);
-
-	beentry->st_procpid = MyProcPid;
-	beentry->st_proc_start_timestamp = proc_start_timestamp;
-	beentry->st_activity_start_timestamp = 0;
-	beentry->st_state_start_timestamp = 0;
-	beentry->st_xact_start_timestamp = 0;
-	beentry->st_databaseid = MyDatabaseId;
-	beentry->st_userid = userid;
-	beentry->st_session_id = gp_session_id;  /* GPDB only */
-	beentry->st_clientaddr = clientaddr;
-	if (MyProcPort && MyProcPort->remote_hostname)
-		strlcpy(beentry->st_clienthostname, MyProcPort->remote_hostname,
-				NAMEDATALEN);
-	else
-		beentry->st_clienthostname[0] = '\0';
-=======
->>>>>>> 9e1c9f95
 #ifdef USE_SSL
 	if (MyProcPort && MyProcPort->ssl != NULL)
 	{
@@ -3083,23 +3039,11 @@
 #else
 	lbeentry.st_gss = false;
 #endif
-<<<<<<< HEAD
-	beentry->st_state = STATE_UNDEFINED;
-	beentry->st_appname[0] = '\0';
-	beentry->st_activity[0] = '\0';
-	/* Also make sure the last byte in each string area is always 0 */
-	beentry->st_clienthostname[NAMEDATALEN - 1] = '\0';
-	beentry->st_appname[NAMEDATALEN - 1] = '\0';
-	beentry->st_activity[pgstat_track_activity_query_size - 1] = '\0';
-	beentry->st_rsgid = InvalidOid;
-	beentry->st_progress_command = PROGRESS_COMMAND_INVALID;
-	beentry->st_progress_command_target = InvalidOid;
-=======
 
 	lbeentry.st_state = STATE_UNDEFINED;
 	lbeentry.st_progress_command = PROGRESS_COMMAND_INVALID;
 	lbeentry.st_progress_command_target = InvalidOid;
->>>>>>> 9e1c9f95
+	lbeentry.st_rsgid = InvalidOid;
 
 	/*
 	 * we don't zero st_progress_param here to save cycles; nobody should
@@ -3514,16 +3458,8 @@
 						   sizeof(LocalPgBackendStatus) * NumBackendStatSlots);
 	localappname = (char *)
 		MemoryContextAlloc(pgStatLocalContext,
-<<<<<<< HEAD
-						   NAMEDATALEN * MaxBackends);
-	localclienthostname = (char *)
-		MemoryContextAlloc(pgStatLocalContext,
-						   NAMEDATALEN * MaxBackends);
-	localactivity = (char *)
-=======
 						   NAMEDATALEN * NumBackendStatSlots);
 	localclienthostname = (char *)
->>>>>>> 9e1c9f95
 		MemoryContextAlloc(pgStatLocalContext,
 						   NAMEDATALEN * NumBackendStatSlots);
 	localactivity = (char *)
@@ -3578,14 +3514,8 @@
 				localentry->backendStatus.st_appname = localappname;
 				strcpy(localclienthostname, (char *) beentry->st_clienthostname);
 				localentry->backendStatus.st_clienthostname = localclienthostname;
-<<<<<<< HEAD
-				strcpy(localactivity, (char *) beentry->st_activity);
-				localentry->backendStatus.st_activity = localactivity;
-				localentry->backendStatus.st_ssl = beentry->st_ssl;
-=======
 				strcpy(localactivity, (char *) beentry->st_activity_raw);
 				localentry->backendStatus.st_activity_raw = localactivity;
->>>>>>> 9e1c9f95
 #ifdef USE_SSL
 				if (beentry->st_ssl)
 				{
@@ -3667,16 +3597,6 @@
 		case PG_WAIT_BUFFER_PIN:
 			event_type = "BufferPin";
 			break;
-<<<<<<< HEAD
-		case WAIT_RESOURCE_GROUP:
-			event_type = "ResourceGroup";
-			break;
-		case WAIT_RESOURCE_QUEUE:
-			event_type = "ResourceQueue";
-			break;
-		case WAIT_REPLICATION:
-			event_type = "Replication";
-=======
 		case PG_WAIT_ACTIVITY:
 			event_type = "Activity";
 			break;
@@ -3694,7 +3614,15 @@
 			break;
 		case PG_WAIT_IO:
 			event_type = "IO";
->>>>>>> 9e1c9f95
+			break;
+		case PG_WAIT_RESOURCE_GROUP:
+			event_type = "ResourceGroup";
+			break;
+		case PG_WAIT_RESOURCE_QUEUE:
+			event_type = "ResourceQueue";
+			break;
+		case PG_WAIT_REPLICATION:
+			event_type = "Replication";
 			break;
 		default:
 			event_type = "???";
@@ -3735,8 +3663,45 @@
 		case PG_WAIT_BUFFER_PIN:
 			event_name = "BufferPin";
 			break;
-<<<<<<< HEAD
-		case WAIT_RESOURCE_GROUP:
+		case PG_WAIT_ACTIVITY:
+			{
+				WaitEventActivity w = (WaitEventActivity) wait_event_info;
+
+				event_name = pgstat_get_wait_activity(w);
+				break;
+			}
+		case PG_WAIT_CLIENT:
+			{
+				WaitEventClient w = (WaitEventClient) wait_event_info;
+
+				event_name = pgstat_get_wait_client(w);
+				break;
+			}
+		case PG_WAIT_EXTENSION:
+			event_name = "Extension";
+			break;
+		case PG_WAIT_IPC:
+			{
+				WaitEventIPC w = (WaitEventIPC) wait_event_info;
+
+				event_name = pgstat_get_wait_ipc(w);
+				break;
+			}
+		case PG_WAIT_TIMEOUT:
+			{
+				WaitEventTimeout w = (WaitEventTimeout) wait_event_info;
+
+				event_name = pgstat_get_wait_timeout(w);
+				break;
+			}
+		case PG_WAIT_IO:
+			{
+				WaitEventIO w = (WaitEventIO) wait_event_info;
+
+				event_name = pgstat_get_wait_io(w);
+				break;
+			}
+		case PG_WAIT_RESOURCE_GROUP:
 			/*
 			 * We don't pass details for resource groups via event id, since
 			 * it's an uint16 and resource group id is an Oid.
@@ -3746,52 +3711,12 @@
 			 */
 			event_name = "ResourceGroup";
 			break;
-		case WAIT_RESOURCE_QUEUE:
+		case PG_WAIT_RESOURCE_QUEUE:
 			event_name = "ResourceQueue";
 			break;
-		case WAIT_REPLICATION:
+		case PG_WAIT_REPLICATION:
 			event_name = "Replication";
 			break;
-=======
-		case PG_WAIT_ACTIVITY:
-			{
-				WaitEventActivity w = (WaitEventActivity) wait_event_info;
-
-				event_name = pgstat_get_wait_activity(w);
-				break;
-			}
-		case PG_WAIT_CLIENT:
-			{
-				WaitEventClient w = (WaitEventClient) wait_event_info;
-
-				event_name = pgstat_get_wait_client(w);
-				break;
-			}
-		case PG_WAIT_EXTENSION:
-			event_name = "Extension";
-			break;
-		case PG_WAIT_IPC:
-			{
-				WaitEventIPC w = (WaitEventIPC) wait_event_info;
-
-				event_name = pgstat_get_wait_ipc(w);
-				break;
-			}
-		case PG_WAIT_TIMEOUT:
-			{
-				WaitEventTimeout w = (WaitEventTimeout) wait_event_info;
-
-				event_name = pgstat_get_wait_timeout(w);
-				break;
-			}
-		case PG_WAIT_IO:
-			{
-				WaitEventIO w = (WaitEventIO) wait_event_info;
-
-				event_name = pgstat_get_wait_io(w);
-				break;
-			}
->>>>>>> 9e1c9f95
 		default:
 			event_name = "unknown wait event";
 			break;
@@ -3855,6 +3780,16 @@
 		case WAIT_EVENT_WAL_WRITER_MAIN:
 			event_name = "WalWriterMain";
 			break;
+
+		case WAIT_EVENT_BACKOFF_MAIN:
+			event_name = "BackoffSweeperMain";
+			break;
+		case WAIT_EVENT_FTS_PROBE_MAIN:
+			event_name = "FtsProbeMain";
+			break;
+		case WAIT_EVENT_GLOBAL_DEADLOCK_DETECTOR_MAIN:
+			event_name = "GlobalDeadLockDetectorMain";
+			break;
 			/* no default case, so that compiler will warn */
 	}
 
@@ -4030,6 +3965,10 @@
 			break;
 		case WAIT_EVENT_SYNC_REP:
 			event_name = "SyncRep";
+			break;
+
+		case WAIT_EVENT_INTERCONNECT:
+			event_name = "Interconnect";
 			break;
 			/* no default case, so that compiler will warn */
 	}
@@ -6982,7 +6921,50 @@
 }
 
 /*
-<<<<<<< HEAD
+ * Convert a potentially unsafely truncated activity string (see
+ * PgBackendStatus.st_activity_raw's documentation) into a correctly truncated
+ * one.
+ *
+ * The returned string is allocated in the caller's memory context and may be
+ * freed.
+ */
+char *
+pgstat_clip_activity(const char *raw_activity)
+{
+	char	   *activity;
+	int			rawlen;
+	int			cliplen;
+
+	/*
+	 * Some callers, like pgstat_get_backend_current_activity(), do not
+	 * guarantee that the buffer isn't concurrently modified. We try to take
+	 * care that the buffer is always terminated by a NUL byte regardless, but
+	 * let's still be paranoid about the string's length. In those cases the
+	 * underlying buffer is guaranteed to be pgstat_track_activity_query_size
+	 * large.
+	 */
+	activity = pnstrdup(raw_activity, pgstat_track_activity_query_size - 1);
+
+	/* now double-guaranteed to be NUL terminated */
+	rawlen = strlen(activity);
+
+	/*
+	 * All supported server-encodings make it possible to determine the length
+	 * of a multi-byte character from its first byte (this is not the case for
+	 * client encodings, see GB18030). As st_activity is always stored using
+	 * server encoding, this allows us to perform multi-byte aware truncation,
+	 * even if the string earlier was truncated in the middle of a multi-byte
+	 * character.
+	 */
+	cliplen = pg_mbcliplen(activity, rawlen,
+						   pgstat_track_activity_query_size - 1);
+
+	activity[cliplen] = '\0';
+
+	return activity;
+}
+
+/*
  * just as pgstat_count_heap_update(), with an extra parameter ntuples.
  * ntuples is used to specify how many rows the caller has updated.
  */
@@ -7074,51 +7056,8 @@
 collect_tabstat(AutoStatsCmdType cmdType, Oid relationOid, uint64 ntuples, bool inFunction)
 {
 	if (Gp_role == GP_ROLE_DISPATCH && AutoVacuumingActive() &&
-		rel_part_status(relationOid) == PART_STATUS_NONE)
+		get_rel_relkind(relationOid) != RELKIND_PARTITIONED_TABLE)
 		return gp_pgstat_report_tabstat(cmdType, relationOid, ntuples);
 	else
 		return auto_stats(cmdType, relationOid, ntuples, inFunction);
-=======
- * Convert a potentially unsafely truncated activity string (see
- * PgBackendStatus.st_activity_raw's documentation) into a correctly truncated
- * one.
- *
- * The returned string is allocated in the caller's memory context and may be
- * freed.
- */
-char *
-pgstat_clip_activity(const char *raw_activity)
-{
-	char	   *activity;
-	int			rawlen;
-	int			cliplen;
-
-	/*
-	 * Some callers, like pgstat_get_backend_current_activity(), do not
-	 * guarantee that the buffer isn't concurrently modified. We try to take
-	 * care that the buffer is always terminated by a NUL byte regardless, but
-	 * let's still be paranoid about the string's length. In those cases the
-	 * underlying buffer is guaranteed to be pgstat_track_activity_query_size
-	 * large.
-	 */
-	activity = pnstrdup(raw_activity, pgstat_track_activity_query_size - 1);
-
-	/* now double-guaranteed to be NUL terminated */
-	rawlen = strlen(activity);
-
-	/*
-	 * All supported server-encodings make it possible to determine the length
-	 * of a multi-byte character from its first byte (this is not the case for
-	 * client encodings, see GB18030). As st_activity is always stored using
-	 * server encoding, this allows us to perform multi-byte aware truncation,
-	 * even if the string earlier was truncated in the middle of a multi-byte
-	 * character.
-	 */
-	cliplen = pg_mbcliplen(activity, rawlen,
-						   pgstat_track_activity_query_size - 1);
-
-	activity[cliplen] = '\0';
-
-	return activity;
->>>>>>> 9e1c9f95
 }