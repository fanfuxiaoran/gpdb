/*-------------------------------------------------------------------------
 *
 * catversion.h
 *	  "Catalog version number" for PostgreSQL.
 *
 * The catalog version number is used to flag incompatible changes in
 * the PostgreSQL system catalogs.	Whenever anyone changes the format of
 * a system catalog relation, or adds, deletes, or modifies standard
 * catalog entries in such a way that an updated backend wouldn't work
 * with an old database (or vice versa), the catalog version number
 * should be changed.  The version number stored in pg_control by initdb
 * is checked against the version number compiled into the backend at
 * startup time, so that a backend can refuse to run in an incompatible
 * database.
 *
 * The point of this feature is to provide a finer grain of compatibility
 * checking than is possible from looking at the major version number
 * stored in PG_VERSION.  It shouldn't matter to end users, but during
 * development cycles we usually make quite a few incompatible changes
 * to the contents of the system catalogs, and we don't want to bump the
 * major version number for each one.  What we can do instead is bump
 * this internal version number.  This should save some grief for
 * developers who might otherwise waste time tracking down "bugs" that
 * are really just code-vs-database incompatibilities.
 *
 * The rule for developers is: if you commit a change that requires
 * an initdb, you should update the catalog version number (as well as
 * notifying the pghackers mailing list, which has been the informal
 * practice for a long time).
 *
 * The catalog version number is placed here since modifying files in
 * include/catalog is the most common kind of initdb-forcing change.
 * But it could be used to protect any kind of incompatible change in
 * database contents or layout, such as altering tuple headers.
 *
 *
 * Portions Copyright (c) 1996-2009, PostgreSQL Global Development Group
 * Portions Copyright (c) 1994, Regents of the University of California
 *
 * $PostgreSQL: pgsql/src/include/catalog/catversion.h,v 1.377 2007/01/28 16:16:52 neilc Exp $
 *
 *-------------------------------------------------------------------------
 */
#ifndef CATVERSION_H
#define CATVERSION_H

/*
 * We could use anything we wanted for version numbers, but I recommend
 * following the "YYYYMMDDN" style often used for DNS zone serial numbers.
 * YYYYMMDD are the date of the change, and N is the number of the change
 * on that day.  (Hopefully we'll never commit ten independent sets of
 * catalog changes on the same day...)
 *
 * For Greenplum, use 3 as the first digit, to distinguish PostgreSQL
 * catalog versions from Greenplum.
 */

<<<<<<< HEAD
/*							3yyymmddN */
#define CATALOG_VERSION_NO	300701211
=======
/*							yyyymmddN */
#define CATALOG_VERSION_NO	200701281
>>>>>>> a534068e

#endif<|MERGE_RESOLUTION|>--- conflicted
+++ resolved
@@ -55,12 +55,7 @@
  * catalog versions from Greenplum.
  */
 
-<<<<<<< HEAD
 /*							3yyymmddN */
-#define CATALOG_VERSION_NO	300701211
-=======
-/*							yyyymmddN */
-#define CATALOG_VERSION_NO	200701281
->>>>>>> a534068e
+#define CATALOG_VERSION_NO	300701281
 
 #endif