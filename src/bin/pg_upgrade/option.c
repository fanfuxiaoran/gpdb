/*
 *	opt.c
 *
 *	options functions
 *
 *	Copyright (c) 2010-2019, PostgreSQL Global Development Group
 *	src/bin/pg_upgrade/option.c
 */

#include "postgres_fe.h"

<<<<<<< HEAD
#include "miscadmin.h"
#include "getopt_long.h"

#include "pg_upgrade.h"
#include "greenplum/pg_upgrade_greenplum.h"

=======
>>>>>>> 9e1c9f95
#include <time.h>
#ifdef WIN32
#include <io.h>
#endif

#include "getopt_long.h"
#include "utils/pidfile.h"

#include "pg_upgrade.h"


static void usage(void);
static void check_required_directory(char **dirpath,
<<<<<<< HEAD
						 const char *envVarName, bool useCwd,
						 const char *cmdLineOption, const char *description);
=======
									 const char *envVarName, bool useCwd,
									 const char *cmdLineOption, const char *description);
>>>>>>> 9e1c9f95
#define FIX_DEFAULT_READ_ONLY "-c default_transaction_read_only=false"


UserOpts	user_opts;


/*
 * parseCommandLine()
 *
 *	Parses the command line (argc, argv[]) and loads structures
 */
void
parseCommandLine(int argc, char *argv[])
{
	static struct option long_options[] = {
		{"old-datadir", required_argument, NULL, 'd'},
		{"new-datadir", required_argument, NULL, 'D'},
		{"old-bindir", required_argument, NULL, 'b'},
		{"new-bindir", required_argument, NULL, 'B'},
		{"old-options", required_argument, NULL, 'o'},
		{"new-options", required_argument, NULL, 'O'},
		{"old-port", required_argument, NULL, 'p'},
		{"new-port", required_argument, NULL, 'P'},

		{"username", required_argument, NULL, 'U'},
		{"check", no_argument, NULL, 'c'},
		{"link", no_argument, NULL, 'k'},
		{"retain", no_argument, NULL, 'r'},
		{"jobs", required_argument, NULL, 'j'},
		{"socketdir", required_argument, NULL, 's'},
		{"verbose", no_argument, NULL, 'v'},
<<<<<<< HEAD

		/* Greenplum specific parameters */
		GREENPLUM_OPTIONS
=======
		{"clone", no_argument, NULL, 1},
>>>>>>> 9e1c9f95

		{NULL, 0, NULL, 0}
	};
	int			option;			/* Command line option */
	int			optindex = 0;	/* used by getopt_long */
	int			os_user_effective_id;
	FILE	   *fp;
	char	  **filename;
	time_t		run_time = time(NULL);

	user_opts.transfer_mode = TRANSFER_MODE_COPY;

	os_info.progname = get_progname(argv[0]);

	/* Process libpq env. variables; load values here for usage() output */
	old_cluster.port = getenv("PGPORTOLD") ? atoi(getenv("PGPORTOLD")) : DEF_PGUPORT;
	new_cluster.port = getenv("PGPORTNEW") ? atoi(getenv("PGPORTNEW")) : DEF_PGUPORT;

	os_user_effective_id = get_user_info(&os_info.user);

	initialize_greenplum_user_options();

	/* we override just the database user name;  we got the OS id above */
	if (getenv("PGUSER"))
	{
		pg_free(os_info.user);
		/* must save value, getenv()'s pointer is not stable */
		os_info.user = pg_strdup(getenv("PGUSER"));
	}

	if (argc > 1)
	{
		if (strcmp(argv[1], "--help") == 0 || strcmp(argv[1], "-?") == 0)
		{
			usage();
			exit(0);
		}
		if (strcmp(argv[1], "--version") == 0 || strcmp(argv[1], "-V") == 0)
		{
			puts("pg_upgrade (PostgreSQL) " PG_VERSION);
			exit(0);
		}
	}

	/* Allow help and version to be run as root, so do the test here. */
	if (os_user_effective_id == 0)
		pg_fatal("%s: cannot be run as root\n", os_info.progname);

<<<<<<< HEAD
	if ((log_opts.internal = fopen_priv(INTERNAL_LOG_FILE, "a")) == NULL)
		pg_fatal("cannot write to log file %s\n", INTERNAL_LOG_FILE);

=======
>>>>>>> 9e1c9f95
	while ((option = getopt_long(argc, argv, "d:D:b:B:cj:ko:O:p:P:rs:U:v",
								 long_options, &optindex)) != -1)
	{
		switch (option)
		{
			case 'b':
				old_cluster.bindir = pg_strdup(optarg);
				break;

			case 'B':
				new_cluster.bindir = pg_strdup(optarg);
				break;

			case 'c':
				user_opts.check = true;
				break;

			case 'd':
				old_cluster.pgdata = pg_strdup(optarg);
				break;

			case 'D':
				new_cluster.pgdata = pg_strdup(optarg);
				break;

			case 'j':
				user_opts.jobs = atoi(optarg);
				break;

			case 'k':
				user_opts.transfer_mode = TRANSFER_MODE_LINK;
				break;

			case 'o':
				/* append option? */
				if (!old_cluster.pgopts)
					old_cluster.pgopts = pg_strdup(optarg);
				else
				{
					char	   *old_pgopts = old_cluster.pgopts;

					old_cluster.pgopts = psprintf("%s %s", old_pgopts, optarg);
					free(old_pgopts);
				}
				break;

			case 'O':
				/* append option? */
				if (!new_cluster.pgopts)
					new_cluster.pgopts = pg_strdup(optarg);
				else
				{
					char	   *new_pgopts = new_cluster.pgopts;

					new_cluster.pgopts = psprintf("%s %s", new_pgopts, optarg);
					free(new_pgopts);
				}
				break;

				/*
				 * Someday, the port number option could be removed and passed
				 * using -o/-O, but that requires postmaster -C to be
				 * supported on all old/new versions (added in PG 9.2).
				 */
			case 'p':
				if ((old_cluster.port = atoi(optarg)) <= 0)
				{
					pg_fatal("invalid old port number\n");
					exit(1);
				}
				break;

			case 'P':
				if ((new_cluster.port = atoi(optarg)) <= 0)
				{
					pg_fatal("invalid new port number\n");
					exit(1);
				}
				break;

			case 'r':
				log_opts.retain = true;
				break;

			case 's':
				user_opts.socketdir = pg_strdup(optarg);
				break;

			case 'U':
				pg_free(os_info.user);
				os_info.user = pg_strdup(optarg);
				os_info.user_specified = true;

				/*
				 * Push the user name into the environment so pre-9.1
				 * pg_ctl/libpq uses it.
				 */
				pg_putenv("PGUSER", os_info.user);
				break;

			case 'v':
				log_opts.verbose = true;
				break;

<<<<<<< HEAD
			default:
				if (!process_greenplum_option(option, pg_strdup(optarg)))
					pg_fatal("Try \"%s --help\" for more information.\n",
							 os_info.progname);
=======
			case 1:
				user_opts.transfer_mode = TRANSFER_MODE_CLONE;
>>>>>>> 9e1c9f95
				break;

			default:
				fprintf(stderr, _("Try \"%s --help\" for more information.\n"),
						os_info.progname);
				exit(1);
		}
	}

	if ((log_opts.internal = fopen_priv(INTERNAL_LOG_FILE, "a")) == NULL)
		pg_fatal("could not open log file \"%s\": %m\n", INTERNAL_LOG_FILE);

	if (log_opts.verbose)
		pg_log(PG_REPORT, "Running in verbose mode\n");

	/* label start of upgrade in logfiles */
	for (filename = output_files; *filename != NULL; filename++)
	{
		if ((fp = fopen_priv(*filename, "a")) == NULL)
			pg_fatal("could not write to log file \"%s\": %m\n", *filename);

		/* Start with newline because we might be appending to a file. */
		fprintf(fp, "\n"
				"-----------------------------------------------------------------\n"
				"  pg_upgrade run on %s"
				"-----------------------------------------------------------------\n\n",
				ctime(&run_time));
		fclose(fp);
	}

	/* Turn off read-only mode;  add prefix to PGOPTIONS? */
	if (getenv("PGOPTIONS"))
	{
		char	   *pgoptions = psprintf("%s %s", FIX_DEFAULT_READ_ONLY,
										 getenv("PGOPTIONS"));

		pg_putenv("PGOPTIONS", pgoptions);
		pfree(pgoptions);
	}
	else
		pg_putenv("PGOPTIONS", FIX_DEFAULT_READ_ONLY);

	/* Get values from env if not already set */
	check_required_directory(&old_cluster.bindir, "PGBINOLD", false,
<<<<<<< HEAD
							 "-b", "old cluster binaries reside");
	check_required_directory(&new_cluster.bindir, "PGBINNEW", false,
							 "-B", "new cluster binaries reside");
	check_required_directory(&old_cluster.pgdata, "PGDATAOLD", false,
							 "-d", "old cluster data resides");
	check_required_directory(&new_cluster.pgdata, "PGDATANEW", false,
							 "-D", "new cluster data resides");
	check_required_directory(&user_opts.socketdir, "PGSOCKETDIR", true,
							 "-s", "sockets will be created");

	/* Ensure we are only adding checksums in copy mode */
	if (user_opts.transfer_mode != TRANSFER_MODE_COPY &&
		!is_checksum_mode(CHECKSUM_NONE))
		pg_log(PG_FATAL, "Adding and removing checksums only supported in copy mode.\n");
=======
							 "-b", _("old cluster binaries reside"));
	check_required_directory(&new_cluster.bindir, "PGBINNEW", false,
							 "-B", _("new cluster binaries reside"));
	check_required_directory(&old_cluster.pgdata, "PGDATAOLD", false,
							 "-d", _("old cluster data resides"));
	check_required_directory(&new_cluster.pgdata, "PGDATANEW", false,
							 "-D", _("new cluster data resides"));
	check_required_directory(&user_opts.socketdir, "PGSOCKETDIR", true,
							 "-s", _("sockets will be created"));
>>>>>>> 9e1c9f95

#ifdef WIN32
	/*
	 * On Windows, initdb --sync-only will fail with a "Permission denied"
	 * error on file pg_upgrade_utility.log if pg_upgrade is run inside the
	 * new cluster directory, so we do a check here.
	 */
	{
		char		cwd[MAXPGPATH],
					new_cluster_pgdata[MAXPGPATH];

		strlcpy(new_cluster_pgdata, new_cluster.pgdata, MAXPGPATH);
		canonicalize_path(new_cluster_pgdata);

		if (!getcwd(cwd, MAXPGPATH))
			pg_fatal("could not determine current directory\n");
		canonicalize_path(cwd);
		if (path_is_prefix_of_path(new_cluster_pgdata, cwd))
			pg_fatal("cannot run pg_upgrade from inside the new cluster data directory on Windows\n");
	}
#endif
}


static void
usage(void)
{
<<<<<<< HEAD
	printf(_("pg_upgrade upgrades a Greenplum cluster to a different major version.\n\
\nUsage:\n\
  pg_upgrade [OPTION]...\n\
\n\
Options:\n\
  -b, --old-bindir=BINDIR       old cluster executable directory\n\
  -B, --new-bindir=BINDIR       new cluster executable directory\n\
  -c, --check                   check clusters only, don't change any data\n\
  -d, --old-datadir=DATADIR     old cluster data directory\n\
  -D, --new-datadir=DATADIR     new cluster data directory\n\
  -j, --jobs                    number of simultaneous processes or threads to use\n\
  -k, --link                    link instead of copying files to new cluster\n\
  -o, --old-options=OPTIONS     old cluster options to pass to the server\n\
  -O, --new-options=OPTIONS     new cluster options to pass to the server\n\
  -p, --old-port=PORT           old cluster port number (default %d)\n\
  -P, --new-port=PORT           new cluster port number (default %d)\n\
  -r, --retain                  retain SQL and log files after success\n\
  -s, --socketdir=DIR           socket directory to use (default CWD)\n\
  -U, --username=NAME           cluster superuser (default \"%s\")\n\
  -v, --verbose                 enable verbose internal logging\n\
  -V, --version                 display version information, then exit\n\
%s\
  -?, --help                    show this help, then exit\n\
\n\
Before running pg_upgrade you must:\n\
  create a new database cluster (using the new version of initdb)\n\
  shutdown the postmaster servicing the old cluster\n\
  shutdown the postmaster servicing the new cluster\n\
\n\
When you run pg_upgrade, you must provide the following information:\n\
  the data directory for the old cluster  (-d DATADIR)\n\
  the data directory for the new cluster  (-D DATADIR)\n\
  the \"bin\" directory for the old version (-b BINDIR)\n\
  the \"bin\" directory for the new version (-B BINDIR)\n\
\n\
For example:\n\
  pg_upgrade -d oldCluster/data -D newCluster/data -b oldCluster/bin -B newCluster/bin\n\
or\n"), old_cluster.port, new_cluster.port, os_info.user, GREENPLUM_USAGE);
=======
	printf(_("pg_upgrade upgrades a PostgreSQL cluster to a different major version.\n\n"));
	printf(_("Usage:\n"));
	printf(_("  pg_upgrade [OPTION]...\n\n"));
	printf(_("Options:\n"));
	printf(_("  -b, --old-bindir=BINDIR       old cluster executable directory\n"));
	printf(_("  -B, --new-bindir=BINDIR       new cluster executable directory\n"));
	printf(_("  -c, --check                   check clusters only, don't change any data\n"));
	printf(_("  -d, --old-datadir=DATADIR     old cluster data directory\n"));
	printf(_("  -D, --new-datadir=DATADIR     new cluster data directory\n"));
	printf(_("  -j, --jobs                    number of simultaneous processes or threads to use\n"));
	printf(_("  -k, --link                    link instead of copying files to new cluster\n"));
	printf(_("  -o, --old-options=OPTIONS     old cluster options to pass to the server\n"));
	printf(_("  -O, --new-options=OPTIONS     new cluster options to pass to the server\n"));
	printf(_("  -p, --old-port=PORT           old cluster port number (default %d)\n"), old_cluster.port);
	printf(_("  -P, --new-port=PORT           new cluster port number (default %d)\n"), new_cluster.port);
	printf(_("  -r, --retain                  retain SQL and log files after success\n"));
	printf(_("  -s, --socketdir=DIR           socket directory to use (default CWD)\n"));
	printf(_("  -U, --username=NAME           cluster superuser (default \"%s\")\n"), os_info.user);
	printf(_("  -v, --verbose                 enable verbose internal logging\n"));
	printf(_("  -V, --version                 display version information, then exit\n"));
	printf(_("  --clone                       clone instead of copying files to new cluster\n"));
	printf(_("  -?, --help                    show this help, then exit\n"));
	printf(_("\n"
			 "Before running pg_upgrade you must:\n"
			 "  create a new database cluster (using the new version of initdb)\n"
			 "  shutdown the postmaster servicing the old cluster\n"
			 "  shutdown the postmaster servicing the new cluster\n"));
	printf(_("\n"
			 "When you run pg_upgrade, you must provide the following information:\n"
			 "  the data directory for the old cluster  (-d DATADIR)\n"
			 "  the data directory for the new cluster  (-D DATADIR)\n"
			 "  the \"bin\" directory for the old version (-b BINDIR)\n"
			 "  the \"bin\" directory for the new version (-B BINDIR)\n"));
	printf(_("\n"
			 "For example:\n"
			 "  pg_upgrade -d oldCluster/data -D newCluster/data -b oldCluster/bin -B newCluster/bin\n"
			 "or\n"));
>>>>>>> 9e1c9f95
#ifndef WIN32
	printf(_("  $ export PGDATAOLD=oldCluster/data\n"
			 "  $ export PGDATANEW=newCluster/data\n"
			 "  $ export PGBINOLD=oldCluster/bin\n"
			 "  $ export PGBINNEW=newCluster/bin\n"
			 "  $ pg_upgrade\n"));
#else
	printf(_("  C:\\> set PGDATAOLD=oldCluster/data\n"
			 "  C:\\> set PGDATANEW=newCluster/data\n"
			 "  C:\\> set PGBINOLD=oldCluster/bin\n"
			 "  C:\\> set PGBINNEW=newCluster/bin\n"
			 "  C:\\> pg_upgrade\n"));
#endif
<<<<<<< HEAD
	printf(_("\nReport bugs to <bugs@greenplum.org>.\n"));
=======
	printf(_("\nReport bugs to <pgsql-bugs@lists.postgresql.org>.\n"));
>>>>>>> 9e1c9f95
}


/*
 * check_required_directory()
 *
 * Checks a directory option.
 *	dirpath		  - the directory name supplied on the command line, or NULL
 *	envVarName	  - the name of an environment variable to get if dirpath is NULL
 *	useCwd		  - true if OK to default to CWD
 *	cmdLineOption - the command line option for this directory
 *	description   - a description of this directory option
 *
 * We use the last two arguments to construct a meaningful error message if the
 * user hasn't provided the required directory name.
 */
static void
check_required_directory(char **dirpath, const char *envVarName, bool useCwd,
						 const char *cmdLineOption, const char *description)
{
	if (*dirpath == NULL || strlen(*dirpath) == 0)
	{
		const char *envVar;

		if ((envVar = getenv(envVarName)) && strlen(envVar))
			*dirpath = pg_strdup(envVar);
		else if (useCwd)
		{
			char		cwd[MAXPGPATH];

			if (!getcwd(cwd, MAXPGPATH))
				pg_fatal("could not determine current directory\n");
			*dirpath = pg_strdup(cwd);
		}
		else
			pg_fatal("You must identify the directory where the %s.\n"
					 "Please use the %s command-line option or the %s environment variable.\n",
					 description, cmdLineOption, envVarName);
	}

	/*
	 * Clean up the path, in particular trimming any trailing path separators,
	 * because we construct paths by appending to this path.
	 */
	canonicalize_path(*dirpath);
}

/*
 * adjust_data_dir
 *
 * If a configuration-only directory was specified, find the real data dir
 * by querying the running server.  This has limited checking because we
 * can't check for a running server because we can't find postmaster.pid.
 *
 * On entry, cluster->pgdata has been set from command line or env variable,
 * but cluster->pgconfig isn't set.  We fill both variables with corrected
 * values.
 */
void
adjust_data_dir(ClusterInfo *cluster)
{
	char		filename[MAXPGPATH];
	char		cmd[MAXPGPATH],
				cmd_output[MAX_STRING];
	FILE	   *fp,
			   *output;

	/* Initially assume config dir and data dir are the same */
	cluster->pgconfig = pg_strdup(cluster->pgdata);

	/* If there is no postgresql.conf, it can't be a config-only dir */
	snprintf(filename, sizeof(filename), "%s/postgresql.conf", cluster->pgconfig);
	if ((fp = fopen(filename, "r")) == NULL)
		return;
	fclose(fp);

	/* If PG_VERSION exists, it can't be a config-only dir */
	snprintf(filename, sizeof(filename), "%s/PG_VERSION", cluster->pgconfig);
	if ((fp = fopen(filename, "r")) != NULL)
	{
		fclose(fp);
		return;
	}

	/* Must be a configuration directory, so find the real data directory. */

	if (cluster == &old_cluster)
		prep_status("Finding the real data directory for the source cluster");
	else
		prep_status("Finding the real data directory for the target cluster");

	/*
	 * We don't have a data directory yet, so we can't check the PG version,
	 * so this might fail --- only works for PG 9.2+.   If this fails,
	 * pg_upgrade will fail anyway because the data files will not be found.
	 */
	snprintf(cmd, sizeof(cmd), "\"%s/postgres\" -D \"%s\" -C data_directory",
			 cluster->bindir, cluster->pgconfig);

	if ((output = popen(cmd, "r")) == NULL ||
		fgets(cmd_output, sizeof(cmd_output), output) == NULL)
		pg_fatal("could not get data directory using %s: %s\n",
				 cmd, strerror(errno));

	pclose(output);

	/* Remove trailing newline */
	if (strchr(cmd_output, '\n') != NULL)
		*strchr(cmd_output, '\n') = '\0';

	cluster->pgdata = pg_strdup(cmd_output);

	check_ok();
}


/*
 * get_sock_dir
 *
 * Identify the socket directory to use for this cluster.  If we're doing
 * a live check (old cluster only), we need to find out where the postmaster
 * is listening.  Otherwise, we're going to put the socket into the current
 * directory.
 */
void
get_sock_dir(ClusterInfo *cluster, bool live_check)
{
#ifdef HAVE_UNIX_SOCKETS

	/*
	 * sockdir and port were added to postmaster.pid in PG 9.1. Pre-9.1 cannot
	 * process pg_ctl -w for sockets in non-default locations.
	 */
	if (GET_MAJOR_VERSION(cluster->major_version) >= 901)
	{
		if (!live_check)
			cluster->sockdir = user_opts.socketdir;
		else
		{
			/*
			 * If we are doing a live check, we will use the old cluster's
			 * Unix domain socket directory so we can connect to the live
			 * server.
			 */
			unsigned short orig_port = cluster->port;
			char		filename[MAXPGPATH],
						line[MAXPGPATH];
			FILE	   *fp;
			int			lineno;

			snprintf(filename, sizeof(filename), "%s/postmaster.pid",
					 cluster->pgdata);
			if ((fp = fopen(filename, "r")) == NULL)
				pg_fatal("could not open file \"%s\": %s\n",
						 filename, strerror(errno));

			for (lineno = 1;
				 lineno <= Max(LOCK_FILE_LINE_PORT, LOCK_FILE_LINE_SOCKET_DIR);
				 lineno++)
			{
				if (fgets(line, sizeof(line), fp) == NULL)
					pg_fatal("could not read line %d from file \"%s\": %s\n",
							 lineno, filename, strerror(errno));

				/* potentially overwrite user-supplied value */
				if (lineno == LOCK_FILE_LINE_PORT)
					sscanf(line, "%hu", &old_cluster.port);
				if (lineno == LOCK_FILE_LINE_SOCKET_DIR)
				{
					cluster->sockdir = pg_strdup(line);
					/* strip off newline */
					if (strchr(cluster->sockdir, '\n') != NULL)
						*strchr(cluster->sockdir, '\n') = '\0';
				}
			}
			fclose(fp);

			/* warn of port number correction */
			if (orig_port != DEF_PGUPORT && old_cluster.port != orig_port)
				pg_log(PG_WARNING, "user-supplied old port number %hu corrected to %hu\n",
					   orig_port, cluster->port);
		}
	}
	else

		/*
		 * Can't get sockdir and pg_ctl -w can't use a non-default, use
		 * default
		 */
		cluster->sockdir = NULL;
#else							/* !HAVE_UNIX_SOCKETS */
	cluster->sockdir = NULL;
#endif
}<|MERGE_RESOLUTION|>--- conflicted
+++ resolved
@@ -9,15 +9,6 @@
 
 #include "postgres_fe.h"
 
-<<<<<<< HEAD
-#include "miscadmin.h"
-#include "getopt_long.h"
-
-#include "pg_upgrade.h"
-#include "greenplum/pg_upgrade_greenplum.h"
-
-=======
->>>>>>> 9e1c9f95
 #include <time.h>
 #ifdef WIN32
 #include <io.h>
@@ -27,17 +18,13 @@
 #include "utils/pidfile.h"
 
 #include "pg_upgrade.h"
+#include "greenplum/pg_upgrade_greenplum.h"
 
 
 static void usage(void);
 static void check_required_directory(char **dirpath,
-<<<<<<< HEAD
-						 const char *envVarName, bool useCwd,
-						 const char *cmdLineOption, const char *description);
-=======
 									 const char *envVarName, bool useCwd,
 									 const char *cmdLineOption, const char *description);
->>>>>>> 9e1c9f95
 #define FIX_DEFAULT_READ_ONLY "-c default_transaction_read_only=false"
 
 
@@ -69,13 +56,10 @@
 		{"jobs", required_argument, NULL, 'j'},
 		{"socketdir", required_argument, NULL, 's'},
 		{"verbose", no_argument, NULL, 'v'},
-<<<<<<< HEAD
+		{"clone", no_argument, NULL, 1},
 
 		/* Greenplum specific parameters */
 		GREENPLUM_OPTIONS
-=======
-		{"clone", no_argument, NULL, 1},
->>>>>>> 9e1c9f95
 
 		{NULL, 0, NULL, 0}
 	};
@@ -124,12 +108,6 @@
 	if (os_user_effective_id == 0)
 		pg_fatal("%s: cannot be run as root\n", os_info.progname);
 
-<<<<<<< HEAD
-	if ((log_opts.internal = fopen_priv(INTERNAL_LOG_FILE, "a")) == NULL)
-		pg_fatal("cannot write to log file %s\n", INTERNAL_LOG_FILE);
-
-=======
->>>>>>> 9e1c9f95
 	while ((option = getopt_long(argc, argv, "d:D:b:B:cj:ko:O:p:P:rs:U:v",
 								 long_options, &optindex)) != -1)
 	{
@@ -234,21 +212,18 @@
 				log_opts.verbose = true;
 				break;
 
-<<<<<<< HEAD
+			case 1:
+				user_opts.transfer_mode = TRANSFER_MODE_CLONE;
+				break;
+
 			default:
 				if (!process_greenplum_option(option, pg_strdup(optarg)))
-					pg_fatal("Try \"%s --help\" for more information.\n",
-							 os_info.progname);
-=======
-			case 1:
-				user_opts.transfer_mode = TRANSFER_MODE_CLONE;
->>>>>>> 9e1c9f95
-				break;
-
-			default:
-				fprintf(stderr, _("Try \"%s --help\" for more information.\n"),
-						os_info.progname);
-				exit(1);
+				{
+					fprintf(stderr, _("Try \"%s --help\" for more information.\n"),
+							os_info.progname);
+					exit(1);
+				}
+				break;
 		}
 	}
 
@@ -287,22 +262,6 @@
 
 	/* Get values from env if not already set */
 	check_required_directory(&old_cluster.bindir, "PGBINOLD", false,
-<<<<<<< HEAD
-							 "-b", "old cluster binaries reside");
-	check_required_directory(&new_cluster.bindir, "PGBINNEW", false,
-							 "-B", "new cluster binaries reside");
-	check_required_directory(&old_cluster.pgdata, "PGDATAOLD", false,
-							 "-d", "old cluster data resides");
-	check_required_directory(&new_cluster.pgdata, "PGDATANEW", false,
-							 "-D", "new cluster data resides");
-	check_required_directory(&user_opts.socketdir, "PGSOCKETDIR", true,
-							 "-s", "sockets will be created");
-
-	/* Ensure we are only adding checksums in copy mode */
-	if (user_opts.transfer_mode != TRANSFER_MODE_COPY &&
-		!is_checksum_mode(CHECKSUM_NONE))
-		pg_log(PG_FATAL, "Adding and removing checksums only supported in copy mode.\n");
-=======
 							 "-b", _("old cluster binaries reside"));
 	check_required_directory(&new_cluster.bindir, "PGBINNEW", false,
 							 "-B", _("new cluster binaries reside"));
@@ -312,7 +271,11 @@
 							 "-D", _("new cluster data resides"));
 	check_required_directory(&user_opts.socketdir, "PGSOCKETDIR", true,
 							 "-s", _("sockets will be created"));
->>>>>>> 9e1c9f95
+
+	/* Ensure we are only adding checksums in copy mode */
+	if (user_opts.transfer_mode != TRANSFER_MODE_COPY &&
+		!is_checksum_mode(CHECKSUM_NONE))
+		pg_fatal("Adding and removing checksums only supported in copy mode.\n");
 
 #ifdef WIN32
 	/*
@@ -340,47 +303,7 @@
 static void
 usage(void)
 {
-<<<<<<< HEAD
-	printf(_("pg_upgrade upgrades a Greenplum cluster to a different major version.\n\
-\nUsage:\n\
-  pg_upgrade [OPTION]...\n\
-\n\
-Options:\n\
-  -b, --old-bindir=BINDIR       old cluster executable directory\n\
-  -B, --new-bindir=BINDIR       new cluster executable directory\n\
-  -c, --check                   check clusters only, don't change any data\n\
-  -d, --old-datadir=DATADIR     old cluster data directory\n\
-  -D, --new-datadir=DATADIR     new cluster data directory\n\
-  -j, --jobs                    number of simultaneous processes or threads to use\n\
-  -k, --link                    link instead of copying files to new cluster\n\
-  -o, --old-options=OPTIONS     old cluster options to pass to the server\n\
-  -O, --new-options=OPTIONS     new cluster options to pass to the server\n\
-  -p, --old-port=PORT           old cluster port number (default %d)\n\
-  -P, --new-port=PORT           new cluster port number (default %d)\n\
-  -r, --retain                  retain SQL and log files after success\n\
-  -s, --socketdir=DIR           socket directory to use (default CWD)\n\
-  -U, --username=NAME           cluster superuser (default \"%s\")\n\
-  -v, --verbose                 enable verbose internal logging\n\
-  -V, --version                 display version information, then exit\n\
-%s\
-  -?, --help                    show this help, then exit\n\
-\n\
-Before running pg_upgrade you must:\n\
-  create a new database cluster (using the new version of initdb)\n\
-  shutdown the postmaster servicing the old cluster\n\
-  shutdown the postmaster servicing the new cluster\n\
-\n\
-When you run pg_upgrade, you must provide the following information:\n\
-  the data directory for the old cluster  (-d DATADIR)\n\
-  the data directory for the new cluster  (-D DATADIR)\n\
-  the \"bin\" directory for the old version (-b BINDIR)\n\
-  the \"bin\" directory for the new version (-B BINDIR)\n\
-\n\
-For example:\n\
-  pg_upgrade -d oldCluster/data -D newCluster/data -b oldCluster/bin -B newCluster/bin\n\
-or\n"), old_cluster.port, new_cluster.port, os_info.user, GREENPLUM_USAGE);
-=======
-	printf(_("pg_upgrade upgrades a PostgreSQL cluster to a different major version.\n\n"));
+	printf(_("pg_upgrade upgrades a Greenplum cluster to a different major version.\n\n"));
 	printf(_("Usage:\n"));
 	printf(_("  pg_upgrade [OPTION]...\n\n"));
 	printf(_("Options:\n"));
@@ -417,7 +340,6 @@
 			 "For example:\n"
 			 "  pg_upgrade -d oldCluster/data -D newCluster/data -b oldCluster/bin -B newCluster/bin\n"
 			 "or\n"));
->>>>>>> 9e1c9f95
 #ifndef WIN32
 	printf(_("  $ export PGDATAOLD=oldCluster/data\n"
 			 "  $ export PGDATANEW=newCluster/data\n"
@@ -431,11 +353,7 @@
 			 "  C:\\> set PGBINNEW=newCluster/bin\n"
 			 "  C:\\> pg_upgrade\n"));
 #endif
-<<<<<<< HEAD
 	printf(_("\nReport bugs to <bugs@greenplum.org>.\n"));
-=======
-	printf(_("\nReport bugs to <pgsql-bugs@lists.postgresql.org>.\n"));
->>>>>>> 9e1c9f95
 }
 
 
