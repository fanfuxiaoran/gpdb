--- conflicted
+++ resolved
@@ -7,13 +7,9 @@
  * type.
  *
  *
-<<<<<<< HEAD
  * Portions Copyright (c) 2007-2008, Greenplum inc
  * Portions Copyright (c) 2012-Present Pivotal Software, Inc.
- * Portions Copyright (c) 1996-2015, PostgreSQL Global Development Group
-=======
  * Portions Copyright (c) 1996-2016, PostgreSQL Global Development Group
->>>>>>> b5bce6c1
  * Portions Copyright (c) 1994, Regents of the University of California
  *
  * IDENTIFICATION
@@ -268,9 +264,8 @@
 static void AllocSetDelete(MemoryContext context);
 static Size AllocSetGetChunkSpace(MemoryContext context, void *pointer);
 static bool AllocSetIsEmpty(MemoryContext context);
-<<<<<<< HEAD
-static void AllocSet_GetStats(MemoryContext context, uint64 *nBlocks, uint64 *nChunks,
-		uint64 *currentAvailable, uint64 *allAllocated, uint64 *allFreed, uint64 *maxHeld);
+static void AllocSetStats(MemoryContext context, int level, bool print,
+			  MemoryContextCounters *totals);
 static void AllocSetReleaseAccountingForAllAllocatedChunks(MemoryContext context);
 
 static void dump_allocset_block(FILE *file, AllocBlock block);
@@ -278,10 +273,6 @@
 static void dump_allocset_freelist(FILE *file, AllocSet set);
 static void dump_mc_for(FILE *file, MemoryContext mc);
 void dump_mc(const char *fname, MemoryContext mc);
-=======
-static void AllocSetStats(MemoryContext context, int level, bool print,
-			  MemoryContextCounters *totals);
->>>>>>> b5bce6c1
 
 #ifdef MEMORY_CONTEXT_CHECKING
 static void AllocSetCheck(MemoryContext context);
@@ -299,7 +290,7 @@
 	AllocSetDelete,
 	AllocSetGetChunkSpace,
 	AllocSetIsEmpty,
-	AllocSet_GetStats,
+	AllocSetStats,
 	AllocSetReleaseAccountingForAllAllocatedChunks
 #ifdef MEMORY_CONTEXT_CHECKING
 	,AllocSetCheck
@@ -1856,32 +1847,6 @@
 }
 
 /*
-<<<<<<< HEAD
- * AllocSet_GetStats
- *		Returns stats about memory consumption of an AllocSet.
- *
- *	Input parameters:
- *		context: the context of interest
- *
- *	Output parameters:
- *		nBlocks: number of blocks in the context
- *		nChunks: number of chunks in the context
- *
- *		currentAvailable: free space across all blocks
- *
- *		allAllocated: total bytes allocated during lifetime (including
- *		blocks that was dropped later on, e.g., freeing a large chunk
- *		in an exclusive block would drop the block)
- *
- *		allFreed: total bytes that was freed during lifetime
- *		maxHeld: maximum bytes held during lifetime
- */
-static void
-AllocSet_GetStats(MemoryContext context, uint64 *nBlocks, uint64 *nChunks,
-		uint64 *currentAvailable, uint64 *allAllocated, uint64 *allFreed, uint64 *maxHeld)
-{
-	AllocSet	set = (AllocSet) context;
-=======
  * AllocSetStats
  *		Compute stats about memory consumption of an allocset.
  *
@@ -1898,42 +1863,15 @@
 	Size		freechunks = 0;
 	Size		totalspace = 0;
 	Size		freespace = 0;
->>>>>>> b5bce6c1
 	AllocBlock	block;
 	int			fidx;
-<<<<<<< HEAD
-	uint64 currentAllocated = 0;
-
-    *nBlocks = 0;
-    *nChunks = 0;
-    *currentAvailable = 0;
-    *allAllocated = set->header.allBytesAlloc;
-    *allFreed = set->header.allBytesFreed;
-    *maxHeld = set->header.maxBytesHeld;
-
-    /* Total space obtained from host's memory manager */
-    for (block = set->blocks; block != NULL; block = block->next)
-    {
-    	*nBlocks = *nBlocks + 1;
-    	currentAllocated += UserPtr_GetUserPtrSize(block);
-=======
 
 	for (block = set->blocks; block != NULL; block = block->next)
 	{
 		nblocks++;
-		totalspace += block->endptr - ((char *) block);
-		freespace += block->endptr - block->freeptr;
->>>>>>> b5bce6c1
-	}
-
-    /* Space at end of first block is available for use. */
-    if (set->blocks)
-    {
-    	*nChunks = *nChunks + 1;
-    	*currentAvailable += (char*)UserPtr_GetEndPtr(set->blocks) - set->blocks->freeptr;
-    }
-
-    /* Freelists.  Count usable space only, not chunk headers. */
+		totalspace += UserPtr_GetUserPtrSize(block);
+		freespace += (char *) UserPtr_GetEndPtr(block) - block->freeptr;
+	}
 	for (fidx = 0; fidx < ALLOCSET_NUM_FREELISTS; fidx++)
 	{
 		AllocChunk	chunk;
@@ -1941,12 +1879,6 @@
 		for (chunk = set->freelist[fidx]; chunk != NULL;
 			 chunk = (AllocChunk) chunk->sharedHeader)
 		{
-<<<<<<< HEAD
-			*nChunks = *nChunks + 1;
-			*currentAvailable += chunk->size;
-		}
-	}
-=======
 			freechunks++;
 			freespace += chunk->size + ALLOC_CHUNKHDRSZ;
 		}
@@ -1971,7 +1903,6 @@
 		totals->totalspace += totalspace;
 		totals->freespace += freespace;
 	}
->>>>>>> b5bce6c1
 }
 
 #ifdef MEMORY_CONTEXT_CHECKING
