--- conflicted
+++ resolved
@@ -1393,11 +1393,7 @@
 	}
 
 	base_size = sizeof(path->p[0]) * npts;
-<<<<<<< HEAD
-	size = offsetof(PATH, p[0]) + base_size;
-=======
 	size = offsetof(PATH, p) +base_size;
->>>>>>> ab93f90c
 
 	/* Check for integer overflow */
 	if (base_size / npts != sizeof(path->p[0]) || size <= base_size)
@@ -3503,11 +3499,7 @@
 			  errmsg("invalid input syntax for type polygon: \"%s\"", str)));
 
 	base_size = sizeof(poly->p[0]) * npts;
-<<<<<<< HEAD
-	size = offsetof(POLYGON, p[0]) + base_size;
-=======
 	size = offsetof(POLYGON, p) +base_size;
->>>>>>> ab93f90c
 
 	/* Check for integer overflow */
 	if (base_size / npts != sizeof(poly->p[0]) || size <= base_size)
