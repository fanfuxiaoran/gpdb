--
-- UPDATE ... SET <col> = DEFAULT;
--

CREATE TABLE update_test (
	e   INT DEFAULT 1,
    a   INT DEFAULT 10,
    b   INT,
    c   TEXT
);

INSERT INTO update_test(a,b,c) VALUES (5, 10, 'foo');
INSERT INTO update_test(b,a) VALUES (15, 10);

SELECT a,b,c FROM update_test ORDER BY a,b,c;

UPDATE update_test SET a = DEFAULT, b = DEFAULT;

SELECT a,b,c FROM update_test ORDER BY a,b,c;

-- aliases for the UPDATE target table
UPDATE update_test AS t SET b = 10 WHERE t.a = 10;

SELECT a,b,c FROM update_test ORDER BY a,b,c;

UPDATE update_test t SET b = t.b + 10 WHERE t.a = 10;

SELECT a,b,c FROM update_test ORDER BY a,b,c;

--
-- Test VALUES in FROM
--

UPDATE update_test SET a=v.i FROM (VALUES(100, 20)) AS v(i, j)
  WHERE update_test.b = v.j;

SELECT a,b,c FROM update_test ORDER BY a,b,c;

--
-- Test multiple-set-clause syntax
--

UPDATE update_test SET (c,b,a) = ('bugle', b+11, DEFAULT) WHERE c = 'foo';
SELECT a,b,c FROM update_test ORDER BY a,b,c;
UPDATE update_test SET (c,b) = ('car', a+b), a = a + 1 WHERE a = 10;
SELECT a,b,c FROM update_test ORDER BY a,b,c;
-- fail, multi assignment to same column:
UPDATE update_test SET (c,b) = ('car', a+b), b = a + 1 WHERE a = 10;

-- XXX this should work, but doesn't yet:
UPDATE update_test SET (a,b) = (select a,b FROM update_test where c = 'foo')
  WHERE a = 10;

-- if an alias for the target table is specified, don't allow references
-- to the original table name
UPDATE update_test AS t SET b = update_test.b + 10 WHERE t.a = 10;

<<<<<<< HEAD
DROP TABLE update_test;

--
-- text types. We should support the following updates.
--

drop table tab1;
drop table tab2;

CREATE TABLE tab1 (a varchar(15), b integer) DISTRIBUTED BY (a);
CREATE TABLE tab2 (a varchar(15), b integer) DISTRIBUTED BY (a);

UPDATE tab1 SET b = tab2.b FROM tab2 WHERE tab1.a = tab2.a;


drop table tab1;
drop table tab2;

CREATE TABLE tab1 (a text, b integer) DISTRIBUTED BY (a);
CREATE TABLE tab2 (a text, b integer) DISTRIBUTED BY (a);

UPDATE tab1 SET b = tab2.b FROM tab2 WHERE tab1.a = tab2.a;


drop table tab1;
drop table tab2;

CREATE TABLE tab1 (a varchar, b integer) DISTRIBUTED BY (a);
CREATE TABLE tab2 (a varchar, b integer) DISTRIBUTED BY (a);

UPDATE tab1 SET b = tab2.b FROM tab2 WHERE tab1.a = tab2.a;


drop table tab1;
drop table tab2;

CREATE TABLE tab1 (a char(15), b integer) DISTRIBUTED BY (a);
CREATE TABLE tab2 (a char(15), b integer) DISTRIBUTED BY (a);

UPDATE tab1 SET b = tab2.b FROM tab2 WHERE tab1.a = tab2.a;

DROP TABLE IF EXISTS update_distr_key; 

CREATE TABLE update_distr_key (a int, b int) DISTRIBUTED BY (a); 
INSERT INTO update_distr_key select i, i* 10 from generate_series(0, 9) i; 

UPDATE update_distr_key SET a = 5 WHERE b = 10; 

SELECT * from update_distr_key; 

DROP TABLE update_distr_key; 
=======
-- Make sure that we can update to a TOASTed value.
UPDATE update_test SET c = repeat('x', 10000) WHERE c = 'car';
SELECT a, b, char_length(c) FROM update_test;

DROP TABLE update_test;
>>>>>>> a4bebdd9
<|MERGE_RESOLUTION|>--- conflicted
+++ resolved
@@ -55,62 +55,8 @@
 -- to the original table name
 UPDATE update_test AS t SET b = update_test.b + 10 WHERE t.a = 10;
 
-<<<<<<< HEAD
-DROP TABLE update_test;
-
---
--- text types. We should support the following updates.
---
-
-drop table tab1;
-drop table tab2;
-
-CREATE TABLE tab1 (a varchar(15), b integer) DISTRIBUTED BY (a);
-CREATE TABLE tab2 (a varchar(15), b integer) DISTRIBUTED BY (a);
-
-UPDATE tab1 SET b = tab2.b FROM tab2 WHERE tab1.a = tab2.a;
-
-
-drop table tab1;
-drop table tab2;
-
-CREATE TABLE tab1 (a text, b integer) DISTRIBUTED BY (a);
-CREATE TABLE tab2 (a text, b integer) DISTRIBUTED BY (a);
-
-UPDATE tab1 SET b = tab2.b FROM tab2 WHERE tab1.a = tab2.a;
-
-
-drop table tab1;
-drop table tab2;
-
-CREATE TABLE tab1 (a varchar, b integer) DISTRIBUTED BY (a);
-CREATE TABLE tab2 (a varchar, b integer) DISTRIBUTED BY (a);
-
-UPDATE tab1 SET b = tab2.b FROM tab2 WHERE tab1.a = tab2.a;
-
-
-drop table tab1;
-drop table tab2;
-
-CREATE TABLE tab1 (a char(15), b integer) DISTRIBUTED BY (a);
-CREATE TABLE tab2 (a char(15), b integer) DISTRIBUTED BY (a);
-
-UPDATE tab1 SET b = tab2.b FROM tab2 WHERE tab1.a = tab2.a;
-
-DROP TABLE IF EXISTS update_distr_key; 
-
-CREATE TABLE update_distr_key (a int, b int) DISTRIBUTED BY (a); 
-INSERT INTO update_distr_key select i, i* 10 from generate_series(0, 9) i; 
-
-UPDATE update_distr_key SET a = 5 WHERE b = 10; 
-
-SELECT * from update_distr_key; 
-
-DROP TABLE update_distr_key; 
-=======
 -- Make sure that we can update to a TOASTed value.
 UPDATE update_test SET c = repeat('x', 10000) WHERE c = 'car';
 SELECT a, b, char_length(c) FROM update_test;
 
-DROP TABLE update_test;
->>>>>>> a4bebdd9
+DROP TABLE update_test;