--- conflicted
+++ resolved
@@ -144,6 +144,7 @@
 	Oid			relid;
 	BlockNumber rel_pages;
 	double		rel_tuples;
+	BlockNumber relallvisible;
 } VPgClassStats;
 
 /* GUC parameters */
@@ -194,14 +195,12 @@
 /* in commands/analyze.c */
 extern void analyze_rel(Oid relid, VacuumStmt *vacstmt,
 			BufferAccessStrategy bstrategy);
-<<<<<<< HEAD
 extern void analyzeStatement(VacuumStmt *vacstmt, List *relids, BufferAccessStrategy start, bool isTopLevel);
 //extern void analyzeStmt(VacuumStmt *vacstmt, List *relids);
-=======
+
 extern bool std_typanalyze(VacAttrStats *stats);
 extern double anl_random_fract(void);
 extern double anl_init_selection_state(int n);
 extern double anl_get_next_S(double t, int n, double *stateptr);
->>>>>>> 80edfd76
 
 #endif   /* VACUUM_H */