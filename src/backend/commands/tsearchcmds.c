--- conflicted
+++ resolved
@@ -301,69 +301,6 @@
 }
 
 /*
-<<<<<<< HEAD
- * DROP TEXT SEARCH PARSER
- */
-void
-RemoveTSParsers(DropStmt *drop)
-{
-	ObjectAddresses *objects;
-	ListCell   *cell;
-
-	if (!superuser())
-		ereport(ERROR,
-				(errcode(ERRCODE_INSUFFICIENT_PRIVILEGE),
-				 errmsg("must be superuser to drop text search parsers")));
-
-	/*
-	 * First we identify all the objects, then we delete them in a single
-	 * performMultipleDeletions() call.  This is to avoid unwanted DROP
-	 * RESTRICT errors if one of the objects depends on another.
-	 */
-	objects = new_object_addresses();
-
-	foreach(cell, drop->objects)
-	{
-		List	   *names = (List *) lfirst(cell);
-		Oid			prsOid;
-		ObjectAddress object;
-
-		prsOid = get_ts_parser_oid(names, true);
-
-		if (!OidIsValid(prsOid))
-		{
-			if (!drop->missing_ok)
-			{
-				ereport(ERROR,
-						(errcode(ERRCODE_UNDEFINED_OBJECT),
-						 errmsg("text search parser \"%s\" does not exist",
-								NameListToString(names))));
-			}
-			else
-			{
-				if (Gp_role != GP_ROLE_EXECUTE)
-					ereport(NOTICE,
-						(errmsg("text search parser \"%s\" does not exist, skipping",
-								NameListToString(names))));
-			}
-			continue;
-		}
-
-		object.classId = TSParserRelationId;
-		object.objectId = prsOid;
-		object.objectSubId = 0;
-
-		add_exact_object_address(&object, objects);
-	}
-
-	performMultipleDeletions(objects, drop->behavior);
-
-	free_object_addresses(objects);
-}
-
-/*
-=======
->>>>>>> 80edfd76
  * Guts of TS parser deletion.
  */
 void
@@ -773,80 +710,6 @@
 }
 
 /*
-<<<<<<< HEAD
- * DROP TEXT SEARCH DICTIONARY
- */
-void
-RemoveTSDictionaries(DropStmt *drop)
-{
-	ObjectAddresses *objects;
-	ListCell   *cell;
-
-	/*
-	 * First we identify all the objects, then we delete them in a single
-	 * performMultipleDeletions() call.  This is to avoid unwanted DROP
-	 * RESTRICT errors if one of the objects depends on another.
-	 */
-	objects = new_object_addresses();
-
-	foreach(cell, drop->objects)
-	{
-		List	   *names = (List *) lfirst(cell);
-		Oid			dictOid;
-		ObjectAddress object;
-		HeapTuple	tup;
-		Oid			namespaceId;
-
-		dictOid = get_ts_dict_oid(names, true);
-
-		if (!OidIsValid(dictOid))
-		{
-			if (!drop->missing_ok)
-			{
-				ereport(ERROR,
-						(errcode(ERRCODE_UNDEFINED_OBJECT),
-					   errmsg("text search dictionary \"%s\" does not exist",
-							  NameListToString(names))));
-			}
-			else
-			{
-				if (Gp_role != GP_ROLE_EXECUTE)
-					ereport(NOTICE,
-						(errmsg("text search dictionary \"%s\" does not exist, skipping",
-								NameListToString(names))));
-			}
-			continue;
-		}
-
-		tup = SearchSysCache1(TSDICTOID, ObjectIdGetDatum(dictOid));
-		if (!HeapTupleIsValid(tup))		/* should not happen */
-			elog(ERROR, "cache lookup failed for text search dictionary %u",
-				 dictOid);
-
-		/* Permission check: must own dictionary or its namespace */
-		namespaceId = ((Form_pg_ts_dict) GETSTRUCT(tup))->dictnamespace;
-		if (!pg_ts_dict_ownercheck(dictOid, GetUserId()) &&
-			!pg_namespace_ownercheck(namespaceId, GetUserId()))
-			aclcheck_error(ACLCHECK_NOT_OWNER, ACL_KIND_TSDICTIONARY,
-						   NameListToString(names));
-
-		object.classId = TSDictionaryRelationId;
-		object.objectId = dictOid;
-		object.objectSubId = 0;
-
-		add_exact_object_address(&object, objects);
-
-		ReleaseSysCache(tup);
-	}
-
-	performMultipleDeletions(objects, drop->behavior);
-
-	free_object_addresses(objects);
-}
-
-/*
-=======
->>>>>>> 80edfd76
  * Guts of TS dictionary deletion.
  */
 void
@@ -1334,69 +1197,6 @@
 }
 
 /*
-<<<<<<< HEAD
- * DROP TEXT SEARCH TEMPLATE
- */
-void
-RemoveTSTemplates(DropStmt *drop)
-{
-	ObjectAddresses *objects;
-	ListCell   *cell;
-
-	if (!superuser())
-		ereport(ERROR,
-				(errcode(ERRCODE_INSUFFICIENT_PRIVILEGE),
-				 errmsg("must be superuser to drop text search templates")));
-
-	/*
-	 * First we identify all the objects, then we delete them in a single
-	 * performMultipleDeletions() call.  This is to avoid unwanted DROP
-	 * RESTRICT errors if one of the objects depends on another.
-	 */
-	objects = new_object_addresses();
-
-	foreach(cell, drop->objects)
-	{
-		List	   *names = (List *) lfirst(cell);
-		Oid			tmplOid;
-		ObjectAddress object;
-
-		tmplOid = get_ts_template_oid(names, true);
-
-		if (!OidIsValid(tmplOid))
-		{
-			if (!drop->missing_ok)
-			{
-				ereport(ERROR,
-						(errcode(ERRCODE_UNDEFINED_OBJECT),
-						 errmsg("text search template \"%s\" does not exist",
-								NameListToString(names))));
-			}
-			else
-			{
-				if (Gp_role != GP_ROLE_EXECUTE)
-					ereport(NOTICE,
-							(errmsg("text search template \"%s\" does not exist, skipping",
-									NameListToString(names))));
-			}
-			continue;
-		}
-
-		object.classId = TSTemplateRelationId;
-		object.objectId = tmplOid;
-		object.objectSubId = 0;
-
-		add_exact_object_address(&object, objects);
-	}
-
-	performMultipleDeletions(objects, drop->behavior);
-
-	free_object_addresses(objects);
-}
-
-/*
-=======
->>>>>>> 80edfd76
  * Guts of TS template deletion.
  */
 void
@@ -1807,76 +1607,6 @@
 }
 
 /*
-<<<<<<< HEAD
- * DROP TEXT SEARCH CONFIGURATION
- */
-void
-RemoveTSConfigurations(DropStmt *drop)
-{
-	ObjectAddresses *objects;
-	ListCell   *cell;
-
-	/*
-	 * First we identify all the objects, then we delete them in a single
-	 * performMultipleDeletions() call.  This is to avoid unwanted DROP
-	 * RESTRICT errors if one of the objects depends on another.
-	 */
-	objects = new_object_addresses();
-
-	foreach(cell, drop->objects)
-	{
-		List	   *names = (List *) lfirst(cell);
-		Oid			cfgOid;
-		Oid			namespaceId;
-		ObjectAddress object;
-		HeapTuple	tup;
-
-		tup = GetTSConfigTuple(names);
-
-		if (!HeapTupleIsValid(tup))
-		{
-			if (!drop->missing_ok)
-			{
-				ereport(ERROR,
-						(errcode(ERRCODE_UNDEFINED_OBJECT),
-					errmsg("text search configuration \"%s\" does not exist",
-						   NameListToString(names))));
-			}
-			else
-			{
-				if (Gp_role != GP_ROLE_EXECUTE)
-					ereport(NOTICE,
-							(errmsg("text search configuration \"%s\" does not exist, skipping",
-									NameListToString(names))));
-			}
-			continue;
-		}
-
-		/* Permission check: must own configuration or its namespace */
-		cfgOid = HeapTupleGetOid(tup);
-		namespaceId = ((Form_pg_ts_config) GETSTRUCT(tup))->cfgnamespace;
-		if (!pg_ts_config_ownercheck(cfgOid, GetUserId()) &&
-			!pg_namespace_ownercheck(namespaceId, GetUserId()))
-			aclcheck_error(ACLCHECK_NOT_OWNER, ACL_KIND_TSCONFIGURATION,
-						   NameListToString(names));
-
-		object.classId = TSConfigRelationId;
-		object.objectId = cfgOid;
-		object.objectSubId = 0;
-
-		add_exact_object_address(&object, objects);
-
-		ReleaseSysCache(tup);
-	}
-
-	performMultipleDeletions(objects, drop->behavior);
-
-	free_object_addresses(objects);
-}
-
-/*
-=======
->>>>>>> 80edfd76
  * Guts of TS configuration deletion.
  */
 void
