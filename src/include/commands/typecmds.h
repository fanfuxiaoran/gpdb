--- conflicted
+++ resolved
@@ -42,7 +42,6 @@
 extern void AlterTypeOwnerInternal(Oid typeOid, Oid newOwnerId,
 					   bool hasDependEntry);
 extern void AlterTypeNamespace(List *names, const char *newschema);
-<<<<<<< HEAD
 extern Oid  AlterTypeNamespace_oid(Oid typeOid, Oid nspOid, ObjectAddresses *objsMoved);
 extern Oid  AlterTypeNamespaceInternal(Oid typeOid, Oid nspOid,
 									   bool isImplicitArray,
@@ -50,11 +49,5 @@
 									   ObjectAddresses *objsMoved);
 extern void AlterType(AlterTypeStmt *stmt);
 extern void AlterType(AlterTypeStmt *stmt);
-=======
-extern Oid	AlterTypeNamespace_oid(Oid typeOid, Oid nspOid);
-extern Oid AlterTypeNamespaceInternal(Oid typeOid, Oid nspOid,
-						   bool isImplicitArray,
-						   bool errorOnTableType);
->>>>>>> a4bebdd9
 
 #endif   /* TYPECMDS_H */